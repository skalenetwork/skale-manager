name: Build and publish
on:
  pull_request:
    types: [closed]
    branches:
      - master
      - develop
      - beta
      - stable
  push:
    tags:
      - 'custom-release-*'

env:
  NODE_VERSION: 18

jobs:
  build:
    runs-on: ubuntu-latest
    env:
      DOCKER_USERNAME: ${{ secrets.DOCKER_USERNAME }}
      DOCKER_PASSWORD: ${{ secrets.DOCKER_PASSWORD }}
    steps:
    - uses: actions/checkout@v2

    - name: Get yarn cache directory path
      id: yarn-cache-dir-path
      run: echo "::set-output name=dir::$(yarn cache dir)"

    - uses: actions/cache@v2
      id: yarn-cache
      with:
        path: ${{ steps.yarn-cache-dir-path.outputs.dir }}
        key: ${{ runner.os }}-yarn-${{ hashFiles('**/yarn.lock') }}
        restore-keys: |
          ${{ runner.os }}-yarn-

    - name: Install NODE JS
      uses: actions/setup-node@v2
      with:
        node-version: ${{ env.NODE_VERSION }}

    - name: Install project
      run: yarn install

    - name: Build and publish container
      run: |
        export BRANCH=${GITHUB_REF##*/}
        echo "Branch $BRANCH"
        export VERSION=$(bash ./scripts/calculate_version.sh)
        echo "Version $VERSION"
        echo "VERSION=$VERSION" >> $GITHUB_ENV
        ( test $BRANCH = "stable" || test $BRANCH = "master" && export PRERELEASE=false ) || export PRERELEASE=true
        echo "PRERELEASE=$PRERELEASE" >> $GITHUB_ENV
        bash ./scripts/build_and_publish.sh

<<<<<<< HEAD
    - name: Generate ABI
      run: npx hardhat run scripts/generateAbi.ts

=======
>>>>>>> 177f6e8d
    - name: Create Release
      id: create_release
      uses: actions/create-release@v1
      env:
        GITHUB_TOKEN: ${{ secrets.GITHUB_TOKEN }}
      with:
        tag_name: ${{ env.VERSION }}
        release_name: ${{ env.VERSION }}
        draft: false
        prerelease: ${{ env.PRERELEASE }}

    - name: Upload ABIs
      id: upload-abi
      uses: dwenegar/upload-release-assets@v1
      env:
        GITHUB_TOKEN: ${{ secrets.GITHUB_TOKEN }}
      with:
        release_id: ${{ steps.create_release.outputs.id }}
        assets_path: data/skale-manager-*-abi.json<|MERGE_RESOLUTION|>--- conflicted
+++ resolved
@@ -54,12 +54,9 @@
         echo "PRERELEASE=$PRERELEASE" >> $GITHUB_ENV
         bash ./scripts/build_and_publish.sh
 
-<<<<<<< HEAD
     - name: Generate ABI
       run: npx hardhat run scripts/generateAbi.ts
 
-=======
->>>>>>> 177f6e8d
     - name: Create Release
       id: create_release
       uses: actions/create-release@v1
