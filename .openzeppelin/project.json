--- conflicted
+++ resolved
@@ -24,13 +24,9 @@
     "SlashingTable": "SlashingTable",
     "Punisher": "Punisher",
     "TokenLaunchLocker": "TokenLaunchLocker",
-<<<<<<< HEAD
-    "TimeHelpersWithDebug": "TimeHelpersWithDebug",
+    "KeyStorage": "KeyStorage",
+    "Bounty": "Bounty",
     "Vesting": "Vesting"
-=======
-    "KeyStorage": "KeyStorage",
-    "Bounty": "Bounty"
->>>>>>> 3f1f280e
   },
   "dependencies": {},
   "name": "skale-manager",
