import { promises as fs } from 'fs';
<<<<<<< HEAD
import { Interface, splitSignature } from "ethers/lib/utils";
import { ethers, upgrades, network } from "hardhat";
=======
import { Interface } from "ethers/lib/utils";
import { ethers, upgrades, network, run } from "hardhat";
>>>>>>> 6deaa535
import { ContractManager } from "../typechain";
import { ContractFactory } from 'ethers';
import { deployLibraries, getLinkedContractFactory } from "../test/tools/deploy/factory";

function getInitializerParameters(contract: string, contractManagerAddress: string) {
    if (["TimeHelpers", "Decryption", "ECDH"].includes(contract)) {
        return undefined;
    } else if (["TimeHelpersWithDebug"].includes(contract)) {
        return [];
    } else {
        return [contractManagerAddress];
    }
}

function getNameInContractManager(contract: string) {
    if (Object.keys(customNames).includes(contract)) {
        return customNames[contract];
    } else {
        return contract;
    }
}

async function getContractFactoryWithLibraries(e: any, contractName: string) {
    const libraryNames = [];
    for (const str of e.toString().split(".sol:")) {
        const libraryName = str.split("\n")[0];
        libraryNames.push(libraryName);
    }
    libraryNames.shift();
    const libraries = await deployLibraries(libraryNames);
    const contractFactory = await getLinkedContractFactory(contractName, libraries);
    return contractFactory;
}


export function getContractKeyInAbiFile(contract: string) {
    return contract.replace(/([a-zA-Z])(?=[A-Z])/g, '$1_').toLowerCase();
}

const customNames: {[key: string]: string} = {
    "TimeHelpersWithDebug": "TimeHelpers",
    "BountyV2": "Bounty"
}

export const contracts = [
    // "ContractManager", // it will be deployed explicitly

    "DelegationController",
    "DelegationPeriodManager",
    "Distributor",
    "Punisher",
    "SlashingTable",
    "TimeHelpers",
    "TokenLaunchLocker",
    "TokenLaunchManager",
    "TokenState",
    "ValidatorService",

    "ConstantsHolder",
    "Nodes",
    "NodeRotation",
    "Monitors",
    "SchainsInternal",
    "Schains",
    "Decryption",
    "ECDH",
    "KeyStorage",
    "SkaleDKG",
    "SkaleVerifier",
    "SkaleManager",
    "Pricing",
    "BountyV2",
    "Wallets"
]

async function main() {
    const [ owner,] = await ethers.getSigners();
    if (await ethers.provider.getCode("0x1820a4B7618BdE71Dce8cdc73aAB6C95905faD24") === "0x") {
        await run("erc1820");
    }

    let production = false;

    if (process.env.PRODUCTION === "true") {
        production = true;
    } else if (process.env.PRODUCTION === "false") {
        production = false;
    }

    if (!production) {
        contracts.push("TimeHelpersWithDebug");
    }

    const artifacts: {address: string, interface: Interface, contract: string}[] = [];

    const contractManagerName = "ContractManager";
    console.log("Deploy", contractManagerName);
    const contractManagerFactory = await ethers.getContractFactory(contractManagerName);
    const contractManager = (await upgrades.deployProxy(contractManagerFactory, [])) as ContractManager;
    await contractManager.deployTransaction.wait();
    console.log("Register", contractManagerName);
    await (await contractManager.setContractsAddress(contractManagerName, contractManager.address)).wait();
    artifacts.push({address: contractManager.address, interface: contractManager.interface, contract: contractManagerName})

    for (const contract of contracts) {
        let contractFactory: ContractFactory;
        try {
            contractFactory = await ethers.getContractFactory(contract);
        } catch (e) {
            const errorMessage = "The contract " + contract + " is missing links for the following libraries";
            const isLinkingLibraryError = e.toString().indexOf(errorMessage) + 1;
            if (isLinkingLibraryError) {
                contractFactory = await getContractFactoryWithLibraries(e, contract);
            } else {
                throw(e);
            }
        }
        console.log("Deploy", contract);
<<<<<<< HEAD
        const proxy = await upgrades.deployProxy(contractFactory, getInitializerParameters(contract, contractManager.address), { unsafeAllowLinkedLibraries: true });
=======
        const proxy = await upgrades.deployProxy(contractFactory, getInitializerParameters(contract, contractManager.address));
        await proxy.deployTransaction.wait();
>>>>>>> 6deaa535
        const contractName = getNameInContractManager(contract);
        console.log("Register", contract, "as", contractName, "=>", proxy.address);
        const transaction = await contractManager.setContractsAddress(getNameInContractManager(contract), proxy.address);
        await transaction.wait();
        artifacts.push({address: proxy.address, interface: proxy.interface, contract});
    }

    const skaleTokenName = "SkaleToken";
    console.log("Deploy", skaleTokenName);
    const skaleTokenFactory = await ethers.getContractFactory(skaleTokenName);
    const skaleToken = await skaleTokenFactory.deploy(contractManager.address, []);
    await skaleToken.deployTransaction.wait();
    console.log("Register", skaleTokenName);
    await (await contractManager.setContractsAddress(skaleTokenName, skaleToken.address)).wait();
    artifacts.push({address: skaleToken.address, interface: skaleToken.interface, contract: skaleTokenName});

    if (!production) {
        console.log("Do actions for non production deployment");
        const money = "5000000000000000000000000000"; // 5e9 * 1e18
        await skaleToken.mint(owner.address, money, "0x", "0x");
    }

    console.log("Store ABIs");

    const outputObject: {[k: string]: any} = {};
    for (const artifact of artifacts) {
        const contractKey = getContractKeyInAbiFile(artifact.contract);
        outputObject[contractKey + "_address"] = artifact.address;
        outputObject[contractKey + "_abi"] = JSON.parse(artifact.interface.format("json") as string);
    }
    const version = (await fs.readFile("VERSION", "utf-8")).trim();
    await fs.writeFile(`data/skale-manager-${version}-${network.name}-abi.json`, JSON.stringify(outputObject, null, 4));

    console.log("Done");
}

if (require.main === module) {
    main()
        .then(() => process.exit(0))
        .catch(error => {
            console.error(error);
            process.exit(1);
        });
}<|MERGE_RESOLUTION|>--- conflicted
+++ resolved
@@ -1,11 +1,6 @@
 import { promises as fs } from 'fs';
-<<<<<<< HEAD
-import { Interface, splitSignature } from "ethers/lib/utils";
-import { ethers, upgrades, network } from "hardhat";
-=======
 import { Interface } from "ethers/lib/utils";
 import { ethers, upgrades, network, run } from "hardhat";
->>>>>>> 6deaa535
 import { ContractManager } from "../typechain";
 import { ContractFactory } from 'ethers';
 import { deployLibraries, getLinkedContractFactory } from "../test/tools/deploy/factory";
@@ -124,12 +119,8 @@
             }
         }
         console.log("Deploy", contract);
-<<<<<<< HEAD
         const proxy = await upgrades.deployProxy(contractFactory, getInitializerParameters(contract, contractManager.address), { unsafeAllowLinkedLibraries: true });
-=======
-        const proxy = await upgrades.deployProxy(contractFactory, getInitializerParameters(contract, contractManager.address));
         await proxy.deployTransaction.wait();
->>>>>>> 6deaa535
         const contractName = getNameInContractManager(contract);
         console.log("Register", contract, "as", contractName, "=>", proxy.address);
         const transaction = await contractManager.setContractsAddress(getNameInContractManager(contract), proxy.address);
