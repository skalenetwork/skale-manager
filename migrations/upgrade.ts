import { contracts } from "./deploy";
<<<<<<< HEAD
import hre, { ethers, upgrades } from "hardhat";
import chalk from "chalk";
import { ProxyAdmin, SkaleManager } from "../typechain-types";
import { upgrade, SkaleABIFile, getContractKeyInAbiFile, encodeTransaction, verify, getAbi } from "@skalenetwork/upgrade-tools"
import { getManifestAdmin } from "@openzeppelin/hardhat-upgrades/dist/admin";
=======
import { ethers } from "hardhat";
import { SkaleManager, SchainsInternal } from "../typechain-types";
import { upgrade, SkaleABIFile, getContractKeyInAbiFile, encodeTransaction } from "@skalenetwork/upgrade-tools"
>>>>>>> d270bd46

import chalk from "chalk";


async function getSkaleManager(abi: SkaleABIFile) {
    return ((await ethers.getContractFactory("SkaleManager")).attach(
        abi[getContractKeyInAbiFile("SkaleManager") + "_address"] as string
    )) as SkaleManager;
}

async function getSchainsInternal(abi: SkaleABIFile) {
    return ((await ethers.getContractFactory("SchainsInternal")).attach(
        abi[getContractKeyInAbiFile("SchainsInternal") + "_address"] as string
    )) as SchainsInternal;
}

export async function getDeployedVersion(abi: SkaleABIFile) {
    const skaleManager = await getSkaleManager(abi);
    return await skaleManager.version();
}

export async function setNewVersion(safeTransactions: string[], abi: SkaleABIFile, newVersion: string) {
    const skaleManager = await getSkaleManager(abi);
    safeTransactions.push(encodeTransaction(
        0,
        skaleManager.address,
        0,
        skaleManager.interface.encodeFunctionData("setVersion", [newVersion]),
    ));
}

function getContractsWithout(contractName: string | undefined): string[] {
    if (!contractName)
        return ["ContractManager"].concat(contracts);

    const index = contracts.indexOf(contractName);
    if (~index) {
        contracts.splice(index, 1);
    }
    return  ["ContractManager"].concat(contracts);
}

async function main() {
    await upgrade(
        "skale-manager",
        "1.9.0",
        getDeployedVersion,
        setNewVersion,
        ["SkaleManager", "SchainsInternal"],
        getContractsWithout("ConstantsHolder"), // Remove ConstantsHolder from contracts to do upgradeAndCall
        // async (safeTransactions, abi, contractManager) => {
        async () => {
            // deploy new contracts
        },
<<<<<<< HEAD
        // async (safeTransactions, abi, contractManager) => {
        async (safeTransactions, abi) => {
            const proxyAdmin = await getManifestAdmin(hre) as ProxyAdmin;
            const constantsHolderName = "ConstantsHolder";
            const constantsHolderAddress = abi["constants_holder_address"] as string;
            const constantsHolderFactory = await ethers.getContractFactory(constantsHolderName);
            
            console.log(`Prepare upgrade of ${constantsHolderName}`);
            const newImplementationAddress = await upgrades.prepareUpgrade(
                constantsHolderAddress,
                constantsHolderFactory
            );
            await verify(constantsHolderName, newImplementationAddress, []);
    
            // Switch proxies to new implementations
            console.log(chalk.yellowBright(`Prepare transaction to upgradeAndCall ${constantsHolderName} at ${constantsHolderAddress} to ${newImplementationAddress}`));
            const encodedReinitialize = constantsHolderFactory.interface.encodeFunctionData("reinitialize", []);
            safeTransactions.push(encodeTransaction(
                0,
                proxyAdmin.address,
                0,
                proxyAdmin.interface.encodeFunctionData("upgradeAndCall", [constantsHolderAddress, newImplementationAddress, encodedReinitialize])
            ));
            abi[getContractKeyInAbiFile(constantsHolderName) + "_abi"] = getAbi(constantsHolderFactory.interface);

=======
        async (safeTransactions, abi) => {
            const schainsInternal = await getSchainsInternal(abi);
            const numberOfSchains = (await schainsInternal.numberOfSchains()).toNumber();
            const schainLimitPerTransaction = 10;
            if (numberOfSchains > 0) {
                let limitOfSchains = schainLimitPerTransaction;
                if (numberOfSchains < schainLimitPerTransaction) {
                    limitOfSchains = numberOfSchains;
                }
                safeTransactions.push(encodeTransaction(
                    0,
                    schainsInternal.address,
                    0,
                    schainsInternal.interface.encodeFunctionData("initializeSchainAddresses", [
                        0,
                        limitOfSchains
                    ])
                ));
            }
        },
        async (abi) => {
            const schainsInternal = await getSchainsInternal(abi);
            const numberOfSchains = (await schainsInternal.numberOfSchains()).toNumber();
            const schainLimitPerTransaction = 10;
            const nextSafeTransactions: string[][] = [];
            if (numberOfSchains > schainLimitPerTransaction) {
                console.log(chalk.redBright("---------------------------Attention---------------------------"));
                console.log(chalk.redBright(`Total schains amount is ${numberOfSchains}`));
                console.log(chalk.redBright("Initialization should be in DIFFERENT safe upgrade transactions"));
                for (let step = 1; step * schainLimitPerTransaction < numberOfSchains; step++) {
                    let limitOfSchains = step * schainLimitPerTransaction + schainLimitPerTransaction;
                    if (numberOfSchains < limitOfSchains) {
                        limitOfSchains = numberOfSchains;
                    }
                    nextSafeTransactions.push([encodeTransaction(
                        0,
                        schainsInternal.address,
                        0,
                        schainsInternal.interface.encodeFunctionData("initializeSchainAddresses", [
                            step * schainLimitPerTransaction,
                            limitOfSchains
                        ])
                    )]);
                }
            }
            return nextSafeTransactions;
>>>>>>> d270bd46
        }
    );
}

if (require.main === module) {
    main()
        .then(() => process.exit(0))
        .catch(error => {
            console.error(error);
            process.exit(1);
        });
}<|MERGE_RESOLUTION|>--- conflicted
+++ resolved
@@ -1,17 +1,9 @@
 import { contracts } from "./deploy";
-<<<<<<< HEAD
 import hre, { ethers, upgrades } from "hardhat";
 import chalk from "chalk";
-import { ProxyAdmin, SkaleManager } from "../typechain-types";
+import { ProxyAdmin, SkaleManager, SchainsInternal } from "../typechain-types";
 import { upgrade, SkaleABIFile, getContractKeyInAbiFile, encodeTransaction, verify, getAbi } from "@skalenetwork/upgrade-tools"
 import { getManifestAdmin } from "@openzeppelin/hardhat-upgrades/dist/admin";
-=======
-import { ethers } from "hardhat";
-import { SkaleManager, SchainsInternal } from "../typechain-types";
-import { upgrade, SkaleABIFile, getContractKeyInAbiFile, encodeTransaction } from "@skalenetwork/upgrade-tools"
->>>>>>> d270bd46
-
-import chalk from "chalk";
 
 
 async function getSkaleManager(abi: SkaleABIFile) {
@@ -64,9 +56,28 @@
         async () => {
             // deploy new contracts
         },
-<<<<<<< HEAD
-        // async (safeTransactions, abi, contractManager) => {
         async (safeTransactions, abi) => {
+            const schainsInternal = await getSchainsInternal(abi);
+            const numberOfSchains = (await schainsInternal.numberOfSchains()).toNumber();
+            const schainLimitPerTransaction = 10;
+            if (numberOfSchains > 0) {
+                let limitOfSchains = schainLimitPerTransaction;
+                if (numberOfSchains < schainLimitPerTransaction) {
+                    limitOfSchains = numberOfSchains;
+                }
+                safeTransactions.push(encodeTransaction(
+                    0,
+                    schainsInternal.address,
+                    0,
+                    schainsInternal.interface.encodeFunctionData("initializeSchainAddresses", [
+                        0,
+                        limitOfSchains
+                    ])
+                ));
+            }
+
+            // ======================================================================================
+
             const proxyAdmin = await getManifestAdmin(hre) as ProxyAdmin;
             const constantsHolderName = "ConstantsHolder";
             const constantsHolderAddress = abi["constants_holder_address"] as string;
@@ -89,27 +100,6 @@
                 proxyAdmin.interface.encodeFunctionData("upgradeAndCall", [constantsHolderAddress, newImplementationAddress, encodedReinitialize])
             ));
             abi[getContractKeyInAbiFile(constantsHolderName) + "_abi"] = getAbi(constantsHolderFactory.interface);
-
-=======
-        async (safeTransactions, abi) => {
-            const schainsInternal = await getSchainsInternal(abi);
-            const numberOfSchains = (await schainsInternal.numberOfSchains()).toNumber();
-            const schainLimitPerTransaction = 10;
-            if (numberOfSchains > 0) {
-                let limitOfSchains = schainLimitPerTransaction;
-                if (numberOfSchains < schainLimitPerTransaction) {
-                    limitOfSchains = numberOfSchains;
-                }
-                safeTransactions.push(encodeTransaction(
-                    0,
-                    schainsInternal.address,
-                    0,
-                    schainsInternal.interface.encodeFunctionData("initializeSchainAddresses", [
-                        0,
-                        limitOfSchains
-                    ])
-                ));
-            }
         },
         async (abi) => {
             const schainsInternal = await getSchainsInternal(abi);
@@ -137,7 +127,6 @@
                 }
             }
             return nextSafeTransactions;
->>>>>>> d270bd46
         }
     );
 }
