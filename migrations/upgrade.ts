import { contracts } from "./deploy";
import hre, { ethers, upgrades } from "hardhat";
import chalk from "chalk";
import { ProxyAdmin, SkaleManager } from "../typechain-types";
import { upgrade, SkaleABIFile, getContractKeyInAbiFile, encodeTransaction, verify, getAbi } from "@skalenetwork/upgrade-tools"
import { getManifestAdmin } from "@openzeppelin/hardhat-upgrades/dist/admin";


async function getSkaleManager(abi: SkaleABIFile) {
    return ((await ethers.getContractFactory("SkaleManager")).attach(
        abi[getContractKeyInAbiFile("SkaleManager") + "_address"] as string
    )) as SkaleManager;
}

export async function getDeployedVersion(abi: SkaleABIFile) {
    const skaleManager = await getSkaleManager(abi);
    return await skaleManager.version();
}

export async function setNewVersion(safeTransactions: string[], abi: SkaleABIFile, newVersion: string) {
    const skaleManager = await getSkaleManager(abi);
    safeTransactions.push(encodeTransaction(
        0,
        skaleManager.address,
        0,
        skaleManager.interface.encodeFunctionData("setVersion", [newVersion]),
    ));
}

function getContractsWithout(contractName: string | undefined): string[] {
    if (!contractName)
        return ["ContractManager"].concat(contracts);

    const index = contracts.indexOf(contractName);
    if (~index) {
        contracts.splice(index, 1);
    }
    return  ["ContractManager"].concat(contracts);
}

async function main() {
    await upgrade(
        "skale-manager",
        "1.9.2",
        getDeployedVersion,
        setNewVersion,
<<<<<<< HEAD
        ["SkaleManager", "SchainsInternal"],
        getContractsWithout("ConstantsHolder"), // Remove ConstantsHolder from contracts to do upgradeAndCall
=======
        // Permissions in SkaleManager are needed to set a new version
        ["SkaleManager"],
        ["ContractManager"].concat(contracts),
>>>>>>> 90074aa4
        // async (safeTransactions, abi, contractManager) => {
        async () => {
            // deploy new contracts
        },
        async (safeTransactions, abi) => {
            const proxyAdmin = await getManifestAdmin(hre) as ProxyAdmin;
            const constantsHolderName = "ConstantsHolder";
            const constantsHolderAddress = abi["constants_holder_address"] as string;
            const constantsHolderFactory = await ethers.getContractFactory(constantsHolderName);
            
            console.log(`Prepare upgrade of ${constantsHolderName}`);
            const newImplementationAddress = await upgrades.prepareUpgrade(
                constantsHolderAddress,
                constantsHolderFactory
            );
            await verify(constantsHolderName, newImplementationAddress, []);
    
            // Switch proxies to new implementations
            console.log(chalk.yellowBright(`Prepare transaction to upgradeAndCall ${constantsHolderName} at ${constantsHolderAddress} to ${newImplementationAddress}`));
            const encodedReinitialize = constantsHolderFactory.interface.encodeFunctionData("reinitialize", []);
            safeTransactions.push(encodeTransaction(
                0,
                proxyAdmin.address,
                0,
                proxyAdmin.interface.encodeFunctionData("upgradeAndCall", [constantsHolderAddress, newImplementationAddress, encodedReinitialize])
            ));
            abi[getContractKeyInAbiFile(constantsHolderName) + "_abi"] = getAbi(constantsHolderFactory.interface);
        }
    );
}

if (require.main === module) {
    main()
        .then(() => process.exit(0))
        .catch(error => {
            console.error(error);
            process.exit(1);
        });
}<|MERGE_RESOLUTION|>--- conflicted
+++ resolved
@@ -44,14 +44,8 @@
         "1.9.2",
         getDeployedVersion,
         setNewVersion,
-<<<<<<< HEAD
-        ["SkaleManager", "SchainsInternal"],
+        ["SkaleManager"],
         getContractsWithout("ConstantsHolder"), // Remove ConstantsHolder from contracts to do upgradeAndCall
-=======
-        // Permissions in SkaleManager are needed to set a new version
-        ["SkaleManager"],
-        ["ContractManager"].concat(contracts),
->>>>>>> 90074aa4
         // async (safeTransactions, abi, contractManager) => {
         async () => {
             // deploy new contracts
