<<<<<<< HEAD
import { contracts } from "./deploy";
import { ethers, upgrades } from "hardhat";
import { ContractManager, SchainsInternal, SkaleManager, SyncManager } from "../typechain-types";
import { getAbi, upgrade, SkaleABIFile, getContractKeyInAbiFile, encodeTransaction, getContractFactory, verifyProxy } from "@skalenetwork/upgrade-tools"
import chalk from "chalk";
=======
import { contracts, getContractKeyInAbiFile, getManifestFile } from "./deploy";
import { ethers, network, upgrades, artifacts } from "hardhat";
import hre from "hardhat";
import { promises as fs } from "fs";
import { ContractManager, Permissions, SkaleManager } from "../typechain-types";
import { ProxyAdmin } from "../typechain-types/ProxyAdmin";
import { getImplementationAddress, hashBytecode } from "@openzeppelin/upgrades-core";
import { deployLibraries, getLinkedContractFactory } from "../test/tools/deploy/factory";
import { getAbi } from "./tools/abi";
import { getManifestAdmin } from "@openzeppelin/hardhat-upgrades/dist/admin";
import { SafeMock } from "../typechain-types/SafeMock";
import { encodeTransaction } from "./tools/multiSend";
import { createMultiSendTransaction, sendSafeTransaction } from "./tools/gnosis-safe";
import chalk from "chalk";
import { verify } from "./tools/verification";
import { getVersion } from "./tools/version";
import { SkaleABIFile, SkaleManifestData } from "./tools/types";
>>>>>>> 601147b4


async function getSkaleManager(abi: SkaleABIFile) {
    return ((await ethers.getContractFactory("SkaleManager")).attach(
        abi[getContractKeyInAbiFile("SkaleManager") + "_address"] as string
    )) as SkaleManager;
}

export async function getDeployedVersion(abi: SkaleABIFile) {
    const skaleManager = await getSkaleManager(abi);
    return await skaleManager.version();
}

export async function setNewVersion(safeTransactions: string[], abi: SkaleABIFile, newVersion: string) {
    const skaleManager = await getSkaleManager(abi);
    safeTransactions.push(encodeTransaction(
        0,
        skaleManager.address,
        0,
        skaleManager.interface.encodeFunctionData("setVersion", [newVersion]),
    ));
}

async function main() {
    await upgrade(
<<<<<<< HEAD
        "skale-manager",
        "1.8.2",
        getDeployedVersion,
        setNewVersion,
        ["SkaleManager", "SchainsInternal"],
        ["ContractManager"].concat(contracts),
        async (safeTransactions: string[], abi: SkaleABIFile, contractManager: ContractManager) => {
            const safe = await contractManager.owner();
            const [ deployer ] = await ethers.getSigners();

            const syncManagerName = "SyncManager";
            const syncManagerFactory = await getContractFactory(syncManagerName);
            console.log("Deploy", syncManagerName);
            const syncManager = (await upgrades.deployProxy(syncManagerFactory, [contractManager.address])) as SyncManager;
            await syncManager.deployTransaction.wait();
            await (await syncManager.grantRole(await syncManager.DEFAULT_ADMIN_ROLE(), safe)).wait();
            await (await syncManager.revokeRole(await syncManager.DEFAULT_ADMIN_ROLE(), deployer.address)).wait();
            console.log(chalk.yellowBright("Prepare transaction to register", syncManagerName));
            console.log("Register", syncManagerName, "as", syncManagerName, "=>", syncManager.address);
            safeTransactions.push(encodeTransaction(
                0,
                contractManager.address,
                0,
                contractManager.interface.encodeFunctionData("setContractsAddress", [syncManagerName, syncManager.address]),
            ));
            await verifyProxy(syncManagerName, syncManager.address, []);
            abi[getContractKeyInAbiFile(syncManagerName) + "_abi"] = getAbi(syncManager.interface);
            abi[getContractKeyInAbiFile(syncManagerName) + "_address"] = syncManager.address;
=======
        "1.9.0",
        ["ContractManager"].concat(contracts),
        // async (safeTransactions, abi, contractManager) => {
        async () => {
            // deploy new contracts
>>>>>>> 601147b4
        },
        // async (safeTransactions, abi, contractManager) => {
        async () => {
            // initialize
        }
    );
}

if (require.main === module) {
    main()
        .then(() => process.exit(0))
        .catch(error => {
            console.error(error);
            process.exit(1);
        });
}<|MERGE_RESOLUTION|>--- conflicted
+++ resolved
@@ -1,28 +1,7 @@
-<<<<<<< HEAD
 import { contracts } from "./deploy";
-import { ethers, upgrades } from "hardhat";
-import { ContractManager, SchainsInternal, SkaleManager, SyncManager } from "../typechain-types";
-import { getAbi, upgrade, SkaleABIFile, getContractKeyInAbiFile, encodeTransaction, getContractFactory, verifyProxy } from "@skalenetwork/upgrade-tools"
-import chalk from "chalk";
-=======
-import { contracts, getContractKeyInAbiFile, getManifestFile } from "./deploy";
-import { ethers, network, upgrades, artifacts } from "hardhat";
-import hre from "hardhat";
-import { promises as fs } from "fs";
-import { ContractManager, Permissions, SkaleManager } from "../typechain-types";
-import { ProxyAdmin } from "../typechain-types/ProxyAdmin";
-import { getImplementationAddress, hashBytecode } from "@openzeppelin/upgrades-core";
-import { deployLibraries, getLinkedContractFactory } from "../test/tools/deploy/factory";
-import { getAbi } from "./tools/abi";
-import { getManifestAdmin } from "@openzeppelin/hardhat-upgrades/dist/admin";
-import { SafeMock } from "../typechain-types/SafeMock";
-import { encodeTransaction } from "./tools/multiSend";
-import { createMultiSendTransaction, sendSafeTransaction } from "./tools/gnosis-safe";
-import chalk from "chalk";
-import { verify } from "./tools/verification";
-import { getVersion } from "./tools/version";
-import { SkaleABIFile, SkaleManifestData } from "./tools/types";
->>>>>>> 601147b4
+import { ethers } from "hardhat";
+import { SkaleManager } from "../typechain-types";
+import { upgrade, SkaleABIFile, getContractKeyInAbiFile, encodeTransaction } from "@skalenetwork/upgrade-tools"
 
 
 async function getSkaleManager(abi: SkaleABIFile) {
@@ -48,42 +27,15 @@
 
 async function main() {
     await upgrade(
-<<<<<<< HEAD
         "skale-manager",
-        "1.8.2",
+        "1.9.0",
         getDeployedVersion,
         setNewVersion,
         ["SkaleManager", "SchainsInternal"],
         ["ContractManager"].concat(contracts),
-        async (safeTransactions: string[], abi: SkaleABIFile, contractManager: ContractManager) => {
-            const safe = await contractManager.owner();
-            const [ deployer ] = await ethers.getSigners();
-
-            const syncManagerName = "SyncManager";
-            const syncManagerFactory = await getContractFactory(syncManagerName);
-            console.log("Deploy", syncManagerName);
-            const syncManager = (await upgrades.deployProxy(syncManagerFactory, [contractManager.address])) as SyncManager;
-            await syncManager.deployTransaction.wait();
-            await (await syncManager.grantRole(await syncManager.DEFAULT_ADMIN_ROLE(), safe)).wait();
-            await (await syncManager.revokeRole(await syncManager.DEFAULT_ADMIN_ROLE(), deployer.address)).wait();
-            console.log(chalk.yellowBright("Prepare transaction to register", syncManagerName));
-            console.log("Register", syncManagerName, "as", syncManagerName, "=>", syncManager.address);
-            safeTransactions.push(encodeTransaction(
-                0,
-                contractManager.address,
-                0,
-                contractManager.interface.encodeFunctionData("setContractsAddress", [syncManagerName, syncManager.address]),
-            ));
-            await verifyProxy(syncManagerName, syncManager.address, []);
-            abi[getContractKeyInAbiFile(syncManagerName) + "_abi"] = getAbi(syncManager.interface);
-            abi[getContractKeyInAbiFile(syncManagerName) + "_address"] = syncManager.address;
-=======
-        "1.9.0",
-        ["ContractManager"].concat(contracts),
         // async (safeTransactions, abi, contractManager) => {
         async () => {
             // deploy new contracts
->>>>>>> 601147b4
         },
         // async (safeTransactions, abi, contractManager) => {
         async () => {
