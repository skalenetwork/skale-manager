import { contracts, getContractKeyInAbiFile } from "./deploy";
import { ethers, upgrades } from "hardhat";
import { promises as fs } from "fs";
import { ContractFactory } from "ethers";
import { deployLibraries, getLinkedContractFactory } from "../test/tools/deploy/factory";

async function getContractFactoryWithLibraries(e: any, contractName: string) {
    const libraryNames = [];
    for (const str of e.toString().split(".sol:")) {
        const libraryName = str.split("\n")[0];
        libraryNames.push(libraryName);
    }
    libraryNames.shift();
    const libraries = await deployLibraries(libraryNames);
    const contractFactory = await getLinkedContractFactory(contractName, libraries);
    return contractFactory;
}

async function main() {
    if (!process.env.ABI) {
        console.log("Set path to file with ABI and addresses to ABI environment variables");
        return;
    }

    let multisig = false;
    if (process.env.MULTISIG) {
        console.log("Prepare upgrade for multisig");
        multisig = true;
    }

    const abiFilename = process.env.ABI;
    const abi = JSON.parse(await fs.readFile(abiFilename, "utf-8"));

    for (const contract of ["ContractManager"].concat(contracts)) {
<<<<<<< HEAD
        let contractFactory: ContractFactory;
        try {
            contractFactory = await ethers.getContractFactory(contract);
        } catch (e) {
            const errorMessage = "The contract " + contract + " is missing links for the following libraries";
            const isLinkingLibraryError = e.toString().indexOf(errorMessage) + 1;
            if (isLinkingLibraryError) {
                contractFactory = await getContractFactoryWithLibraries(e, contract);
            } else {
                throw(e);
            }
        }
        const proxyAddress = abi[getContractKeyInAbiFile(contract) + "_address"];
=======
        const contractFactory = await ethers.getContractFactory(contract);
        let _contract = contract;
        if (contract === "BountyV2") {
            _contract = "Bounty";
        }
        const proxyAddress = abi[getContractKeyInAbiFile(_contract) + "_address"];
>>>>>>> 194d2dac
        console.log(`Upgrade ${contract} at ${proxyAddress}`);
        if (multisig) {
            await upgrades.prepareUpgrade(proxyAddress, contractFactory, { unsafeAllowLinkedLibraries: true });
        } else {
            await upgrades.upgradeProxy(proxyAddress, contractFactory, { unsafeAllowLinkedLibraries: true });
        }
    }

    console.log("Done");
}

if (require.main === module) {
    main()
        .then(() => process.exit(0))
        .catch(error => {
            console.error(error);
            process.exit(1);
        });
}<|MERGE_RESOLUTION|>--- conflicted
+++ resolved
@@ -32,7 +32,6 @@
     const abi = JSON.parse(await fs.readFile(abiFilename, "utf-8"));
 
     for (const contract of ["ContractManager"].concat(contracts)) {
-<<<<<<< HEAD
         let contractFactory: ContractFactory;
         try {
             contractFactory = await ethers.getContractFactory(contract);
@@ -45,15 +44,11 @@
                 throw(e);
             }
         }
-        const proxyAddress = abi[getContractKeyInAbiFile(contract) + "_address"];
-=======
-        const contractFactory = await ethers.getContractFactory(contract);
         let _contract = contract;
         if (contract === "BountyV2") {
             _contract = "Bounty";
         }
-        const proxyAddress = abi[getContractKeyInAbiFile(_contract) + "_address"];
->>>>>>> 194d2dac
+        const proxyAddress = abi[getContractKeyInAbiFile(contract) + "_address"];
         console.log(`Upgrade ${contract} at ${proxyAddress}`);
         if (multisig) {
             await upgrades.prepareUpgrade(proxyAddress, contractFactory, { unsafeAllowLinkedLibraries: true });
