--- conflicted
+++ resolved
@@ -30,7 +30,6 @@
 let Decryption = artifacts.require('./Decryption.sol');
 let ECDH = artifacts.require('./ECDH.sol');
 let Pricing = artifacts.require('./Pricing.sol');
-<<<<<<< HEAD
 let SkaleBalances = artifacts.require('./SkaleBalances.sol');
 let DelegationService = artifacts.require('./DelegationService.sol');
 let DelegationRequestManager = artifacts.require('./DelegationRequestManager.sol');
@@ -42,9 +41,6 @@
 let TokenState = artifacts.require('./TokenState.sol');
 let TimeHelpers = artifacts.require('./TimeHelpers.sol');
 let BokkyPooBahsDateTimeLibrary = artifacts.require('./BokkyPooBahsDateTimeLibrary.sol');
-=======
-let StringUtils = artifacts.require('./StringUtils.sol');
->>>>>>> 6658be5b
 
 let gasLimit = 6900000;
 
@@ -155,7 +151,6 @@
         await contractManagerInstance.setContractsAddress("Pricing", Pricing.address).then(function(res) {
             console.log("Contract Pricing with address", Pricing.address, "registred in Contract Manager");
         });
-<<<<<<< HEAD
         await deployer.deploy(SkaleBalances, contractManagerInstance.address, {gas: gasLimit * gas_multiplier});
         await contractManagerInstance.setContractsAddress("SkaleBalances", SkaleBalances.address).then(function(res) {
             console.log("Contract SkaleBalances with address", SkaleBalances.address, "registred in Contract Manager");
@@ -198,13 +193,8 @@
         await contractManagerInstance.setContractsAddress("DelegationController", DelegationController.address).then(function(res) {
             console.log("Contract DelegationController with address", DelegationController.address, "registred in Contract Manager");
             console.log();
-=======
-        await deployer.deploy(StringUtils, {gas: gasLimit * gas_multiplier});
-        await contractManagerInstance.setContractsAddress("StringUtils", StringUtils.address).then(function(res) {
-            console.log("Contract StringUtils with address", StringUtils.address, "registred in Contract Manager");
->>>>>>> 6658be5b
-        });
-    
+        });
+
         //
         console.log('Deploy done, writing results...');
         let jsonObject = {
@@ -238,7 +228,6 @@
             contract_manager_abi: ContractManager.abi,
             pricing_address: Pricing.address,
             pricing_abi: Pricing.abi,
-<<<<<<< HEAD
             skale_balances_address: SkaleBalances.address,
             skale_balances_abi: SkaleBalances.abi,
             delegation_service_address: DelegationService.address,
@@ -259,10 +248,6 @@
             time_helpers_abi: TimeHelpers.abi,
             delegation_controller_address: DelegationController.address,
             delegation_controller_abi: DelegationController.abi
-=======
-            string_utils_address: StringUtils.address,
-            string_utils_abi: StringUtils.abi
->>>>>>> 6658be5b
         };
 
         await fsPromises.writeFile(`data/${network}.json`, JSON.stringify(jsonObject));
