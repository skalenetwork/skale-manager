import { ContractManagerInstance,
    DelegationControllerInstance,
    SkaleTokenInstance,
    TokenStateInstance,
    ValidatorServiceInstance } from "../../types/truffle-contracts";

import { skipTime } from "../tools/time";

import * as chai from "chai";
import * as chaiAsPromised from "chai-as-promised";
import { deployContractManager } from "../tools/deploy/contractManager";
import { deployDelegationController } from "../tools/deploy/delegation/delegationController";
import { deployTokenState } from "../tools/deploy/delegation/tokenState";
import { deployValidatorService } from "../tools/deploy/delegation/validatorService";
import { deploySkaleToken } from "../tools/deploy/skaleToken";
import { deployTimeHelpersWithDebug } from "../tools/deploy/test/timeHelpersWithDebug";
import { Delegation, State } from "../tools/types";
chai.should();
chai.use(chaiAsPromised);

contract("DelegationController", ([owner, holder1, holder2, validator, validator2]) => {
    let contractManager: ContractManagerInstance;
    let skaleToken: SkaleTokenInstance;
    let delegationController: DelegationControllerInstance;
    let tokenState: TokenStateInstance;
    let validatorService: ValidatorServiceInstance;

    const defaultAmount = 100 * 1e18;
    const month = 60 * 60 * 24 * 31;

    beforeEach(async () => {
        contractManager = await deployContractManager();

        skaleToken = await deploySkaleToken(contractManager);
        delegationController = await deployDelegationController(contractManager);
        tokenState = await deployTokenState(contractManager);
        validatorService = await deployValidatorService(contractManager);
    });

    describe("when arguments for delegation initialized", async () => {
        let validatorId: number;
        let amount: number;
        let delegationPeriod: number;
        let info: string;
        let delegationId: number;
        beforeEach(async () => {
            validatorId = 1;
            amount = 100;
            delegationPeriod = 3;
            info = "VERY NICE";
            await validatorService.registerValidator(
                "ValidatorName",
                "Really good validator",
                500,
                100,
                {from: validator});
            await validatorService.enableValidator(validatorId, {from: owner});
            });

        it("should reject delegation if validator with such id does not exist", async () => {
            const nonExistedValidatorId = 2;
            await delegationController.delegate(nonExistedValidatorId, amount, delegationPeriod, info, {from: holder1})
                .should.be.eventually.rejectedWith("Validator with such ID does not exist");
        });

        it("should reject delegation if it doesn't meet minimum delegation amount", async () => {
            amount = 99;
            await delegationController.delegate(validatorId, amount, delegationPeriod, info, {from: holder1})
                .should.be.eventually.rejectedWith("Amount does not meet the validator's minimum delegation amount");
        });

        it("should reject delegation if request doesn't meet allowed delegation period", async () => {
            delegationPeriod = 4;
            await delegationController.delegate(validatorId, amount, delegationPeriod, info, {from: holder1})
                .should.be.eventually.rejectedWith("This delegation period is not allowed");
        });

        it("should reject delegation if holder doesn't have enough unlocked tokens for delegation", async () => {
            amount = 101;
            await delegationController.delegate(validatorId, amount, delegationPeriod, info, {from: holder1})
                .should.be.eventually.rejectedWith("Token holder does not have enough tokens to delegate");
        });

        it("should send request for delegation", async () => {
            await skaleToken.mint(holder1, amount, "0x", "0x");
            const { logs } = await delegationController.delegate(
                validatorId, amount, delegationPeriod, info, {from: holder1});
            assert.equal(logs.length, 1, "No DelegationProposed Event emitted");
            assert.equal(logs[0].event, "DelegationProposed");
            delegationId = logs[0].args.delegationId;
            const delegation: Delegation = new Delegation(
                await delegationController.delegations(delegationId));
            assert.equal(holder1, delegation.holder);
            assert.equal(validatorId, delegation.validatorId.toNumber());
            assert.equal(delegationPeriod, delegation.delegationPeriod.toNumber());
            assert.equal("VERY NICE", delegation.info);
        });

        it("should reject delegation if it doesn't have enough tokens", async () => {
            await skaleToken.mint(holder1, 2 * amount, "0x", "0x");
            await delegationController.delegate(validatorId, amount + 1, delegationPeriod, info, {from: holder1});
            await delegationController.delegate(validatorId, amount, delegationPeriod, info, {from: holder1})
                .should.be.eventually.rejectedWith("Token holder does not have enough tokens to delegate");

        });

        it("should reject canceling if delegation doesn't exist", async () => {
            delegationId = 99;
            await delegationController.cancelPendingDelegation(delegationId, {from: holder1})
                .should.be.rejectedWith("Delegation does not exist");
        });

        it("should allow to delegate if whitelist of validators is no longer supports", async () => {
            await skaleToken.mint(holder1, amount, "0x", "0x");
            await validatorService.disableValidator(validatorId, {from: owner});
            await delegationController.delegate(validatorId, amount, delegationPeriod, info, {from: holder1})
                .should.be.eventually.rejectedWith("Validator is not authorized to accept delegation request");
            await validatorService.disableWhitelist();
            await delegationController.delegate(validatorId, amount, delegationPeriod, info, {from: holder1});
        });

        describe("when delegation request was created", async () => {
            beforeEach(async () => {
                await skaleToken.mint(holder1, amount, "0x", "0x");
                const { logs } = await delegationController.delegate(
                    validatorId, amount, delegationPeriod, info, {from: holder1});
                delegationId = logs[0].args.delegationId;
            });

            it("should reject canceling request if it isn't actually holder of tokens", async () => {
                await delegationController.cancelPendingDelegation(delegationId, {from: holder2})
                    .should.be.rejectedWith("Only token holders can cancel delegation request");
            });

            it("should reject canceling request if validator already accepted it", async () => {
                await delegationController.acceptPendingDelegation(delegationId, {from: validator});
                await delegationController.cancelPendingDelegation(delegationId, {from: holder1})
                    .should.be.rejectedWith("Token holders are only able to cancel PROPOSED delegations");
            });

            it("should reject canceling request if delegation request already rejected", async () => {
                await delegationController.cancelPendingDelegation(delegationId, {from: holder1});
                await delegationController.cancelPendingDelegation(delegationId, {from: holder1})
                    .should.be.rejectedWith("Token holders are only able to cancel PROPOSED delegations");
            });

            it("should change state of tokens to CANCELED if delegation was cancelled", async () => {
                await delegationController.cancelPendingDelegation(delegationId, {from: holder1});
                const CANCELED = 2;
                const status = (await delegationController.getState(delegationId)).toNumber();
                status.should.be.equal(CANCELED);
            });

            it("should reject accepting request if such validator doesn't exist", async () => {
                await delegationController.acceptPendingDelegation(delegationId, {from: validator2})
                    .should.be.rejectedWith("Validator with given address does not exist");
            });

            it("should reject accepting request if validator already canceled it", async () => {
                await delegationController.cancelPendingDelegation(delegationId, {from: holder1});
                await delegationController.acceptPendingDelegation(delegationId, {from: validator})
<<<<<<< HEAD
                    .should.be.rejectedWith("Cannot set delegation state to accepted");
=======
                    .should.be.rejectedWith("The delegation has been cancelled by token holder");
>>>>>>> e2abc092
            });

            it("should reject accepting request if validator already accepted it", async () => {
                await delegationController.acceptPendingDelegation(delegationId, {from: validator});
                await delegationController.acceptPendingDelegation(delegationId, {from: validator})
                    .should.be.rejectedWith("Cannot set delegation state to accepted");
            });

            it("should reject accepting request if validator tried to accept request not assigned to him", async () => {
                validatorService.registerValidator(
                    "ValidatorName",
                    "Really good validator",
                    500,
                    100,
                    {from: validator2});
                await delegationController.acceptPendingDelegation(delegationId, {from: validator2})
                        .should.be.rejectedWith("No permissions to accept request");
            });

            it("should allow for QA team to test delegation pipeline immediately", async () => {
                const timeHelpersWithDebug = await deployTimeHelpersWithDebug(contractManager);
                await contractManager.setContractsAddress("TimeHelpers", timeHelpersWithDebug.address);

                await delegationController.acceptPendingDelegation(delegationId, {from: validator});
                (await delegationController.getState(delegationId)).toNumber().should.be.equal(State.ACCEPTED);

                await timeHelpersWithDebug.skipTime(month);
                (await delegationController.getState(delegationId)).toNumber().should.be.equal(State.DELEGATED);

                await delegationController.requestUndelegation(delegationId, {from: holder1});
                (await delegationController.getState(delegationId)).toNumber()
                    .should.be.equal(State.UNDELEGATION_REQUESTED);

                await timeHelpersWithDebug.skipTime(month * delegationPeriod);
                (await delegationController.getState(delegationId)).toNumber().should.be.equal(State.COMPLETED);

                // skipTime should now affect new delegations
                const { logs } = await delegationController.delegate(
                    validatorId, amount, delegationPeriod, info, {from: holder1});
                delegationId = logs[0].args.delegationId;
                (await delegationController.getState(delegationId)).toNumber().should.be.equal(State.PROPOSED);
            });

            describe("when delegation is accepted", async () => {
                beforeEach(async () => {
                    await delegationController.acceptPendingDelegation(delegationId, {from: validator});

                    skipTime(web3, month);
                });

                it("should allow validator to request undelegation", async () => {
                    await delegationController.requestUndelegation(delegationId, {from: validator});

                    skipTime(web3, delegationPeriod * month);

                    (await delegationController.getState(delegationId)).toNumber().should.be.equal(State.COMPLETED);
                    (await skaleToken.getAndUpdateDelegatedAmount.call(holder1)).toNumber().should.be.equal(0);
                });

                it("should not allow everyone to request undelegation", async () => {
                    await delegationController.requestUndelegation(delegationId, {from: holder2})
                        .should.be.eventually.rejectedWith("Permission denied to request undelegation");

                    await validatorService.registerValidator(
                        "ValidatorName",
                        "Really good validator",
                        500,
                        100,
                        {from: validator2});
                    await delegationController.requestUndelegation(delegationId, {from: validator2})
                        .should.be.eventually.rejectedWith("Permission denied to request undelegation");

                    skipTime(web3, delegationPeriod * month);

                    (await delegationController.getState(delegationId)).toNumber().should.be.equal(State.DELEGATED);
                    (await skaleToken.getAndUpdateDelegatedAmount.call(holder1)).toNumber().should.be.equal(amount);
                });
            });
        });
    });
});<|MERGE_RESOLUTION|>--- conflicted
+++ resolved
@@ -159,11 +159,7 @@
             it("should reject accepting request if validator already canceled it", async () => {
                 await delegationController.cancelPendingDelegation(delegationId, {from: holder1});
                 await delegationController.acceptPendingDelegation(delegationId, {from: validator})
-<<<<<<< HEAD
-                    .should.be.rejectedWith("Cannot set delegation state to accepted");
-=======
                     .should.be.rejectedWith("The delegation has been cancelled by token holder");
->>>>>>> e2abc092
             });
 
             it("should reject accepting request if validator already accepted it", async () => {
