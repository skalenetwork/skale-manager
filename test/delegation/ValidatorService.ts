import { ConstantsHolderInstance,
    ContractManagerInstance,
    DelegationControllerInstance,
    SkaleTokenInstance,
    ValidatorServiceInstance} from "../../types/truffle-contracts";

import { skipTime } from "../tools/time";

import BigNumber from "bignumber.js";
import * as chai from "chai";
import * as chaiAsPromised from "chai-as-promised";
import { deployConstantsHolder } from "../tools/deploy/constantsHolder";
import { deployContractManager } from "../tools/deploy/contractManager";
import { deployDelegationController } from "../tools/deploy/delegation/delegationController";
import { deployValidatorService } from "../tools/deploy/delegation/validatorService";
import { deploySkaleToken } from "../tools/deploy/skaleToken";

chai.should();
chai.use(chaiAsPromised);

class Validator {
    public name: string;
    public validatorAddress: string;
    public requestedAddress: string;
    public description: string;
    public feeRate: BigNumber;
    public registrationTime: BigNumber;
    public minimumDelegationAmount: BigNumber;
    public acceptNewRequests: boolean;

    constructor(arrayData: [string, string, string, string, BigNumber, BigNumber, BigNumber, boolean]) {
        this.name = arrayData[0];
        this.validatorAddress = arrayData[1];
        this.requestedAddress = arrayData[2];
        this.description = arrayData[3];
        this.feeRate = new BigNumber(arrayData[4]);
        this.registrationTime = new BigNumber(arrayData[5]);
        this.minimumDelegationAmount = new BigNumber(arrayData[6]);
        this.acceptNewRequests = arrayData[7];
    }
}

contract("ValidatorService", ([owner, holder, validator1, validator2, validator3, nodeAddress]) => {
    let contractManager: ContractManagerInstance;
    let validatorService: ValidatorServiceInstance;
    let constantsHolder: ConstantsHolderInstance;
    let skaleToken: SkaleTokenInstance;
    let delegationController: DelegationControllerInstance;

    const defaultAmount = 100 * 1e18;

    beforeEach(async () => {
        contractManager = await deployContractManager();

        constantsHolder = await deployConstantsHolder(contractManager);
        skaleToken = await deploySkaleToken(contractManager);
        validatorService = await deployValidatorService(contractManager);
        delegationController = await deployDelegationController(contractManager);
    });

    it("should register new validator", async () => {
        await validatorService.registerValidator(
            "ValidatorName",
            "Really good validator",
            500,
            100,
            {from: validator1});
        const validatorId = await validatorService.getValidatorId(validator1);
        const validator: Validator = new Validator(
            await validatorService.validators(validatorId));
        assert.equal(validator.name, "ValidatorName");
        assert.equal(validator.validatorAddress, validator1);
        assert.equal(validator.description, "Really good validator");
        assert.equal(validator.feeRate.toNumber(), 500);
        assert.equal(validator.minimumDelegationAmount.toNumber(), 100);
        assert.isTrue(await validatorService.checkValidatorAddressToId(validator1, validatorId));
    });

    it("should reject if validator tried to register with a fee rate higher than 100 percent", async () => {
        await validatorService.registerValidator(
            "ValidatorName",
            "Really good validator",
            1500,
            100,
            {from: validator1})
            .should.be.eventually.rejectedWith("Fee rate of validator should be lower than 100%");
    });

    describe("when validator registered", async () => {
        beforeEach(async () => {
            await validatorService.registerValidator(
                "ValidatorName",
                "Really good validator",
                500,
                100,
                {from: validator1});
            const validatorId = await validatorService.getValidatorId(validator1);
            let signature = await web3.eth.sign(web3.utils.soliditySha3(validatorId.toString()), nodeAddress);
            signature = (signature.slice(130) === "00" ? signature.slice(0, 130) + "1b" :
                (signature.slice(130) === "01" ? signature.slice(0, 130) + "1c" : signature));
            await validatorService.linkNodeAddress(nodeAddress, signature, {from: validator1});
        });

        it("should reject when validator tried to register new one with the same address", async () => {
            await validatorService.registerValidator(
                "ValidatorName",
                "Really good validator",
                500,
                100,
                {from: validator1})
                .should.be.eventually.rejectedWith("Validator with such address already exists");

        });

        it("should reset name, description, minimum delegation amount", async () => {
            const validatorId = 1;
            await validatorService.setValidatorName("Validator", {from: validator1});
            await validatorService.setValidatorDescription("Good", {from: validator1});
            await validatorService.setValidatorMDA(1, {from: validator1});
            const validator = await validatorService.getValidator(validatorId);
            assert.equal(validator.name, "Validator");
            assert.equal(validator.description, "Good");
            assert.equal(validator.minimumDelegationAmount, new BigNumber(1));
        });

        it("should link new node address for validator", async () => {
            const validatorId = await validatorService.getValidatorId(validator1);
            let signature = await web3.eth.sign(web3.utils.soliditySha3(validatorId.toString()), nodeAddress);
            signature = (signature.slice(130) === "00" ? signature.slice(0, 130) + "1b" :
                (signature.slice(130) === "01" ? signature.slice(0, 130) + "1c" : signature));
            await validatorService.linkNodeAddress(nodeAddress, signature, {from: validator1});
            const id = new BigNumber(await validatorService.getValidatorIdByNodeAddress(nodeAddress)).toNumber();
            assert.equal(id, validatorId.toNumber());
        });

        it("should reject if linked node address tried to unlink validator address", async () => {
            const validatorId = await validatorService.getValidatorId(validator1);
            let signature = await web3.eth.sign(web3.utils.soliditySha3(validatorId.toString()), nodeAddress);
            signature = (signature.slice(130) === "00" ? signature.slice(0, 130) + "1b" :
                (signature.slice(130) === "01" ? signature.slice(0, 130) + "1c" : signature));
            await validatorService.linkNodeAddress(nodeAddress, signature, {from: validator1});
            await validatorService.unlinkNodeAddress(validator1, {from: nodeAddress})
                .should.be.eventually.rejectedWith("Validator with given address does not exist");
        });

        it("should reject if validator tried to override node address of another validator", async () => {
            await validatorService.registerValidator(
                "Second Validator",
                "Bad validator",
                500,
                100,
                {from: validator2});
            const validatorId1 = await validatorService.getValidatorId(validator1);
            const validatorId2 = await validatorService.getValidatorId(validator2);
            let signature1 = await web3.eth.sign(web3.utils.soliditySha3(validatorId1.toString()), nodeAddress);
            signature1 = (signature1.slice(130) === "00" ? signature1.slice(0, 130) + "1b" :
                (signature1.slice(130) === "01" ? signature1.slice(0, 130) + "1c" : signature1));
            let signature2 = await web3.eth.sign(web3.utils.soliditySha3(validatorId2.toString()), nodeAddress);
            signature2 = (signature2.slice(130) === "00" ? signature2.slice(0, 130) + "1b" :
                (signature2.slice(130) === "01" ? signature2.slice(0, 130) + "1c" : signature2));
            await validatorService.linkNodeAddress(nodeAddress, signature1, {from: validator1});
            await validatorService.linkNodeAddress(nodeAddress, signature2, {from: validator2})
                .should.be.eventually.rejectedWith("Validator cannot override node address");
            const id = new BigNumber(await validatorService.getValidatorIdByNodeAddress(nodeAddress)).toNumber();
            assert.equal(id, validatorId1.toNumber());
        });

        it("should not link validator like node address", async () => {
            await validatorService.registerValidator(
                "Second Validator",
                "Bad validator",
                500,
                100,
                {from: validator2});
            const validatorId = await validatorService.getValidatorId(validator1);
            let signature = await web3.eth.sign(web3.utils.soliditySha3(validatorId.toString()), validator2);
            signature = (signature.slice(130) === "00" ? signature.slice(0, 130) + "1b" :
                (signature.slice(130) === "01" ? signature.slice(0, 130) + "1c" : signature));
            await validatorService.linkNodeAddress(validator2, signature, {from: validator1})
                .should.be.eventually.rejectedWith("Node address is a validator");
        });

        it("should unlink node address for validator", async () => {
            const validatorId = await validatorService.getValidatorId(validator1);
            let signature = await web3.eth.sign(web3.utils.soliditySha3(validatorId.toString()), nodeAddress);
            signature = (signature.slice(130) === "00" ? signature.slice(0, 130) + "1b" :
                (signature.slice(130) === "01" ? signature.slice(0, 130) + "1c" : signature));
            await validatorService.linkNodeAddress(nodeAddress, signature, {from: validator1});
            await validatorService.registerValidator(
                "Second Validator",
                "Not bad validator",
                500,
                100,
                {from: validator2});
            await validatorService.unlinkNodeAddress(nodeAddress, {from: validator2})
                .should.be.eventually.rejectedWith("Validator does not have permissions to unlink node");
            const id = new BigNumber(await validatorService.getValidatorIdByNodeAddress(nodeAddress)).toNumber();
            assert.equal(id, validatorId.toNumber());

            await validatorService.unlinkNodeAddress(nodeAddress, {from: validator1});
            await validatorService.getValidatorId(nodeAddress, {from: validator1})
                .should.be.eventually.rejectedWith("Validator with given address does not exist");
        });

        it("should not allow changing the address to the address of an existing validator", async () => {
            await validatorService.registerValidator(
                "Doge",
                "I'm a cat",
                500,
                100,
                {from: validator2});
            await validatorService.requestForNewAddress(validator1, {from: validator2})
                .should.be.eventually.rejectedWith("Address already registered");
        });

        describe("when validator requests for a new address", async () => {
            beforeEach(async () => {
                await validatorService.requestForNewAddress(validator3, {from: validator1});
            });

            it("should reject when hacker tries to change validator address", async () => {
                const validatorId = 1;
                await validatorService.confirmNewAddress(validatorId, {from: validator2})
                    .should.be.eventually.rejectedWith("The validator address cannot be changed because it is not the actual owner");
            });

            it("should set new address for validator", async () => {
                const validatorId = new BigNumber(1);
                assert.deepEqual(validatorId, new BigNumber(await validatorService.getValidatorId(validator1)));
                await validatorService.confirmNewAddress(validatorId, {from: validator3});
                assert.deepEqual(validatorId, new BigNumber(await validatorService.getValidatorId(validator3)));
                await validatorService.getValidatorId(validator1)
                    .should.be.eventually.rejectedWith("Validator with given address does not exist");

            });
        });

        it("should reject when someone tries to set new address for validator that doesn't exist", async () => {
            await validatorService.requestForNewAddress(validator2)
                .should.be.eventually.rejectedWith("Validator with given address does not exist");
        });

        it("should reject if validator tries to set new address as null", async () => {
            await validatorService.requestForNewAddress("0x0000000000000000000000000000000000000000")
            .should.be.eventually.rejectedWith("New address cannot be null");
        });

        it("should reject if provided validatorId equals zero", async () => {
            await validatorService.enableValidator(0)
                .should.be.eventually.rejectedWith("Validator with such ID does not exist");
        });

        it("should return list of trusted validators", async () => {
            const validatorId1 = 1;
            const validatorId3 = 3;
            await validatorService.registerValidator(
                "ValidatorName",
                "Really good validator",
                500,
                100,
                {from: validator2});
            await validatorService.registerValidator(
                "ValidatorName",
                "Really good validator",
                500,
                100,
                {from: validator3});
            const whitelist = [];
            await validatorService.enableValidator(validatorId1, {from: owner});
            whitelist.push(validatorId1);
            await validatorService.enableValidator(validatorId3, {from: owner});
            whitelist.push(validatorId3);
            const trustedList = (await validatorService.getTrustedValidators()).map(Number);
            assert.deepEqual(whitelist, trustedList);
        });

        describe("when holder has enough tokens", async () => {
            let validatorId: number;
            let amount: number;
            let delegationPeriod: number;
            let info: string;
            const month = 60 * 60 * 24 * 31;
            beforeEach(async () => {
                validatorId = 1;
                amount = 100;
                delegationPeriod = 3;
                info = "NICE";
                await skaleToken.mint(holder, 200, "0x", "0x");
                await skaleToken.mint(validator3, 200, "0x", "0x");
            });

            it("should allow to enable validator in whitelist", async () => {
                await validatorService.enableValidator(validatorId, {from: validator1})
                    .should.be.eventually.rejectedWith("Ownable: caller is not the owner");
                await validatorService.enableValidator(validatorId, {from: owner});
            });

            it("should allow to disable validator from whitelist", async () => {
                await validatorService.disableValidator(validatorId, {from: validator1})
                    .should.be.eventually.rejectedWith("Ownable: caller is not the owner");
                await validatorService.disableValidator(validatorId, {from: owner})
                    .should.be.eventually.rejectedWith("Validator is already disabled");

                await validatorService.enableValidator(validatorId, {from: owner});
                await validatorService.trustedValidators(validatorId).should.eventually.be.true;
                await validatorService.disableValidator(validatorId, {from: owner});
                await validatorService.trustedValidators(validatorId).should.eventually.be.false;
            });

            it("should not allow to send delegation request if validator isn't authorized", async () => {
                await delegationController.delegate(validatorId, amount, delegationPeriod, info, {from: holder})
                    .should.be.eventually.rejectedWith("Validator is not authorized to accept delegation request");
            });

            it("should allow to send delegation request if validator is authorized", async () => {
                await validatorService.enableValidator(validatorId, {from: owner});
                await delegationController.delegate(validatorId, amount, delegationPeriod, info, {from: holder});
            });

<<<<<<< HEAD
=======
            it("should not allow to create node if new epoch isn't started", async () => {
                await validatorService.enableValidator(validatorId, {from: owner});
                await delegationController.delegate(validatorId, amount, delegationPeriod, info, {from: holder});
                const delegationId = 0;
                await delegationController.acceptPendingDelegation(delegationId, {from: validator1});

                await validatorService.checkPossibilityCreatingNode(nodeAddress)
                    .should.be.eventually.rejectedWith("Validator must meet the Minimum Staking Requirement");
            });

            it("should allow to create node if new epoch is started", async () => {
                await validatorService.enableValidator(validatorId, {from: owner});
                await delegationController.delegate(validatorId, amount, delegationPeriod, info, {from: holder});
                const delegationId = 0;
                await delegationController.acceptPendingDelegation(delegationId, {from: validator1});
                skipTime(web3, month);

                await validatorService.checkPossibilityCreatingNode(nodeAddress)
                    .should.be.eventually.rejectedWith("Validator must meet the Minimum Staking Requirement");

                await constantsHolder.setMSR(amount);

                // now it should not reject
                await validatorService.checkPossibilityCreatingNode(nodeAddress);

                await validatorService.pushNode(nodeAddress, 0);
                const nodeIndexBN = (await validatorService.getValidatorNodeIndexes(validatorId))[0];
                const nodeIndex = new BigNumber(nodeIndexBN).toNumber();
                assert.equal(nodeIndex, 0);
            });

            it("should allow to create 2 nodes", async () => {
                await validatorService.enableValidator(validatorId, {from: owner});
                await delegationController.delegate(validatorId, amount, delegationPeriod, info, {from: holder});
                const delegationId1 = 0;
                await delegationController.acceptPendingDelegation(delegationId1, {from: validator1});
                await delegationController.delegate(validatorId, amount, delegationPeriod, info, {from: validator3});
                const delegationId2 = 1;
                await delegationController.acceptPendingDelegation(delegationId2, {from: validator1});

                skipTime(web3, 2678400); // 31 days
                await validatorService.checkPossibilityCreatingNode(nodeAddress)
                    .should.be.eventually.rejectedWith("Validator must meet the Minimum Staking Requirement");

                await constantsHolder.setMSR(amount);

                await validatorService.checkPossibilityCreatingNode(nodeAddress);
                await validatorService.pushNode(nodeAddress, 0);

                await validatorService.checkPossibilityCreatingNode(nodeAddress);
                await validatorService.pushNode(nodeAddress, 1);

                const nodeIndexesBN = (await validatorService.getValidatorNodeIndexes(validatorId));
                for (let i = 0; i < nodeIndexesBN.length; i++) {
                    const nodeIndexBN = (await validatorService.getValidatorNodeIndexes(validatorId))[i];
                    const nodeIndex = new BigNumber(nodeIndexBN).toNumber();
                    assert.equal(nodeIndex, i);
                }
            });

>>>>>>> 230a1a58
            it("should be possible for the validator to enable and disable new delegation requests", async () => {
                await validatorService.enableValidator(validatorId);
                // should be enabled by default
                await delegationController.delegate(validatorId, amount, delegationPeriod, info, {from: holder});

                await validatorService.stopAcceptingNewRequests({from: holder})
                    .should.be.eventually.rejectedWith("Validator with given address does not exist");

                await validatorService.stopAcceptingNewRequests({from: validator1})
                await delegationController.delegate(validatorId, amount, delegationPeriod, info, {from: holder})
                    .should.be.eventually.rejectedWith("The validator is not currently accepting new requests");

                await validatorService.startAcceptingNewRequests({from: validator1});
                await delegationController.delegate(validatorId, amount, delegationPeriod, info, {from: holder});
            })
        });
    });
});<|MERGE_RESOLUTION|>--- conflicted
+++ resolved
@@ -317,8 +317,6 @@
                 await delegationController.delegate(validatorId, amount, delegationPeriod, info, {from: holder});
             });
 
-<<<<<<< HEAD
-=======
             it("should not allow to create node if new epoch isn't started", async () => {
                 await validatorService.enableValidator(validatorId, {from: owner});
                 await delegationController.delegate(validatorId, amount, delegationPeriod, info, {from: holder});
@@ -379,7 +377,6 @@
                 }
             });
 
->>>>>>> 230a1a58
             it("should be possible for the validator to enable and disable new delegation requests", async () => {
                 await validatorService.enableValidator(validatorId);
                 // should be enabled by default
