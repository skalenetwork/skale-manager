--- conflicted
+++ resolved
@@ -6,9 +6,8 @@
          ValidatorService,
          DelegationController,
          ConstantsHolder} from "../typechain-types";
-<<<<<<< HEAD
 import {privateKeys} from "./tools/private-keys";
-import {nextMonth} from "./tools/time";
+import {getTransactionTimestamp, nextMonth} from "./tools/time";
 import {Wallet} from "ethers";
 import {deployContractManager} from "./tools/deploy/contractManager";
 import {deployConstantsHolder} from "./tools/deploy/constantsHolder";
@@ -22,23 +21,6 @@
 import {expect} from "chai";
 import {getPublicKey, getValidatorIdSignature} from "./tools/signatures";
 import {fastBeforeEach} from "./tools/mocha";
-=======
-import { privateKeys } from "./tools/private-keys";
-import { getTransactionTimestamp, nextMonth } from "./tools/time";
-import { Wallet } from "ethers";
-import { deployContractManager } from "./tools/deploy/contractManager";
-import { deployConstantsHolder } from "./tools/deploy/constantsHolder";
-import { deployValidatorService } from "./tools/deploy/delegation/validatorService";
-import { deployNodes } from "./tools/deploy/nodes";
-import { deploySkaleToken } from "./tools/deploy/skaleToken";
-import { deployDelegationController } from "./tools/deploy/delegation/delegationController";
-import { deploySkaleManagerMock } from "./tools/deploy/test/skaleManagerMock";
-import { ethers } from "hardhat";
-import { SignerWithAddress } from "@nomiclabs/hardhat-ethers/dist/src/signer-with-address";
-import { expect } from "chai";
-import { getPublicKey, getValidatorIdSignature } from "./tools/signatures";
-import { fastBeforeEach } from "./tools/mocha";
->>>>>>> 357380cc
 
 
 chai.should();
