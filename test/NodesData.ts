import * as chaiAsPromised from "chai-as-promised";
import { ContractManagerInstance,
         NodesDataInstance } from "../types/truffle-contracts";
import { currentTime, skipTime } from "./utils/time";

import chai = require("chai");
import { deployContractManager } from "./utils/deploy/contractManager";
import { deployNodesData } from "./utils/deploy/nodesData";
chai.should();
chai.use(chaiAsPromised);

contract("NodesData", ([owner, validator]) => {
    let contractManager: ContractManagerInstance;
    let nodesData: NodesDataInstance;

    beforeEach(async () => {
<<<<<<< HEAD
        contractManager = await ContractManager.new({from: owner});
        nodesData = await NodesData.new(contractManager.address, {from: owner});

        constantsHolder = await ConstantsHolder.new(
            contractManager.address,
            {from: owner, gas: 8000000});
        await contractManager.setContractsAddress("Constants", constantsHolder.address);
=======
        contractManager = await deployContractManager();
        nodesData = await deployNodesData(contractManager);
>>>>>>> 5f656688
    });

    it("should add node", async () => {
        await nodesData.addNode(validator, "d2", "0x7f000001", "0x7f000002", 8545, "0x1122334455", 0);

        const node = await nodesData.nodes(0);

        node[0].should.be.equal("d2");
        node[1].should.be.equal("0x7f000001");
        node[2].should.be.equal("0x7f000002");
        node[3].should.be.deep.eq(web3.utils.toBN(8545));
        node[4].should.be.equal("0x1122334455");
        node[7].should.be.deep.eq(web3.utils.toBN(0));

        const nodeId = web3.utils.soliditySha3("d2");
        await nodesData.nodesIPCheck("0x7f000001").should.be.eventually.true;
        await nodesData.nodesNameCheck(nodeId).should.be.eventually.true;
        const nodeByName = await nodesData.nodes(await nodesData.nodesNameToIndex(nodeId));
        node.should.be.deep.equal(nodeByName);
        await nodesData.isNodeExist(validator, 0).should.be.eventually.true;
        (await nodesData.getActiveNodesByAddress({from: validator})).should.be.deep.equal([web3.utils.toBN(0)]);
        expect(await nodesData.getActiveNodesByAddress({from: owner})).to.be.empty;
        await nodesData.numberOfActiveNodes().should.be.eventually.deep.equal(web3.utils.toBN(1));
        await nodesData.getNumberOfNodes().should.be.eventually.deep.equal(web3.utils.toBN(1));
    });

    describe("when a node is added", async () => {
        beforeEach(async () => {
            await nodesData.addNode(validator, "d2", "0x7f000001", "0x7f000002", 8545, "0x1122334455", 0);
        });

        // it("should add a fractional node", async () => {
        //     await nodesData.addFractionalNode(0);

        //     const nodeFilling = await nodesData.fractionalNodes(0);
        //     nodeFilling[0].should.be.deep.equal(web3.utils.toBN(0));
        //     nodeFilling[1].should.be.deep.equal(web3.utils.toBN(128));

        //     const link = await nodesData.nodesLink(0);
        //     link[0].should.be.deep.equal(web3.utils.toBN(0));
        //     expect(link[1]).to.be.false;
        // });

        // it("should add a full node", async () => {
        //     await nodesData.addFullNode(0);

        //     const nodeFilling = await nodesData.fullNodes(0);
        //     nodeFilling[0].should.be.deep.equal(web3.utils.toBN(0));
        //     nodeFilling[1].should.be.deep.equal(web3.utils.toBN(128));

        //     const link = await nodesData.nodesLink(0);
        //     link[0].should.be.deep.equal(web3.utils.toBN(0));
        //     expect(link[1]).to.be.true;
        // });

        it("should set node as leaving", async () => {
            await nodesData.setNodeLeaving(0);

            await nodesData.numberOfActiveNodes().should.be.eventually.deep.equal(web3.utils.toBN(0));
            await nodesData.numberOfLeavingNodes().should.be.eventually.deep.equal(web3.utils.toBN(1));
        });

        it("should set node as left one", async () => {
            await nodesData.setNodeLeft(0);

            await nodesData.nodesIPCheck("0x7f000001").should.be.eventually.false;
            await nodesData.nodesNameCheck(web3.utils.soliditySha3("d2")).should.be.eventually.false;

            await nodesData.numberOfActiveNodes().should.be.eventually.deep.equal(web3.utils.toBN(0));
            await nodesData.numberOfLeftNodes().should.be.eventually.deep.equal(web3.utils.toBN(1));
        });

        it("should change node last reward date", async () => {
            skipTime(web3, 5);
            const res = await nodesData.changeNodeLastRewardDate(0);
<<<<<<< HEAD
            const localCurrentTime = (await web3.eth.getBlock(res.receipt.blockNumber)).timestamp;

            (await nodesData.nodes(0))[6].should.be.deep.equal(web3.utils.toBN(localCurrentTime));
            await nodesData.getNodeLastRewardDate(0).should.be.eventually.deep.equal(web3.utils.toBN(localCurrentTime));
=======
            const currentTimeLocal = (await web3.eth.getBlock(res.receipt.blockNumber)).timestamp;

            (await nodesData.nodes(0))[7].should.be.deep.equal(web3.utils.toBN(currentTimeLocal));
            await nodesData.getNodeLastRewardDate(0).should.be.eventually.deep.equal(web3.utils.toBN(currentTimeLocal));
        });

        it("should check if leaving period is expired", async () => {
            await nodesData.setNodeLeaving(0);

            skipTime(web3, 3);

            await nodesData.isLeavingPeriodExpired(0).should.be.eventually.false;

            skipTime(web3, 3);

            await nodesData.isLeavingPeriodExpired(0).should.be.eventually.true;
>>>>>>> 5f656688
        });

        it("should check if time for reward has come", async () => {
            // TODO: change reward period

            skipTime(web3, 3590);

            await nodesData.isTimeForReward(0).should.be.eventually.false;

            skipTime(web3, 20);

            await nodesData.isTimeForReward(0).should.be.eventually.true;
        });

        it("should get ip address of Node", async () => {
            await nodesData.getNodeIP(0).should.be.eventually.equal("0x7f000001");
        });

        it("should get ip node's port", async () => {
            await nodesData.getNodePort(0).should.be.eventually.deep.equal(web3.utils.toBN(8545));
        });

        it("should check if node status is active", async () => {
            await nodesData.isNodeActive(0).should.be.eventually.true;
        });

        it("should check if node status is leaving", async () => {
            await nodesData.isNodeLeaving(0).should.be.eventually.false;
        });

        it("should check if node status is left", async () => {
            await nodesData.isNodeLeft(0).should.be.eventually.false;
        });

        it("should calculate node next reward date", async () => {
            const currentTimeValue = web3.utils.toBN(await currentTime(web3));
            const rewardPeriod = web3.utils.toBN(3600);
            const nextRewardTime = currentTimeValue.add(rewardPeriod);
            const obtainedNextRewardTime = web3.utils.toBN(await nodesData.getNodeNextRewardDate(0));

            obtainedNextRewardTime.should.be.deep.equal(nextRewardTime);
        });

        it("should get array of ips of active nodes", async () => {
            const activeNodes = await nodesData.getActiveNodeIPs();

            activeNodes.length.should.be.equal(1);
            activeNodes[0].should.be.equal("0x7f000001");
        });

        it("should get array of indexes of active nodes", async () => {
            const activeNodes = await nodesData.getActiveNodeIds();

            activeNodes.length.should.be.equal(1);
            const nodeIndex = web3.utils.toBN(activeNodes[0]);
            expect(nodeIndex.eq(web3.utils.toBN(0))).to.be.true;
        });

        it("should get array of indexes of active nodes of msg.sender", async () => {
            const activeNodes = await nodesData.getActiveNodesByAddress({from: validator});

            activeNodes.length.should.be.equal(1);
            const nodeIndex = web3.utils.toBN(activeNodes[0]);
            expect(nodeIndex.eq(web3.utils.toBN(0))).to.be.true;
        });

        it("should return Node status", async () => {
            let status = await nodesData.getNodeStatus(0);
            assert.equal(status.toNumber(), 0);
            await nodesData.setNodeLeaving(0);
            status = await nodesData.getNodeStatus(0);
            assert.equal(status.toNumber(), 1);
        });

        // describe("when node is registered as fractional", async () => {
        //     beforeEach(async () => {
        //         await nodesData.addFractionalNode(0);
        //     });

        //     it("should remove fractional node", async () => {
        //         await nodesData.removeFractionalNode(0);

        //         await nodesData.getNumberOfFractionalNodes().should.be.eventually.deep.equal(web3.utils.toBN(0));
        //     });

        //     it("should remove space from fractional node", async () => {
        //         await nodesData.removeSpaceFromFractionalNode(0, 2);

        //         (await nodesData.fractionalNodes(0))[1].should.be.deep.equal(web3.utils.toBN(126));
        //     });

        //     it("should add space to fractional node", async () => {
        //         await nodesData.addSpaceToFractionalNode(0, 2);

        //         (await nodesData.fractionalNodes(0))[1].should.be.deep.equal(web3.utils.toBN(130));
        //     });

        //     it("should get number of free fractional nodes", async () => {
        //         await nodesData.getNumberOfFreeFractionalNodes(128, 1).should.be.eventually.deep.equal(true);
        //     });
        // });

        // describe("when node is registered as full", async () => {
        //     beforeEach(async () => {
        //         await nodesData.addFullNode(0);
        //     });

        //     it("should remove fractional node", async () => {
        //         await nodesData.removeFullNode(0);

        //         await nodesData.getNumberOfFullNodes().should.be.eventually.deep.equal(web3.utils.toBN(0));
        //     });

        //     it("should remove space from full node", async () => {
        //         await nodesData.removeSpaceFromFullNode(0, 2);

        //         (await nodesData.fullNodes(0))[1].should.be.deep.equal(web3.utils.toBN(126));
        //     });

        //     it("should add space to full node", async () => {
        //         await nodesData.addSpaceToFullNode(0, 2);

        //         (await nodesData.fullNodes(0))[1].should.be.deep.equal(web3.utils.toBN(130));
        //     });

        //     it("should get number of free full nodes", async () => {
        //         await nodesData.getNumberOfFreeFullNodes(1).should.be.eventually.deep.equal(true);
        //     });
        // });

        describe("when node is registered", async () => {
            beforeEach(async () => {
                await nodesData.addNode(validator, "d2", "0x7f000001", "0x7f000002", 8545, "0x1122334455", 0);
            });

            it("should remove node", async () => {
                await nodesData.getNumberOnlineNodes().should.be.eventually.deep.equal(web3.utils.toBN(2));
                await nodesData.removeNode(0);
                await nodesData.setNodeLeft(0);
                await nodesData.getNumberOnlineNodes().should.be.eventually.deep.equal(web3.utils.toBN(1));
            });

            it("should remove space from node", async () => {
                await nodesData.removeSpaceFromNode(0, 2);

                (await nodesData.spaceOfNodes(0))[0].should.be.deep.equal(web3.utils.toBN(126));
            });

            it("should add space to full node", async () => {
                await nodesData.addSpaceToNode(0, 2);

                (await nodesData.spaceOfNodes(0))[0].should.be.deep.equal(web3.utils.toBN(130));
            });

            it("should get number of free full nodes", async () => {
                await nodesData.countNodesWithFreeSpace(1).should.be.eventually.deep.equal(web3.utils.toBN(2));
            });
        });

    });

    describe("when two nodes are added", async () => {
        beforeEach(async () => {
            await nodesData.addNode(validator, "d2", "0x7f000001", "0x7f000002", 8545, "0x1122334455", 0);
            await nodesData.addNode(validator, "d3", "0x7f000002", "0x7f000003", 8545, "0x1122334455", 0);
        });

        // describe("when nodes are registered as fractional", async () => {
        //     beforeEach(async () => {
        //         await nodesData.addFractionalNode(0);
        //         await nodesData.addFractionalNode(1);
        //     });

        //     it("should remove first fractional node", async () => {
        //         await nodesData.removeFractionalNode(0);

        //         await nodesData.getNumberOfFractionalNodes().should.be.eventually.deep.equal(web3.utils.toBN(1));
        //     });

        //     it("should remove second fractional node", async () => {
        //         await nodesData.removeFractionalNode(1);

        //         await nodesData.getNumberOfFractionalNodes().should.be.eventually.deep.equal(web3.utils.toBN(1));
        //     });

        //     it("should not remove larger space from fractional node than its has", async () => {
        //         const nodesFillingBefore = await nodesData.fractionalNodes(0);
        //         const spaceBefore = nodesFillingBefore["1"];
        //         await nodesData.removeSpaceFromFractionalNode(0, 129);
        //         const nodesFillingAfter = await nodesData.fractionalNodes(0);
        //         const spaceAfter = nodesFillingAfter["1"];
        //         parseInt(spaceBefore.toString(), 10).should.be.equal(parseInt(spaceAfter.toString(), 10));
        //     });
        // });

        describe("when nodes are registered", async () => {
            beforeEach(async () => {
                await nodesData.addNode(validator, "d2", "0x7f000001", "0x7f000002", 8545, "0x1122334455", 0);
                await nodesData.addNode(validator, "d3", "0x7f000002", "0x7f000003", 8545, "0x1122334455", 0);
            });

            it("should remove first node", async () => {
                await nodesData.removeNode(0);
                await nodesData.setNodeLeft(0);
                await nodesData.getNumberOnlineNodes().should.be.eventually.deep.equal(web3.utils.toBN(3));
            });

            it("should remove second node", async () => {
                await nodesData.removeNode(1);
                await nodesData.setNodeLeft(1);
                await nodesData.getNumberOnlineNodes().should.be.eventually.deep.equal(web3.utils.toBN(3));
            });

            it("should not remove larger space from full node than its has", async () => {
                const nodesFillingBefore = await nodesData.spaceOfNodes(0);
                const spaceBefore = nodesFillingBefore["0"];
                await nodesData.removeSpaceFromNode(0, 129);
                const nodesFillingAfter = await nodesData.spaceOfNodes(0);
                const spaceAfter = nodesFillingAfter["0"];
                parseInt(spaceBefore.toString(), 10).should.be.equal(parseInt(spaceAfter.toString(), 10));
            });

        });

    });

});<|MERGE_RESOLUTION|>--- conflicted
+++ resolved
@@ -14,18 +14,8 @@
     let nodesData: NodesDataInstance;
 
     beforeEach(async () => {
-<<<<<<< HEAD
-        contractManager = await ContractManager.new({from: owner});
-        nodesData = await NodesData.new(contractManager.address, {from: owner});
-
-        constantsHolder = await ConstantsHolder.new(
-            contractManager.address,
-            {from: owner, gas: 8000000});
-        await contractManager.setContractsAddress("Constants", constantsHolder.address);
-=======
         contractManager = await deployContractManager();
         nodesData = await deployNodesData(contractManager);
->>>>>>> 5f656688
     });
 
     it("should add node", async () => {
@@ -101,29 +91,10 @@
         it("should change node last reward date", async () => {
             skipTime(web3, 5);
             const res = await nodesData.changeNodeLastRewardDate(0);
-<<<<<<< HEAD
-            const localCurrentTime = (await web3.eth.getBlock(res.receipt.blockNumber)).timestamp;
-
-            (await nodesData.nodes(0))[6].should.be.deep.equal(web3.utils.toBN(localCurrentTime));
-            await nodesData.getNodeLastRewardDate(0).should.be.eventually.deep.equal(web3.utils.toBN(localCurrentTime));
-=======
             const currentTimeLocal = (await web3.eth.getBlock(res.receipt.blockNumber)).timestamp;
 
             (await nodesData.nodes(0))[7].should.be.deep.equal(web3.utils.toBN(currentTimeLocal));
             await nodesData.getNodeLastRewardDate(0).should.be.eventually.deep.equal(web3.utils.toBN(currentTimeLocal));
-        });
-
-        it("should check if leaving period is expired", async () => {
-            await nodesData.setNodeLeaving(0);
-
-            skipTime(web3, 3);
-
-            await nodesData.isLeavingPeriodExpired(0).should.be.eventually.false;
-
-            skipTime(web3, 3);
-
-            await nodesData.isLeavingPeriodExpired(0).should.be.eventually.true;
->>>>>>> 5f656688
         });
 
         it("should check if time for reward has come", async () => {
