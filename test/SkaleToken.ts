--- conflicted
+++ resolved
@@ -25,24 +25,8 @@
   beforeEach(async () => {
     contractManager = await deployContractManager();
 
-<<<<<<< HEAD
-    skaleToken = await deploySkaleToken(contractManager);
-
-    timeHelpers = await TimeHelpers.new();
-    await contractManager.setContractsAddress("TimeHelpers", timeHelpers.address);
-
-    delegationController = await DelegationController.new(contractManager.address);
-    await contractManager.setContractsAddress("DelegationController", delegationController.address);
-
-    delegationService = await DelegationService.new(contractManager.address, {from: owner});
-    await contractManager.setContractsAddress("DelegationService", delegationService.address);
-
-    tokenState = await TokenState.new(contractManager.address);
-    await contractManager.setContractsAddress("TokenState", tokenState.address);
-=======
     contractManager = await deployContractManager();
     skaleToken = await deploySkaleToken(contractManager);
->>>>>>> 5f656688
   });
 
   it("should have the correct name", async () => {
