import BigNumber from "bignumber.js";
import * as chai from "chai";
import * as chaiAsPromised from "chai-as-promised";

import { ContractManagerInstance,
         NodesInstance,
         PricingInstance,
         SchainsInternalInstance } from "../types/truffle-contracts";
import { deployContractManager } from "./tools/deploy/contractManager";
import { deployNodes } from "./tools/deploy/nodes";
import { deployPricing } from "./tools/deploy/pricing";
import { deploySchainsInternal } from "./tools/deploy/schainsInternal";
import { skipTime } from "./tools/time";

chai.should();
chai.use(chaiAsPromised);

contract("Pricing", ([owner, holder]) => {
    let contractManager: ContractManagerInstance;
    let pricing: PricingInstance;
    let schainsInternal: SchainsInternalInstance;
    let nodes: NodesInstance;

    beforeEach(async () => {
        contractManager = await deployContractManager();

        nodes = await deployNodes(contractManager);
        schainsInternal = await deploySchainsInternal(contractManager);
        pricing = await deployPricing(contractManager);
    });

    describe("on initialized contracts", async () => {
        beforeEach(async () => {
            await schainsInternal.initializeSchain("BobSchain", holder, 10, 2);
            await schainsInternal.initializeSchain("DavidSchain", holder, 10, 4);
            await schainsInternal.initializeSchain("JacobSchain", holder, 10, 8);
            await nodes.addNode(holder, "John", "0x7f000001", "0x7f000002", 8545,
            ["0x1122334455667788990011223344556677889900112233445566778899001122",
            "0x1122334455667788990011223344556677889900112233445566778899001122"], 0);
            await nodes.addNode(holder, "Michael", "0x7f000003", "0x7f000004", 8545,
            ["0x1122334455667788990011223344556677889900112233445566778899001122",
            "0x1122334455667788990011223344556677889900112233445566778899001122"], 0);
            await nodes.addNode(holder, "Daniel", "0x7f000005", "0x7f000006", 8545,
            ["0x1122334455667788990011223344556677889900112233445566778899001122",
            "0x1122334455667788990011223344556677889900112233445566778899001122"], 0);
            await nodes.addNode(holder, "Steven", "0x7f000007", "0x7f000008", 8545,
            ["0x1122334455667788990011223344556677889900112233445566778899001122",
            "0x1122334455667788990011223344556677889900112233445566778899001122"], 0);

        });

        it("should increase number of schains", async () => {
            const numberOfSchains = new BigNumber(await schainsInternal.numberOfSchains());
            assert(numberOfSchains.isEqualTo(3));
        });

        it("should increase number of nodes", async () => {
            const numberOfNodes = new BigNumber(await nodes.getNumberOfNodes());
            assert(numberOfNodes.isEqualTo(4));
        });

        describe("on existing nodes and schains", async () => {
            const bobSchainHash = web3.utils.soliditySha3("BobSchain");
            const davidSchainHash = web3.utils.soliditySha3("DavidSchain");
            const jacobSchainHash = web3.utils.soliditySha3("JacobSchain");

            const johnNodeHash = web3.utils.soliditySha3("John");
            const michaelNodeHash = web3.utils.soliditySha3("Michael");
            const danielNodeHash = web3.utils.soliditySha3("Daniel");
            const stevenNodeHash = web3.utils.soliditySha3("Steven");

            beforeEach(async () => {
                const johnNodeIndex = new BigNumber(await nodes.nodesNameToIndex(johnNodeHash)).toNumber();
                const michaelNodeIndex = new BigNumber(await nodes.nodesNameToIndex(michaelNodeHash)).toNumber();
                const danielNodeIndex = new BigNumber(await nodes.nodesNameToIndex(danielNodeHash)).toNumber();
                const stevenNodeIndex = new BigNumber(await nodes.nodesNameToIndex(stevenNodeHash)).toNumber();

                await schainsInternal.createGroup(bobSchainHash, 1, bobSchainHash);
                await schainsInternal.createGroup(davidSchainHash, 1, davidSchainHash);
                await schainsInternal.createGroup(jacobSchainHash, 2, jacobSchainHash);

<<<<<<< HEAD
                await schainsData.setNodeInGroup(bobSchainHash, 100000, johnNodeIndex);
                await schainsData.setNodeInGroup(davidSchainHash, 100000, michaelNodeIndex);
                await schainsData.setNodeInGroup(jacobSchainHash, 100000, danielNodeIndex);
                await schainsData.setNodeInGroup(jacobSchainHash, 100000, stevenNodeIndex);
=======
                await schainsInternal.setNodeInGroup(bobSchainHash, johnNodeIndex);
                await schainsInternal.setNodeInGroup(davidSchainHash, michaelNodeIndex);
                await schainsInternal.setNodeInGroup(jacobSchainHash, danielNodeIndex);
                await schainsInternal.setNodeInGroup(jacobSchainHash, stevenNodeIndex);
>>>>>>> bca6e78a

                await schainsInternal.addSchainForNode(johnNodeIndex, bobSchainHash);
                await schainsInternal.addSchainForNode(michaelNodeIndex, davidSchainHash);
                await schainsInternal.addSchainForNode(danielNodeIndex, jacobSchainHash);
                await schainsInternal.addSchainForNode(stevenNodeIndex, jacobSchainHash);

                await schainsInternal.setSchainPartOfNode(bobSchainHash, 4);
                await schainsInternal.setSchainPartOfNode(davidSchainHash, 4);
                await schainsInternal.setSchainPartOfNode(jacobSchainHash, 1);

            });

            it("should check load percentage of network", async () => {
                const numberOfNodes = new BigNumber(await nodes.getNumberOfNodes()).toNumber();
                let sumNode = 0;
                for (let i = 0; i < numberOfNodes; i++) {
                    const getSchainIdsForNode = await schainsInternal.getSchainIdsForNode(i);
                    for (const schain of getSchainIdsForNode) {
                        const partOfNode = new BigNumber(await schainsInternal.getSchainsPartOfNode(schain)).toNumber();
                        const isNodeLeft = await nodes.isNodeLeft(i);
                        if (partOfNode !== 0  && !isNodeLeft) {
                            sumNode += 128 / partOfNode;
                        }
                    }
                }
                const newLoadPercentage = Math.floor((sumNode * 100) / (128 * numberOfNodes));
                const loadPercentage = new BigNumber(await pricing.getTotalLoadPercentage()).toNumber();
                newLoadPercentage.should.be.equal(loadPercentage);
            });

            it("should check total number of nodes", async () => {
                await pricing.initNodes();
                const totalNodes = new BigNumber(await pricing.totalNodes());
                assert(totalNodes.isEqualTo(4));
            });

            it("should not change price when no any new nodes have been added", async () => {
                await pricing.initNodes();
                skipTime(web3, 61);
                await pricing.adjustPrice()
                    .should.be.eventually.rejectedWith("No any changes on nodes");
            });

            it("should not change price when the price is updated more often than necessary", async () => {
                await pricing.initNodes();
                await pricing.adjustPrice()
                    .should.be.eventually.rejectedWith("It's not a time to update a price");
            });

            it("should rejected if price - priceChange overflowed price", async () => {
                await nodes.addNode(holder, "vadim", "0x7f000010", "0x7f000011", 8545,
                ["0x1122334455667788990011223344556677889900112233445566778899001122",
                "0x1122334455667788990011223344556677889900112233445566778899001122"], 0);
                skipTime(web3, 10 ** 6);
                await pricing.adjustPrice()
                    .should.be.eventually.rejectedWith("SafeMath: subtraction overflow");
            });

            describe("change price when changing the number of nodes", async () => {
                let oldPrice: number;

                beforeEach(async () => {
                    await pricing.initNodes();
                    oldPrice = new BigNumber(await pricing.price()).toNumber();
                });

                async function getPrice(MINUTES_PASSED: number) {
                    const MIN_PRICE = new BigNumber(await pricing.MIN_PRICE()).toNumber();
                    const ADJUSTMENT_SPEED = new BigNumber(await pricing.ADJUSTMENT_SPEED()).toNumber();
                    const OPTIMAL_LOAD_PERCENTAGE = new BigNumber(await pricing.OPTIMAL_LOAD_PERCENTAGE()).toNumber();
                    const COOLDOWN_TIME = new BigNumber(await pricing.COOLDOWN_TIME()).toNumber();
                    skipTime(web3, MINUTES_PASSED * COOLDOWN_TIME);
                    await pricing.adjustPrice();

                    const loadPercentage = new BigNumber(await pricing.getTotalLoadPercentage()).toNumber();
                    let priceChange: number;
                    if (loadPercentage < OPTIMAL_LOAD_PERCENTAGE) {
                        priceChange = (-1) * (ADJUSTMENT_SPEED * oldPrice)
                                      * (OPTIMAL_LOAD_PERCENTAGE - loadPercentage) / 10 ** 6;
                    } else {
                        priceChange = (ADJUSTMENT_SPEED * oldPrice)
                                      * (loadPercentage - OPTIMAL_LOAD_PERCENTAGE) / 10 ** 6;
                    }
                    let price = oldPrice + priceChange * MINUTES_PASSED;
                    if (price < MIN_PRICE) {
                        price = MIN_PRICE;
                    }
                    return price;
                }

                it("should change price when new active node has been added", async () => {
                    await nodes.addNode(holder, "vadim", "0x7f000010", "0x7f000011", 8545,
                    ["0x1122334455667788990011223344556677889900112233445566778899001122",
                    "0x1122334455667788990011223344556677889900112233445566778899001122"], 0);
                    const MINUTES_PASSED = 2;
                    const price = await getPrice(MINUTES_PASSED);
                    const newPrice = new BigNumber(await pricing.price()).toNumber();
                    price.should.be.equal(newPrice);
                    oldPrice.should.be.above(price);
                });

                it("should change price when active node has been removed", async () => {
                    await nodes.setNodeLeft(0);
                    const MINUTES_PASSED = 2;
                    const price = await getPrice(MINUTES_PASSED);
                    const newPrice = new BigNumber(await pricing.price()).toNumber();
                    price.should.be.equal(newPrice);
                    price.should.be.above(oldPrice);
                });

                it("should set price to min of too many minutes passed and price is less than min", async () => {
                    await nodes.addNode(holder, "vadim", "0x7f000010", "0x7f000011", 8545,
                    ["0x1122334455667788990011223344556677889900112233445566778899001122",
                    "0x1122334455667788990011223344556677889900112233445566778899001122"], 0);
                    const MINUTES_PASSED = 30;
                    const price = await getPrice(MINUTES_PASSED);
                    const MIN_PRICE = new BigNumber(await pricing.MIN_PRICE()).toNumber();
                    price.should.be.equal(MIN_PRICE);
                });
            });
        });
    });
});<|MERGE_RESOLUTION|>--- conflicted
+++ resolved
@@ -79,17 +79,10 @@
                 await schainsInternal.createGroup(davidSchainHash, 1, davidSchainHash);
                 await schainsInternal.createGroup(jacobSchainHash, 2, jacobSchainHash);
 
-<<<<<<< HEAD
-                await schainsData.setNodeInGroup(bobSchainHash, 100000, johnNodeIndex);
-                await schainsData.setNodeInGroup(davidSchainHash, 100000, michaelNodeIndex);
-                await schainsData.setNodeInGroup(jacobSchainHash, 100000, danielNodeIndex);
-                await schainsData.setNodeInGroup(jacobSchainHash, 100000, stevenNodeIndex);
-=======
-                await schainsInternal.setNodeInGroup(bobSchainHash, johnNodeIndex);
-                await schainsInternal.setNodeInGroup(davidSchainHash, michaelNodeIndex);
-                await schainsInternal.setNodeInGroup(jacobSchainHash, danielNodeIndex);
-                await schainsInternal.setNodeInGroup(jacobSchainHash, stevenNodeIndex);
->>>>>>> bca6e78a
+                await schainsInternal.setNodeInGroup(bobSchainHash, 100000, johnNodeIndex);
+                await schainsInternal.setNodeInGroup(davidSchainHash, 100000, michaelNodeIndex);
+                await schainsInternal.setNodeInGroup(jacobSchainHash, 100000, danielNodeIndex);
+                await schainsInternal.setNodeInGroup(jacobSchainHash, 100000, stevenNodeIndex);
 
                 await schainsInternal.addSchainForNode(johnNodeIndex, bobSchainHash);
                 await schainsInternal.addSchainForNode(michaelNodeIndex, davidSchainHash);
