--- conflicted
+++ resolved
@@ -5,23 +5,6 @@
 import { ContractManagerInstance,
          NodesDataInstance,
          PricingInstance,
-<<<<<<< HEAD
-         SchainsDataContract,
-         SchainsDataInstance,
-         SkaleDKGContract,
-         SkaleDKGInstance,
-         StringUtilsContract,
-         StringUtilsInstance  } from "../types/truffle-contracts";
-import { skipTime } from "./utils/time";
-
-const ContractManager: ContractManagerContract = artifacts.require("./ContractManager");
-const Pricing: PricingContract = artifacts.require("./Pricing");
-const SchainsData: SchainsDataContract = artifacts.require("./SchainsData");
-const NodesData: NodesDataContract = artifacts.require("./NodesData");
-const SkaleDKG: SkaleDKGContract = artifacts.require("./SkaleDKG");
-const StringUtils: StringUtilsContract = artifacts.require("./StringUtils");
-
-=======
          SchainsDataInstance } from "../types/truffle-contracts";
 import { deployContractManager } from "./utils/deploy/contractManager";
 import { deployNodesData } from "./utils/deploy/nodesData";
@@ -29,7 +12,6 @@
 import { deploySchainsData } from "./utils/deploy/schainsData";
 import { skipTime } from "./utils/time";
 
->>>>>>> d5248a40
 chai.should();
 chai.use(chaiAsPromised);
 
@@ -38,25 +20,6 @@
     let pricing: PricingInstance;
     let schainsData: SchainsDataInstance;
     let nodesData: NodesDataInstance;
-<<<<<<< HEAD
-    let skaleDKG: SkaleDKGInstance;
-    let stringUtils: StringUtilsInstance;
-
-    beforeEach(async () => {
-        contractManager = await ContractManager.new({from: owner});
-        pricing = await Pricing.new(contractManager.address, {from: owner});
-        schainsData = await SchainsData.new(
-            "SchainsFunctionality",
-            contractManager.address, {from: owner},
-        );
-        nodesData = await NodesData.new(contractManager.address, {from: owner});
-        await contractManager.setContractsAddress("SchainsData", schainsData.address);
-        await contractManager.setContractsAddress("NodesData", nodesData.address);
-        skaleDKG = await SkaleDKG.new(contractManager.address, {from: owner});
-        await contractManager.setContractsAddress("SkaleDKG", skaleDKG.address);
-        stringUtils = await StringUtils.new();
-        await contractManager.setContractsAddress("StringUtils", stringUtils.address);
-=======
 
     beforeEach(async () => {
         contractManager = await deployContractManager();
@@ -64,7 +27,6 @@
         schainsData = await deploySchainsData(contractManager);
         nodesData = await deployNodesData(contractManager);
         pricing = await deployPricing(contractManager);
->>>>>>> d5248a40
     });
 
     describe("on initialized contracts", async () => {
