import {
    ContractManager,
    ConstantsHolder,
    BountyV2,
    NodesMock,
    SkaleManager,
    DelegationController,
    SkaleToken,
    ValidatorService
} from "../typechain";

import { deployContractManager } from "./tools/deploy/contractManager";
import { deployConstantsHolder } from "./tools/deploy/constantsHolder";
import { deployBounty } from "./tools/deploy/bounty";
import { currentTime, skipTime, skipTimeToDate } from "./tools/time";
import chaiAsPromised from "chai-as-promised";
import chaiAlmost from "chai-almost";
import * as chai from "chai";
import { deployNodesMock } from "./tools/deploy/test/nodesMock";
import { deploySkaleToken } from "./tools/deploy/skaleToken";
import { deployDelegationController } from "./tools/deploy/delegation/delegationController";
import { deployValidatorService } from "./tools/deploy/delegation/validatorService";
import { deployDelegationPeriodManager } from "./tools/deploy/delegation/delegationPeriodManager";
import { deployDistributor } from "./tools/deploy/delegation/distributor";
import { deploySkaleManagerMock } from "./tools/deploy/test/skaleManagerMock";
import { privateKeys } from "./tools/private-keys";
import * as elliptic from "elliptic";
import { ethers, web3 } from "hardhat";
import { solidity } from "ethereum-waffle";
import { SignerWithAddress } from "@nomiclabs/hardhat-ethers/dist/src/signer-with-address";
import { BigNumber, Event, ContractFactory } from "ethers";
import { deployPunisher } from "./tools/deploy/delegation/punisher";

import { deployLibraries, getLinkedContractFactory } from "../test/tools/deploy/factory";

chai.should();
chai.use(chaiAsPromised);
chai.use(solidity);
const EC = elliptic.ec;
const ec = new EC("secp256k1");

function hexValue(value: string) {
    if (value.length % 2 === 0) {
        return value;
    } else {
        return "0" + value;
    }
}

function findEvent(events: Event[] | undefined, eventName: string) {
    if (events) {
        const target = events.find((event) => event.event === eventName);
        if (target) {
            return target;
        } else {
            throw new Error("Event was not emitted");
        }
    } else {
        throw new Error("Event was not emitted");
    }
}

function getBountyForEpoch(epoch: number) {
    const bountyForFirst6Years = [385000000, 346500000, 308000000, 269500000, 231000000, 192500000];
    const year = Math.floor(epoch / 12);
    if (year < 6) {
        return bountyForFirst6Years[year] / 12;
    } else {
        return bountyForFirst6Years[5] / 2 ** (Math.floor((year - 6) / 3) + 1);
    }
}

async function getContractFactoryWithLibraries(e: any, contractName: string) {
    const libraryNames = [];
    for (const str of e.toString().split(".sol:")) {
        const libraryName = str.split("\n")[0];
        libraryNames.push(libraryName);
    }
    libraryNames.shift();
    const libraries = await deployLibraries(libraryNames);
    const contractFactory = await getLinkedContractFactory(contractName, libraries);
    return contractFactory;
}

describe("Bounty", () => {
    let owner: SignerWithAddress;
    let admin: SignerWithAddress;
    let hacker: SignerWithAddress;
    let validator: SignerWithAddress;
    let validator2: SignerWithAddress;

    let contractManager: ContractManager;
    let constantsHolder: ConstantsHolder;
    let bountyContract: BountyV2;
    let nodes: NodesMock;

    const ten18 = BigNumber.from(10).pow(18);
    const day = 60 * 60 * 24;
    const month = 31 * day;

    before(async() => {
        chai.use(chaiAlmost(2));
        [owner, admin, hacker, validator, validator2] = await ethers.getSigners();
    });

    beforeEach(async () => {
        contractManager = await deployContractManager();
        constantsHolder = await deployConstantsHolder(contractManager);
        bountyContract = await deployBounty(contractManager);
        nodes = await deployNodesMock(contractManager);
        await contractManager.setContractsAddress("Nodes", nodes.address);
        const skaleManagerMock = await deploySkaleManagerMock(contractManager);
        await contractManager.setContractsAddress("SkaleManager", skaleManagerMock.address);
    });

    it("should allow only owner to call enableBountyReduction", async() => {
        await bountyContract.connect(hacker).enableBountyReduction()
            .should.be.eventually.rejectedWith("Caller is not the owner");
        await bountyContract.connect(admin).enableBountyReduction()
            .should.be.eventually.rejectedWith("Caller is not the owner");
        await bountyContract.enableBountyReduction();
    });

    it("should allow only owner to call disableBountyReduction", async() => {
        await bountyContract.connect(hacker).disableBountyReduction()
            .should.be.eventually.rejectedWith("Caller is not the owner");
        await bountyContract.connect(admin).disableBountyReduction()
            .should.be.eventually.rejectedWith("Caller is not the owner");
        await bountyContract.disableBountyReduction();
    });

    it("should allow to populate BountyV2 contract with data after upgrade", async () => {
        const skaleToken = await deploySkaleToken(contractManager);
        const delegationController = await deployDelegationController(contractManager);
        const validatorService = await deployValidatorService(contractManager);
        const delegationPeriodManager = await deployDelegationPeriodManager(contractManager);
        await deployDistributor(contractManager);

        let nodesFactory: ContractFactory;
        try {
            nodesFactory = await ethers.getContractFactory("Nodes");
        } catch (e) {
            const errorMessage = "The contract Nodes is missing links for the following libraries";
            const isLinkingLibraryError = e.toString().indexOf(errorMessage) + 1;
            if (isLinkingLibraryError) {
                nodesFactory = await getContractFactoryWithLibraries(e, "Nodes");
            } else {
                throw(e);
            }
        }

        // const nodesFactory = await ethers.getContractFactory("Nodes");
        const nodesContract = await nodesFactory.deploy();
        await nodesContract.initialize(contractManager.address);
        await contractManager.setContractsAddress("Nodes", nodesContract.address);
        const skaleManagerFactory = await ethers.getContractFactory("SkaleManager");
        const skaleManagerContract = (await skaleManagerFactory.deploy() as SkaleManager);
        await skaleManagerContract.initialize(contractManager.address);
        await contractManager.setContractsAddress("SkaleManager", skaleManagerContract.address);

        await delegationPeriodManager.setDelegationPeriod(12, 200);

        await skipTimeToDate(ethers, 25, 8); // Sep 25th

        const validatorId = 1;
        const validatorAmount = 1e6;
        const nodesAmount = 2;
        const validator2Id = 2;
        const validator2Amount = 0.5e6;
        const nodesAmount2 = 2;

        // register and delegate to validator
        await skaleToken.mint(validator.address, ten18.mul(validatorAmount).toString(), "0x", "0x");
        await validatorService.connect(validator).registerValidator("Validator", "", 150, 1e6 + 1);
        await validatorService.enableValidator(validatorId);
        await delegationController.connect(validator).delegate(validatorId, ten18.mul(validatorAmount).toString(), 2, "");
        await delegationController.connect(validator).acceptPendingDelegation(0);

        // register and delegate to validator2
        await skaleToken.mint(validator2.address, ten18.mul(validator2Amount).toString(), "0x", "0x");
        await validatorService.connect(validator2).registerValidator("Validator", "", 150, 1e6 + 1);
        await validatorService.enableValidator(validator2Id);
        await delegationController.connect(validator2).delegate(validator2Id, ten18.mul(validator2Amount).toString(), 12, "");
        await delegationController.connect(validator2).acceptPendingDelegation(1);

        await skipTimeToDate(ethers, 1, 9); // October 1st

        await constantsHolder.setLaunchTimestamp(await currentTime(web3));
        let pubKey = ec.keyFromPrivate(String(privateKeys[3]).slice(2)).getPublic();
        for (let i = 0; i < nodesAmount; ++i) {
            await skaleManagerContract.connect(validator).createNode(
                1, // port
                0, // nonce
                "0x7f" + ("000000" + i.toString(16)).slice(-6), // ip
                "0x7f" + ("000000" + i.toString(16)).slice(-6), // public ip
                ["0x" + hexValue(pubKey.x.toString('hex')), "0x" + hexValue(pubKey.y.toString('hex'))], // public key
                "d2-" + i, // name)
                "somedomain.name");
        }

        await skipTimeToDate(ethers, 2, 9); // October 2nd

        pubKey = ec.keyFromPrivate(String(privateKeys[4]).slice(2)).getPublic();
        for (let i = 0; i < nodesAmount2; ++i) {
            await skaleManagerContract.connect(validator2).createNode(
                1, // port
                0, // nonce
                "0x7f" + ("000000" + (i + nodesAmount).toString(16)).slice(-6), // ip
                "0x7f" + ("000000" + (i + nodesAmount).toString(16)).slice(-6), // public ip
                ["0x" + hexValue(pubKey.x.toString('hex')), "0x" + hexValue(pubKey.y.toString('hex'))], // public key
                "d2-" + (i + nodesAmount), // name)
                "somedomain.name");
        }

        await skipTimeToDate(ethers, 15, 9); // October 15th

        await delegationController.connect(validator).requestUndelegation(0);

        await skipTimeToDate(ethers, 28, 9); // October 28th

        await constantsHolder.setMSR(ten18.mul(validator2Amount).toString());

        // upgrade
        const bountyV2Factory = await ethers.getContractFactory("BountyV2");
        const bounty2Contract = (await bountyV2Factory.deploy()) as BountyV2;
        await bounty2Contract.initialize(contractManager.address);
        await contractManager.setContractsAddress("Bounty", bounty2Contract.address);
        let response = await (await bounty2Contract.populate()).wait();
        response.gasUsed.should.be.below(12e6 / 25);

        await skipTimeToDate(ethers, 29, 9); // October 29th

        let bounty = 0;
        const bountyReceivedIndex = 3;
        for (let i = 0; i < nodesAmount; ++i) {
            response = await (await skaleManagerContract.connect(validator).getBounty(i)).wait();
            const bountyReceivedEvent = findEvent(response.events, "BountyReceived");
            bountyReceivedEvent.event?.should.be.equal("BountyReceived");
            const _bounty = bountyReceivedEvent.args?.bounty.div(ten18).toNumber();
            if (bounty > 0) {
                bounty.should.be.equal(_bounty);
            } else {
                bounty = _bounty;
            }
        }

        let bounty2 = 0;
        for (let i = 0; i < nodesAmount2; ++i) {
            response = await (await skaleManagerContract.connect(validator2).getBounty(nodesAmount + i)).wait();
            const bountyReceivedEvent = findEvent(response.events, "BountyReceived");
            bountyReceivedEvent.event?.should.be.equal("BountyReceived");
            const _bounty = bountyReceivedEvent.args?.bounty.div(ten18).toNumber();
            if (i > 0) {
                _bounty.should.be.equal(0);
            } else {
                bounty2 = _bounty;
            }
        }

        bounty.should.be.almost(getBountyForEpoch(0) / (2 * nodesAmount));
        bounty2.should.be.almost(getBountyForEpoch(0) / 2);

        await skipTimeToDate(ethers, 29, 10); // November 29th

        bounty = 0;
        for (let i = 0; i < nodesAmount; ++i) {
            response = await (await skaleManagerContract.connect(validator).getBounty(i)).wait();
            const bountyReceivedEvent = findEvent(response.events, "BountyReceived");
            bountyReceivedEvent.event?.should.be.equal("BountyReceived");
            const _bounty = bountyReceivedEvent.args?.bounty.div(ten18).toNumber();
            if (bounty > 0) {
                bounty.should.be.equal(_bounty);
            } else {
                bounty = _bounty;
            }
        }

        bounty2 = 0;
        for (let i = 0; i < nodesAmount2; ++i) {
            response = await (await skaleManagerContract.connect(validator2).getBounty(nodesAmount + i)).wait();
            const bountyReceivedEvent = findEvent(response.events, "BountyReceived");
            bountyReceivedEvent.event?.should.be.equal("BountyReceived");
            const _bounty = bountyReceivedEvent.args?.bounty.div(ten18).toNumber();
            if (i > 0) {
                _bounty.should.be.equal(0);
            } else {
                bounty2 = _bounty;
            }
        }

        bounty.should.be.almost(getBountyForEpoch(1) / (2 * nodesAmount));
        bounty2.should.be.almost(getBountyForEpoch(1) / 2);

        await skipTimeToDate(ethers, 29, 11); // December 29th

        for (let i = 0; i < nodesAmount; ++i) {
            response = await (await skaleManagerContract.connect(validator).getBounty(i)).wait();
            const bountyReceivedEvent = findEvent(response.events, "BountyReceived");
            bountyReceivedEvent.event?.should.be.equal("BountyReceived");
            const _bounty = bountyReceivedEvent.args?.bounty.div(ten18).toNumber();
            _bounty.should.be.equal(0);
        }

        bounty2 = 0;
        for (let i = 0; i < nodesAmount; ++i) {
            response = await (await skaleManagerContract.connect(validator2).getBounty(nodesAmount + i)).wait();
            const bountyReceivedEvent = findEvent(response.events, "BountyReceived");
            bountyReceivedEvent.event?.should.be.equal("BountyReceived");
            const _bounty = bountyReceivedEvent.args?.bounty.div(ten18).toNumber();
            if (i > 0) {
                _bounty.should.be.equal(0);
            } else {
                bounty2 = _bounty;
            }
        }

        bounty2.should.be.almost(getBountyForEpoch(2));
    });

    it("should allow to populate BountyV2 contract with data after upgrade when there is a big amount of validators", async () => {
        const skaleToken = await deploySkaleToken(contractManager);
        const delegationController = await deployDelegationController(contractManager);
        const validatorService = await deployValidatorService(contractManager);
        const delegationPeriodManager = await deployDelegationPeriodManager(contractManager);
        await deployDistributor(contractManager);

        let nodesFactory: ContractFactory;
        try {
            nodesFactory = await ethers.getContractFactory("Nodes");
        } catch (e) {
            const errorMessage = "The contract Nodes is missing links for the following libraries";
            const isLinkingLibraryError = e.toString().indexOf(errorMessage) + 1;
            if (isLinkingLibraryError) {
                nodesFactory = await getContractFactoryWithLibraries(e, "Nodes");
            } else {
                throw(e);
            }
        }

        const nodesContract = await nodesFactory.deploy();
        await nodesContract.initialize(contractManager.address);
        await contractManager.setContractsAddress("Nodes", nodesContract.address);
        const skaleManagerFactory = await ethers.getContractFactory("SkaleManager");
        const skaleManagerContract = await skaleManagerFactory.deploy();
        await skaleManagerContract.initialize(contractManager.address);
        await contractManager.setContractsAddress("SkaleManager", skaleManagerContract.address);

        await skipTimeToDate(ethers, 25, 8); // Sep 25th

        const validatorsAmount = 50;
        const validators = [];
        for (let i = 0; i < validatorsAmount; ++i) {
            validators.push(web3.eth.accounts.create());
        }

        const etherAmount = 5 * 1e18;
        const delegationAmount = ten18.mul(1e6);

        const web3DelegationController = new web3.eth.Contract(
            JSON.parse(delegationController.interface.format('json') as string),
            delegationController.address);
        const web3ValidatorService = new web3.eth.Contract(
            JSON.parse(validatorService.interface.format('json') as string),
            validatorService.address);

        let delegationId = 0;
        let validatorId = 1;
        for (const validatorAccount of validators) {
            await web3.eth.sendTransaction({from: owner.address, to: validatorAccount.address, value: etherAmount});
            await skaleToken.mint(validatorAccount.address, delegationAmount.mul(10).toString(), "0x", "0x");

            // register the validator
            let callData = web3ValidatorService.methods.registerValidator(
                "Validator", "", 150, 1e6 + 1).encodeABI();
            let tx = {
                data: callData,
                from: validatorAccount.address,
                gas: 1e6,
                to: validatorService.address,
            };
            let signedTx = await validatorAccount.signTransaction(tx);
            if (signedTx.rawTransaction) {
                await web3.eth.sendSignedTransaction(signedTx.rawTransaction);
            }

            // enable the validator
            await validatorService.enableValidator(validatorId);

            // delegate to the validator
            callData = web3DelegationController.methods.delegate(
                validatorId, delegationAmount.toString(), 2, "D2 is even").encodeABI();
            tx = {
                data: callData,
                from: validatorAccount.address,
                gas: 1e6,
                to: delegationController.address,
            };
            signedTx = await validatorAccount.signTransaction(tx);
            if (signedTx.rawTransaction) {
                await web3.eth.sendSignedTransaction(signedTx.rawTransaction);
            }

            // accept the delegation request
            callData = web3DelegationController.methods.acceptPendingDelegation(
                delegationId).encodeABI();
            tx = {
                data: callData,
                from: validatorAccount.address,
                gas: 1e6,
                to: delegationController.address,
            };
            signedTx = await validatorAccount.signTransaction(tx);
            if (signedTx.rawTransaction) {
                await web3.eth.sendSignedTransaction(signedTx.rawTransaction);
            }

            ++delegationId;
            ++validatorId;
        }

        await skipTimeToDate(ethers, 1, 9); // October 1st
        await constantsHolder.setLaunchTimestamp(await currentTime(web3));

        let undelegatedId = 0;
        validatorId = 1;
        for (const validatorAccount of validators) {
            // delegate to the validator
            let callData = web3DelegationController.methods.delegate(
                validatorId, delegationAmount.toString(), 2, "D2 is even").encodeABI();
            let tx = {
                data: callData,
                from: validatorAccount.address,
                gas: 1e6,
                to: delegationController.address,
            };
            let signedTx = await validatorAccount.signTransaction(tx);
            if (signedTx.rawTransaction) {
                await web3.eth.sendSignedTransaction(signedTx.rawTransaction);
            }

            // accept the delegation request
            callData = web3DelegationController.methods.acceptPendingDelegation(
                delegationId).encodeABI();
            tx = {
                data: callData,
                from: validatorAccount.address,
                gas: 1e6,
                to: delegationController.address,
            };
            signedTx = await validatorAccount.signTransaction(tx);
            if (signedTx.rawTransaction) {
                await web3.eth.sendSignedTransaction(signedTx.rawTransaction);
            }

            // request undelegation
            callData = web3DelegationController.methods.requestUndelegation(
                undelegatedId).encodeABI();
            tx = {
                data: callData,
                from: validatorAccount.address,
                gas: 1e6,
                to: delegationController.address,
            };
            signedTx = await validatorAccount.signTransaction(tx);
            if (signedTx.rawTransaction) {
                await web3.eth.sendSignedTransaction(signedTx.rawTransaction);
            }

            ++delegationId;
            ++validatorId;
            ++undelegatedId;
        }

        await skipTimeToDate(ethers, 25, 10); // November 25th

        validatorId = 1;
        for (const validatorAccount of validators) {
            // delegate to the validator
            let callData = web3DelegationController.methods.delegate(
                validatorId, delegationAmount.toString(), 2, "D2 is even").encodeABI();
            let tx = {
                data: callData,
                from: validatorAccount.address,
                gas: 1e6,
                to: delegationController.address,
            };
            let signedTx = await validatorAccount.signTransaction(tx);
            if (signedTx.rawTransaction) {
                await web3.eth.sendSignedTransaction(signedTx.rawTransaction);
            }

            // accept the delegation request
            callData = web3DelegationController.methods.acceptPendingDelegation(
                delegationId).encodeABI();
            tx = {
                data: callData,
                from: validatorAccount.address,
                gas: 1e6,
                to: delegationController.address,
            };
            signedTx = await validatorAccount.signTransaction(tx);
            if (signedTx.rawTransaction) {
                await web3.eth.sendSignedTransaction(signedTx.rawTransaction);
            }

            // request undelegation
            callData = web3DelegationController.methods.requestUndelegation(
                undelegatedId).encodeABI();
            tx = {
                data: callData,
                from: validatorAccount.address,
                gas: 1e6,
                to: delegationController.address,
            };
            signedTx = await validatorAccount.signTransaction(tx);
            if (signedTx.rawTransaction) {
                await web3.eth.sendSignedTransaction(signedTx.rawTransaction);
            }

            ++delegationId;
            ++validatorId;
            ++undelegatedId;
        }

        // upgrade
        const bountyV2Factory = await ethers.getContractFactory("BountyV2");
        const bounty2Contract = (await bountyV2Factory.deploy()) as BountyV2;
        await bounty2Contract.initialize(contractManager.address);
        await contractManager.setContractsAddress("Bounty", bounty2Contract.address);
        const response = await (await bounty2Contract.populate()).wait();
        response.gasUsed.should.be.below(5e6);

        // return ETH
        for (const validatorAccount of validators) {
            const balance = Number.parseInt(await web3.eth.getBalance(validatorAccount.address), 10);
            const gas = 21 * 1e3;
            const gasPrice = 20 * 1e9;
            const sendTx = {
                from: validatorAccount.address,
                gas,
                gasPrice,
                to: owner.address,
                value: balance - gas * gasPrice,
            };
            const signedSendTx = await validatorAccount.signTransaction(sendTx);
            if (signedSendTx.rawTransaction) {
                await web3.eth.sendSignedTransaction(signedSendTx.rawTransaction);
            }
            await web3.eth.getBalance(validatorAccount.address).should.be.eventually.equal("0");
        }
    });

    describe("when validator is registered and has active delegations", async () => {
        let skaleToken: SkaleToken;
        let delegationController: DelegationController;
        let validatorService: ValidatorService;

        const validatorId = 1;
        const validatorAmount = 1e6;
        beforeEach(async () => {
            skaleToken = await deploySkaleToken(contractManager);
            delegationController = await deployDelegationController(contractManager);
            validatorService = await deployValidatorService(contractManager);

            await skaleToken.mint(validator.address, ten18.mul(validatorAmount).toString(), "0x", "0x");
            await validatorService.connect(validator).registerValidator("Validator", "", 150, 1e6 + 1);
            await validatorService.enableValidator(validatorId);
            await delegationController.connect(validator).delegate(validatorId, ten18.mul(validatorAmount).toString(), 2, "");
            await delegationController.connect(validator).acceptPendingDelegation(0);
            await skipTime(ethers, month);
        });

        async function calculateBounty(nodeId: number) {
            const estimate = (await bountyContract.estimateBounty(nodeId)).div(ten18).toNumber();
            const bounty = (await bountyContract.callStatic.calculateBounty(nodeId)).div(ten18).toNumber();
            bounty.should.be.almost(estimate);
            await bountyContract.calculateBounty(nodeId);
            await nodes.changeNodeLastRewardDate(nodeId);
            return bounty;
        }

        describe("when second validator is registered and has active delegations", async () => {
            const validator2Id = 2;
            const validator2Amount = 0.5e6;
            beforeEach(async () => {
                const delegationPeriodManager = await deployDelegationPeriodManager(contractManager);

                await skaleToken.mint(validator2.address, ten18.mul(validator2Amount).toString(), "0x", "0x");
                await validatorService.connect(validator2).registerValidator("Validator", "", 150, 1e6 + 1);
                await validatorService.enableValidator(validator2Id);
                await delegationPeriodManager.setDelegationPeriod(12, 200);
                await delegationController.connect(validator2).delegate(validator2Id, ten18.mul(validator2Amount).toString(), 12, "");
                await delegationController.connect(validator2).acceptPendingDelegation(1);
                await skipTime(ethers, month);

                await skipTimeToDate(ethers, 1, 0); // Jan 1st
                await constantsHolder.setLaunchTimestamp(await currentTime(web3));
                await constantsHolder.setMSR(ten18.mul(validator2Amount).toString());
            });

            it("should pay bounty proportionally to effective validator's stake", async () => {
                await nodes.registerNodes(2, validatorId);
                await nodes.registerNodes(1, validator2Id);

                await skipTime(ethers, 29 * day);
                const bounty0 = await calculateBounty(0) + await calculateBounty(1);
                const bounty1 = await calculateBounty(2);
                bounty0.should.be.equal(bounty1);
                bounty0.should.be.almost(getBountyForEpoch(0) / 2);
            });

            it("should process nodes adding and removing, delegation and undelegation and slashing", async () => {
                await skaleToken.mint(validator.address, ten18.mul(10e6).toString(), "0x", "0x");
                await skaleToken.mint(validator2.address, ten18.mul(10e6).toString(), "0x", "0x");
                const punisher = await deployPunisher(contractManager);
                await contractManager.setContractsAddress("SkaleDKG", contractManager.address); // for testing
                const million = ten18.mul(1e6).toString();

                // Jan 1st
                // console.log("ts: current", new Date(await currentTime(web3) * 1000));

                // validator1:
                //     delegations:
                //         0: 1M - 2 months - DELEGATED
                //     nodes:

                // validator2:
                //     delegations:
                //         1: 500K - 12 months - DELEGATED
                //     nodes:

                await delegationController.connect(validator).requestUndelegation(0);

                await skipTimeToDate(ethers, 15, 0);

                // Jan 15th
                // console.log("ts: current", new Date(await currentTime(web3) * 1000));

                // 1. validator1:
                //     delegations:
                //         0: 1M - 2 months - UNDELEGATION_REQUESTED
                //     nodes:

                // 2. validator2:
                //     delegations:
                //         1: 500K - 12 months - DELEGATED
                //     nodes:

                await delegationController.connect(validator2).delegate(2, million, 2, "");
                await delegationController.connect(validator2).acceptPendingDelegation(2);

                await skipTimeToDate(ethers, 30, 0);

                // Jan 30th
                // console.log("ts: current", new Date(await currentTime(web3) * 1000));

                // 1. validator1:
                //     delegations:
                //         0: 1M - 2 months - UNDELEGATION_REQUESTED
                //     nodes:

                // 2. validator2:
                //     delegations:
                //         1: 500K - 12 months - DELEGATED
                //         2: 1M - 2 months - ACCEPTED
                //     nodes:

                await punisher.slash(1, million);

                await skipTimeToDate(ethers, 1, 1);

                // Feb 1st
                // console.log("ts: current", new Date(await currentTime(web3) * 1000));

                // 1. validator1:
                //     delegations:
                //         0: 0 - 2 months - UNDELEGATION_REQUESTED
                //     nodes:

                // 2. validator2:
                //     delegations:
                //         1: 500K - 12 months - DELEGATED
                //         2: 1M - 2 months - DELEGATED
                //     nodes:

                await nodes.registerNodes(1, validator2Id);

                await bountyContract.calculateBounty(0)
                    .should.be.eventually.rejectedWith("Transaction is sent too early");

                await skipTimeToDate(ethers, 15, 1);

                // Feb 15th
                // console.log("ts: current", new Date(await currentTime(web3) * 1000));

                // 1. validator1:
                //     delegations:
                //         0: 0 - 2 months (from Jan) - UNDELEGATION_REQUESTED
                //     nodes:

                // 2. validator2:
                //     delegations:
                //         1: 500K - 12 months (from Jan) - DELEGATED
                //         2: 1M - 2 months (from Feb) - DELEGATED
                //     nodes:
                //         0: Feb 1st

                await delegationController.connect(validator).delegate(validatorId, million, 12, "");
                await delegationController.connect(validator).acceptPendingDelegation(3);

                await bountyContract.calculateBounty(0)
                    .should.be.eventually.rejectedWith("Transaction is sent too early");

                await skipTimeToDate(ethers, 27, 1);

                // Feb 27th
                // console.log("ts: current", new Date(await currentTime(web3) * 1000));

                // 1. validator1:
                //     delegations:
                //         0: 0 - 2 months (from Jan) - UNDELEGATION_REQUESTED
                //         3: 1M - 12 months (from Mar) - ACCEPTED
                //     nodes:

                // 2. validator2:
                //     delegations:
                //         1: 500K - 12 months (from Jan) - DELEGATED
                //         2: 1M - 2 months (from Feb) - DELEGATED
                //     nodes:
                //         0: Feb 1st

                await delegationController.connect(validator).delegate(validatorId, million, 2, "");
                await delegationController.connect(validator).acceptPendingDelegation(4);

                await constantsHolder.setMSR(ten18.mul(1.5e6).toString());
                let bounty = await calculateBounty(0);
                bounty.should.be.almost(getBountyForEpoch(0) + getBountyForEpoch(1));

                await skipTimeToDate(ethers, 1, 2);

                // March 1st
                // console.log("ts: current", new Date(await currentTime(web3) * 1000));

                // 1. validator1:
                //     delegations:
                //         0: 0 - 2 months (from Jan) - COMPLETED
                //         3: 1M - 12 months (from Mar) - DELEGATED
                //         4: 1M - 2 months (from Mar) - DELEGATED
                //     nodes:

                // 2. validator2:
                //     delegations:
                //         1: 500K - 12 months (from Jan) - DELEGATED
                //         2: 1M - 2 months (from Feb) - DELEGATED
                //     nodes:
                //         0: Feb 27th

                await delegationController.connect(validator).requestUndelegation(3);

                await bountyContract.calculateBounty(0)
                    .should.be.eventually.rejectedWith("Transaction is sent too early");

                await skipTimeToDate(ethers, 15, 2);

                // March 15th
                // console.log("ts: current", new Date(await currentTime(web3) * 1000));

                // 1. validator1:
                //     delegations:
                //         0: 0 - 2 months (from Jan) - COMPLETED
                //         3: 1M - 12 months (from Mar) - UNDELEGATION_REQUESTED
                //         4: 1M - 2 months (from Mar) - DELEGATED
                //     nodes:

                // 2. validator2:
                //     delegations:
                //         1: 500K - 12 months (from Jan) - DELEGATED
                //         2: 1M - 2 months (from Feb) - DELEGATED
                //     nodes:
                //         0: Feb 27th

                await punisher.slash(validatorId, million);

                await bountyContract.calculateBounty(0)
                    .should.be.eventually.rejectedWith("Transaction is sent too early");

                await skipTimeToDate(ethers, 29, 2);

                // March 29th
                // console.log("ts: current", new Date(await currentTime(web3) * 1000));

                // 1. validator1:
                //     delegations:
                //         0: 0 - 2 months (from Jan) - COMPLETED
                //         3: 500K - 12 months (from Mar) - UNDELEGATION_REQUESTED
                //         4: 500K - 2 months (from Mar) - DELEGATED
                //     nodes:

                // 2. validator2:
                //     delegations:
                //         1: 500K - 12 months (from Jan) - DELEGATED
                //         2: 1M - 2 months (from Feb) - DELEGATED
                //     nodes:
                //         0: Feb 27th

                await delegationController.connect(validator).delegate(validatorId, million, 2, "");
                await delegationController.connect(validator).acceptPendingDelegation(5);

                let effectiveDelegated1 = 0.5e6 * 100 + 0.5e6 * 200;
                let effectiveDelegated2 = 1e6 * 100 + 0.5e6 * 200;
                let totalBounty = 0;
                let bountyLeft = getBountyForEpoch(2);

                bounty = await calculateBounty(0);
                bounty.should.be.almost(bountyLeft * effectiveDelegated2 / (effectiveDelegated1 + effectiveDelegated2));
                totalBounty += bounty;

                await skipTimeToDate(ethers, 1, 3);

                // April 1st
                // console.log("ts: current", new Date(await currentTime(web3) * 1000));

                // 1. validator1:
                //     delegations:
                //         0: 0 - 2 months (from Jan) - COMPLETED
                //         3: 500K - 12 months (from Mar) - UNDELEGATION_REQUESTED
                //         4: 500K - 2 months (from Mar) - DELEGATED
                //         5: 1M - 2 months (from Apr) - DELEGATED
                //     nodes:

                // 2. validator2:
                //     delegations:
                //         1: 500K - 12 months (from Jan) - DELEGATED
                //         2: 1M - 2 months (from Feb) - DELEGATED
                //     nodes:
                //         0: Feb 27th

                await nodes.registerNodes(1, validatorId);

                await bountyContract.calculateBounty(0)
                    .should.be.eventually.rejectedWith("Transaction is sent too early");
                await bountyContract.calculateBounty(1)
                    .should.be.eventually.rejectedWith("Transaction is sent too early");

                await skipTimeToDate(ethers, 15, 3);

                // April 15th
                // console.log("ts: current", new Date(await currentTime(web3) * 1000));

                // 1. validator1:
                //     delegations:
                //         0: 0 - 2 months (from Jan) - COMPLETED
                //         3: 500K - 12 months (from Mar) - UNDELEGATION_REQUESTED
                //         4: 500K - 2 months (from Mar) - DELEGATED
                //         5: 1M - 2 months (from Apr) - DELEGATED
                //     nodes:
                //         1: Apr 1st

                // 2. validator2:
                //     delegations:
                //         1: 500K - 12 months (from Jan) - DELEGATED
                //         2: 1M - 2 months (from Feb) - DELEGATED
                //     nodes:
                //         0: Feb 27th

                await nodes.registerNodes(1, validatorId);

                await bountyContract.calculateBounty(0)
                    .should.be.eventually.rejectedWith("Transaction is sent too early");
                await bountyContract.calculateBounty(1)
                    .should.be.eventually.rejectedWith("Transaction is sent too early");
                await bountyContract.calculateBounty(2)
                    .should.be.eventually.rejectedWith("Transaction is sent too early");

                await skipTimeToDate(ethers, 28, 3);

                // April 28th
                // console.log("ts: current", new Date(await currentTime(web3) * 1000));

                // 1. validator1:
                //     delegations:
                //         0: 0 - 2 months (from Jan) - COMPLETED
                //         3: 500K - 12 months (from Mar) - UNDELEGATION_REQUESTED
                //         4: 500K - 2 months (from Mar) - DELEGATED
                //         5: 1M - 2 months (from Apr) - DELEGATED
                //     nodes:
                //         1: Apr 1st
                //         2: Apr 15th

                // 2. validator2:
                //     delegations:
                //         1: 500K - 12 months (from Jan) - DELEGATED
                //         2: 1M - 2 months (from Feb) - DELEGATED
                //     nodes:
                //         0: Feb 27th

                await delegationController.connect(validator2).delegate(validator2Id, million, 2, "");
                await delegationController.connect(validator2).acceptPendingDelegation(6);

                effectiveDelegated1 = 1.5e6 * 100 + 0.5e6 * 200;
                bountyLeft += getBountyForEpoch(3) - totalBounty;
                totalBounty = 0;

                bounty = await calculateBounty(0);
                bounty.should.be.almost(bountyLeft * effectiveDelegated2 / (effectiveDelegated1 + effectiveDelegated2));
                totalBounty += bounty;
                bounty = await calculateBounty(1);
                bounty.should.be.almost(bountyLeft * effectiveDelegated1 / (effectiveDelegated1 + effectiveDelegated2));
                totalBounty += bounty;
                await bountyContract.calculateBounty(2)
                    .should.be.eventually.rejectedWith("Transaction is sent too early");

                await skipTimeToDate(ethers, 1, 4);

                // May 1st
                // console.log("ts: current", new Date(await currentTime(web3) * 1000));

                // 1. validator1:
                //     delegations:
                //         0: 0 - 2 months (from Jan) - COMPLETED
                //         3: 500K - 12 months (from Mar) - UNDELEGATION_REQUESTED
                //         4: 500K - 2 months (from Mar) - DELEGATED
                //         5: 1M - 2 months (from Apr) - DELEGATED
                //     nodes:
                //         1: Apr 28th
                //         2: Apr 15th

                // 2. validator2:
                //     delegations:
                //         1: 500K - 12 months (from Jan) - DELEGATED
                //         2: 1M - 2 months (from Feb) - DELEGATED
                //         6: 1M - 2 months (from May) - DELEGATED
                //     nodes:
                //         0: Apr 28th

                await nodes.registerNodes(1, validator2Id);

                await bountyContract.calculateBounty(0)
                    .should.be.eventually.rejectedWith("Transaction is sent too early");
                await bountyContract.calculateBounty(1)
                    .should.be.eventually.rejectedWith("Transaction is sent too early");
                await bountyContract.calculateBounty(2)
                    .should.be.eventually.rejectedWith("Transaction is sent too early");
                await bountyContract.calculateBounty(3)
                    .should.be.eventually.rejectedWith("Transaction is sent too early");

                await skipTimeToDate(ethers, 15, 4);

                // May 15th
                // console.log("ts: current", new Date(await currentTime(web3) * 1000));

                // 1. validator1:
                //     delegations:
                //         0: 0 - 2 months (from Jan) - COMPLETED
                //         3: 500K - 12 months (from Mar) - UNDELEGATION_REQUESTED
                //         4: 500K - 2 months (from Mar) - DELEGATED
                //         5: 1M - 2 months (from Apr) - DELEGATED
                //     nodes:
                //         1: Apr 28th
                //         2: Apr 15th

                // 2. validator2:
                //     delegations:
                //         1: 500K - 12 months (from Jan) - DELEGATED
                //         2: 1M - 2 months (from Feb) - DELEGATED
                //         6: 1M - 2 months (from May) - DELEGATED
                //     nodes:
                //         0: Apr 28th
                //         3: May 1st

                await delegationController.connect(validator2).requestUndelegation(1);

                effectiveDelegated2 = 2e6 * 100 + 0.5e6 * 200;
                bountyLeft += getBountyForEpoch(4) - totalBounty;
                totalBounty = 0;

                effectiveDelegated1.should.be.almost(
                    (await delegationController.getEffectiveDelegatedValuesByValidator(validatorId))[0]
                        .div(ten18)
                        .toNumber());
                effectiveDelegated2.should.be.almost(
                    (await delegationController.getEffectiveDelegatedValuesByValidator(validator2Id))[1]
                        .div(ten18)
                        .toNumber());

                await bountyContract.calculateBounty(0)
                    .should.be.eventually.rejectedWith("Transaction is sent too early");
                await bountyContract.calculateBounty(1)
                    .should.be.eventually.rejectedWith("Transaction is sent too early");
                await bountyContract.calculateBounty(2)
                    .should.be.eventually.rejectedWith("Transaction is sent too early");
                await bountyContract.calculateBounty(3)
                    .should.be.eventually.rejectedWith("Transaction is sent too early");

                await skipTimeToDate(ethers, 29, 4);

                // May 29th
                // console.log("ts: current", new Date(await currentTime(web3) * 1000));

                // 1. validator1:
                //     delegations:
                //         0: 0 - 2 months (from Jan) - COMPLETED
                //         3: 500K - 12 months (from Mar) - UNDELEGATION_REQUESTED
                //         4: 500K - 2 months (from Mar) - DELEGATED
                //         5: 1M - 2 months (from Apr) - DELEGATED
                //     nodes:
                //         1: Apr 28th
                //         2: Apr 15th

                // 2. validator2:
                //     delegations:
                //         1: 500K - 12 months (from Jan) - UNDELEGATION_REQUESTED
                //         2: 1M - 2 months (from Feb) - DELEGATED
                //         6: 1M - 2 months (from May) - DELEGATED
                //     nodes:
                //         0: Apr 28th
                //         3: May 1st

<<<<<<< HEAD
                await punisher.slash(validator2Id, ten18.muln(1.25e6).toString());
                const effectiveDelegated2BeforeSlashing = effectiveDelegated2;
=======
                await punisher.slash(validator2Id, ten18.mul(1.25e6).toString());
>>>>>>> bdf73612
                effectiveDelegated2 = 1e6 * 100 + 0.25e6 * 200;

                effectiveDelegated1.should.be.almost(
                    (await delegationController.getEffectiveDelegatedValuesByValidator(validatorId))[0]
                        .div(ten18)
                        .toNumber());
                effectiveDelegated2.should.be.almost(
                    (await delegationController.getEffectiveDelegatedValuesByValidator(validator2Id))[0]
                        .div(ten18)
                        .toNumber());

                console.log("Calculate bounty");

                console.log("Node 0");
                bounty = await calculateBounty(0);
                bounty.should.be.almost(0); // stake is too small
                totalBounty += bounty;
                console.log("Node 1");
                bounty = await calculateBounty(1);
                bounty.should.be.almost(bountyLeft * effectiveDelegated1 / (effectiveDelegated1 + effectiveDelegated2BeforeSlashing));
                totalBounty += bounty;
                console.log("Node 2");
                bounty = await calculateBounty(2);
                console.log("Bounty:", bounty);
                bounty.should.be.almost(0); // bounty was claimed by node #1
                return; // TODO: remove
                totalBounty += bounty;
                bounty = await calculateBounty(3);
                bounty.should.be.almost(0); // stake is too small
                totalBounty += bounty;

                totalBounty.should.be.lessThan(getBountyForEpoch(4));

                await skipTimeToDate(ethers, 16, 5);

                return; // TODO: remove

                // June 16th
                // console.log("ts: current", new Date(await currentTime(web3) * 1000));

                // 1. validator1:
                //     delegations:
                //         0: 0 - 2 months (from Jan) - COMPLETED
                //         3: 500K - 12 months (from Mar) - UNDELEGATION_REQUESTED
                //         4: 500K - 2 months (from Mar) - DELEGATED
                //         5: 1M - 2 months (from Apr) - DELEGATED
                //     nodes:
                //         1: May 29th
                //         2: Apr 15th

                // 2. validator2:
                //     delegations:
                //         1: 250K - 12 months (from Jan) - UNDELEGATION_REQUESTED
                //         2: 0.5M - 2 months (from Feb) - DELEGATED
                //         6: 0.5M - 2 months (from May) - DELEGATED
                //     nodes:
                //         0: May 29th
                //         3: May 29th

                bountyLeft += getBountyForEpoch(5) - totalBounty;
                totalBounty = 0;
                await nodes.removeNode(0);

                await bountyContract.calculateBounty(1)
                    .should.be.eventually.rejectedWith("Transaction is sent too early");
                bounty = await calculateBounty(2);
                bounty.should.be.almost(bountyLeft * effectiveDelegated1 / (effectiveDelegated1 + effectiveDelegated2));
                totalBounty += bounty;
                await bountyContract.calculateBounty(3)
                    .should.be.eventually.rejectedWith("Transaction is sent too early");

                await skipTimeToDate(ethers, 27, 5);

                await delegationController.connect(validator2).requestUndelegation(6);

                await skipTimeToDate(ethers, 28, 5);

                // June 28th
                // console.log("ts: current", new Date(await currentTime(web3) * 1000));

                // 1. validator1:
                //     delegations:
                //         0: 0 - 2 months (from Jan) - COMPLETED
                //         3: 500K - 12 months (from Mar) - UNDELEGATION_REQUESTED
                //         4: 500K - 2 months (from Mar) - DELEGATED
                //         5: 1M - 2 months (from Apr) - DELEGATED
                //     nodes:
                //         1: May 29th
                //         2: June 16th

                // 2. validator2:
                //     delegations:
                //         1: 250K - 12 months (from Jan) - UNDELEGATION_REQUESTED
                //         2: 0.5M - 2 months (from Feb) - DELEGATED
                //         6: 0.5M - 2 months (from May) - UNDELEGATION_REQUESTED
                //     nodes:
                //         3: May 29th

                bounty = await calculateBounty(1);
                bounty.should.be.almost(0); // stake is too low
                totalBounty += bounty;
                await bountyContract.calculateBounty(2)
                    .should.be.eventually.rejectedWith("Transaction is sent too early");
                bounty = await calculateBounty(3);
                bounty.should.be.almost(0); // stake is too low
                totalBounty += bounty;

                await skipTimeToDate(ethers, 29, 6);

                // July 29th
                // console.log("ts: current", new Date(await currentTime(web3) * 1000));

                // 1. validator1:
                //     delegations:
                //         0: 0 - 2 months (from Jan) - COMPLETED
                //         3: 500K - 12 months (from Mar) - UNDELEGATION_REQUESTED
                //         4: 500K - 2 months (from Mar) - DELEGATED
                //         5: 1M - 2 months (from Apr) - DELEGATED
                //     nodes:
                //         1: May 29th
                //         2: June 16th

                // 2. validator2:
                //     delegations:
                //         1: 250K - 12 months (from Jan) - UNDELEGATION_REQUESTED
                //         2: 0.5M - 2 months (from Feb) - DELEGATED
                //         6: 0.5M - 2 months (from May) - COMPLETED
                //     nodes:
                //         3: May 29th

                effectiveDelegated2 = 0.5e6 * 100 + 0.25e6 * 200;
                bountyLeft += getBountyForEpoch(5) - totalBounty;
                totalBounty = 0;

                bounty = await calculateBounty(1);
                bounty.should.be.almost(bountyLeft * effectiveDelegated1 / (effectiveDelegated1 + effectiveDelegated2), 3);
                totalBounty += bounty;
                bounty = await calculateBounty(2);
                bounty.should.be.almost(0); // stake is too low
                totalBounty += bounty;
                bounty = await calculateBounty(3);
                bounty.should.be.almost(0); // stake is too low
                totalBounty += bounty;
            });
        });

        // this test was used to manually check bounty distribution

        // it("30 nodes by 1 each day", async () => {
        //     const nodesCount = 30;
        //     const result = new Map<number, object[]>();
        //     const queue = []
        //     for (let i = 0; i < nodesCount; ++i) {
        //         await nodes.registerNodes(1, validatorId);
        //         console.log("Node", i, "is registered", new Date(await currentTime(web3) * 1000))
        //         await skipTime(ethers, day);
        //         result.set(i, []);
        //         queue.push({nodeId: i, getBountyTimestamp: (await bountyContract.getNextRewardTimestamp(i)).toNumber()})
        //     }
        //     let minBounty = Infinity;
        //     let maxBounty = 0;
        //     const startTime = await currentTime(web3);
        //     queue.sort((a, b) => {
        //         return b.getBountyTimestamp - a.getBountyTimestamp;
        //     });
        //     for (let timestamp = startTime; timestamp < startTime + 365 * day; timestamp = await currentTime(web3)) {
        //         const nodeInfo: {nodeId: number, getBountyTimestamp: number} | undefined = queue.pop();
        //         assert(nodeInfo !== undefined);
        //         if (nodeInfo) {
        //             const nodeId = nodeInfo.nodeId;
        //             if (timestamp < nodeInfo.getBountyTimestamp) {
        //                 await skipTime(ethers, nodeInfo.getBountyTimestamp - timestamp);
        //                 timestamp = await currentTime(web3)
        //             }
        //             console.log("Node", nodeId, new Date(await currentTime(web3) * 1000))
        //             const bounty = web3.utils.toBN((await bountyContract.calculateBounty.call(nodeId))).div(ten18).toNumber();
        //             // total[nodeIndex] += bounty;
        //             await bountyContract.calculateBounty(nodeId);
        //             await nodes.changeNodeLastRewardDate(nodeId);

        //             nodeInfo.getBountyTimestamp = (await bountyContract.getNextRewardTimestamp(nodeId)).toNumber();
        //             queue.push(nodeInfo)
        //             queue.sort((a, b) => {
        //                 return b.getBountyTimestamp - a.getBountyTimestamp;
        //             });

        //             minBounty = Math.min(minBounty, bounty);
        //             maxBounty = Math.max(maxBounty, bounty);
        //             result.get(nodeId)?.push({timestamp, bounty});
        //         } else {
        //             assert(false, "Internal error");
        //         }
        //     }
        //     console.log(minBounty, maxBounty);
        //     console.log(JSON.stringify(Array.from(result)));
        //     const epochs = []
        //     const timeHelpers = await deployTimeHelpers(contractManager);
        //     for (let i = 0; i < 30; ++i) {
        //         epochs.push((await timeHelpers.monthToTimestamp(i)).toNumber())
        //     }
        //     console.log(JSON.stringify(Array.from(epochs)));
        // })
    });
});<|MERGE_RESOLUTION|>--- conflicted
+++ resolved
@@ -1016,12 +1016,8 @@
                 //         0: Apr 28th
                 //         3: May 1st
 
-<<<<<<< HEAD
-                await punisher.slash(validator2Id, ten18.muln(1.25e6).toString());
+                await punisher.slash(validator2Id, ten18.mul(1.25e6).toString());
                 const effectiveDelegated2BeforeSlashing = effectiveDelegated2;
-=======
-                await punisher.slash(validator2Id, ten18.mul(1.25e6).toString());
->>>>>>> bdf73612
                 effectiveDelegated2 = 1e6 * 100 + 0.25e6 * 200;
 
                 effectiveDelegated1.should.be.almost(
