import * as chai from "chai";
import chaiAsPromised from "chai-as-promised";
import { ConstantsHolder,
         ContractManager,
         Nodes,
         SchainsInternal,
         Schains,
         SkaleDKGTester,
         SkaleManager,
         ValidatorService,
         NodeRotation,
         Wallets} from "../typechain";
import { BigNumber, Wallet } from "ethers";
import { skipTime, currentTime } from "./tools/time";
import { privateKeys } from "./tools/private-keys";
import { deployConstantsHolder } from "./tools/deploy/constantsHolder";
import { deployContractManager } from "./tools/deploy/contractManager";
import { deployValidatorService } from "./tools/deploy/delegation/validatorService";
import { deployNodes } from "./tools/deploy/nodes";
import { deploySchainsInternalMock } from "./tools/deploy/test/schainsInternalMock";
import { deploySchains } from "./tools/deploy/schains";
import { deploySkaleDKGTester } from "./tools/deploy/test/skaleDKGTester";
import { deploySkaleManager } from "./tools/deploy/skaleManager";
import { deployNodeRotation } from "./tools/deploy/nodeRotation";
import { ethers } from "hardhat";
import { SignerWithAddress } from "@nomiclabs/hardhat-ethers/dist/src/signer-with-address";
import { assert, expect } from "chai";
import { deployWallets } from "./tools/deploy/wallets";
import { fastBeforeEach } from "./tools/mocha";
import { stringKeccak256 } from "./tools/hashes";
import { getPublicKey, getValidatorIdSignature } from "./tools/signatures";
import { SchainType } from "./tools/types";

chai.should();
chai.use(chaiAsPromised);

describe("Schains", () => {
    let owner: SignerWithAddress;
    let holder: SignerWithAddress;
    let validator: SignerWithAddress;
    let nodeAddress: Wallet;
    let nodeAddress2: Wallet;
    let nodeAddress3: Wallet;

    let constantsHolder: ConstantsHolder;
    let contractManager: ContractManager;
    let schains: Schains;
    let schainsInternal: SchainsInternal;
    let nodes: Nodes;
    let validatorService: ValidatorService;
    let skaleDKG: SkaleDKGTester;
    let skaleManager: SkaleManager;
    let nodeRotation: NodeRotation;
    let wallets: Wallets;

    fastBeforeEach(async () => {
        [owner, holder, validator] = await ethers.getSigners();

        nodeAddress = new Wallet(String(privateKeys[3])).connect(ethers.provider);
        nodeAddress2 = new Wallet(String(privateKeys[4])).connect(ethers.provider);
        nodeAddress3 = new Wallet(String(privateKeys[5])).connect(ethers.provider);

        await owner.sendTransaction({to: nodeAddress.address, value: ethers.utils.parseEther("10000")});
        await owner.sendTransaction({to: nodeAddress2.address, value: ethers.utils.parseEther("10000")});
        await owner.sendTransaction({to: nodeAddress3.address, value: ethers.utils.parseEther("10000")});

        contractManager = await deployContractManager();

        constantsHolder = await deployConstantsHolder(contractManager);
        nodes = await deployNodes(contractManager);
        // await contractManager.setContractsAddress("Nodes", nodes.address);
        schainsInternal = await deploySchainsInternalMock(contractManager);
        await contractManager.setContractsAddress("SchainsInternal", schainsInternal.address);
        schains = await deploySchains(contractManager);
        validatorService = await deployValidatorService(contractManager);
        skaleDKG = await deploySkaleDKGTester(contractManager);
        await contractManager.setContractsAddress("SkaleDKG", skaleDKG.address);
        skaleManager = await deploySkaleManager(contractManager);
        nodeRotation = await deployNodeRotation(contractManager);
        wallets = await deployWallets(contractManager);

        const VALIDATOR_MANAGER_ROLE = await validatorService.VALIDATOR_MANAGER_ROLE();
        await validatorService.grantRole(VALIDATOR_MANAGER_ROLE, owner.address);
        const CONSTANTS_HOLDER_MANAGER_ROLE = await constantsHolder.CONSTANTS_HOLDER_MANAGER_ROLE();
        await constantsHolder.grantRole(CONSTANTS_HOLDER_MANAGER_ROLE, owner.address);
        const NODE_MANAGER_ROLE = await nodes.NODE_MANAGER_ROLE();
        await nodes.grantRole(NODE_MANAGER_ROLE, owner.address);

        await validatorService.connect(validator).registerValidator("D2", "D2 is even", 0, 0);
        const validatorIndex = await validatorService.getValidatorId(validator.address);
        await validatorService.enableValidator(validatorIndex);
        const signature = await getValidatorIdSignature(validatorIndex, nodeAddress);
        await validatorService.connect(validator).linkNodeAddress(nodeAddress.address, signature);
        const signature2 = await getValidatorIdSignature(validatorIndex, nodeAddress2);
        await validatorService.connect(validator).linkNodeAddress(nodeAddress2.address, signature2);
        const signature3 = await getValidatorIdSignature(validatorIndex, nodeAddress3);
        await validatorService.connect(validator).linkNodeAddress(nodeAddress3.address, signature3);
        await constantsHolder.setMSR(0);
    });

    describe("should add schain", async () => {
        it("should fail when user does not have enough money", async () => {
            await schains.addSchain(
                holder.address,
                5,
                ethers.utils.defaultAbiCoder.encode(["uint", "uint8", "uint16", "string"], [5, 1, 0, "d2"])
            ).should.be.eventually.rejectedWith("Not enough money to create Schain");
        });

        it("should not allow everyone to create schains as the foundation", async () => {
            await schains.addSchainByFoundation(5, SchainType.SMALL, 0, "d2", ethers.constants.AddressZero, ethers.constants.AddressZero)
                .should.be.eventually.rejectedWith("Sender is not authorized to create schain");
        })

        it("should fail when schain type is wrong", async () => {
            await schains.addSchain(
                holder.address,
                5,
                ethers.utils.defaultAbiCoder.encode(["uint", "uint8", "uint16", "string"], [5, 6, 0, "d2"]),
            ).should.be.eventually.rejectedWith("Invalid type of schain");
        });

        it("should fail when data parameter is too short", async () => {
            await schains.addSchain(
                holder.address,
                5,
                ethers.utils.defaultAbiCoder.encode(["uint", "uint8", "uint16"], [5, 6, 0])
            ).should.be.eventually.rejected;
        });

        it("should fail when schain name is Mainnet", async () => {
            const price = await schains.getSchainPrice(1, 5);
            await schains.addSchain(
                holder.address,
                price.toString(),
                ethers.utils.defaultAbiCoder.encode(["uint", "uint8", "uint16", "string"], [5, 1, 0, "Mainnet"])
            ).should.be.eventually.rejectedWith("Schain name is not available");
        });

        it("should fail when nodes count is too low", async () => {
            const price = await schains.getSchainPrice(1, 5);
            await schains.addSchain(
                holder.address,
                price.toString(),
                ethers.utils.defaultAbiCoder.encode(["uint", "uint8", "uint16", "string"], [5, 1, 0, "d2"])
            ).should.be.eventually.rejectedWith("Not enough nodes to create Schain");
        });

        describe("when 2 nodes are registered (Ivan test)", async () => {
            it("should create 2 nodes, and play with schains", async () => {
                const nodesCount = 2;
                for (const index of Array.from(Array(nodesCount).keys())) {
                    const hexIndex = ("0" + index.toString(16)).slice(-2);
                    await skaleManager.connect(nodeAddress).createNode(
                        8545, // port
                        0, // nonce
                        "0x7f0000" + hexIndex, // ip
                        "0x7f0000" + hexIndex, // public ip
                        getPublicKey(nodeAddress), // public key
                        "D2-" + hexIndex, // name
                        "some.domain.name");
                }

                const deposit = await schains.getSchainPrice(4, 5);

                await schains.addSchain(
                    owner.address,
                    deposit,
                    ethers.utils.defaultAbiCoder.encode(["uint", "uint8", "uint16", "string"], [5, 4, 0, "d2"]));

                await schains.addSchain(
                    owner.address,
                    deposit,
                    ethers.utils.defaultAbiCoder.encode(["uint", "uint8", "uint16", "string"], [5, 4, 0, "d3"]));

                await schains.deleteSchain(
                    owner.address,
                    "d2");

                await schains.deleteSchain(
                    owner.address,
                    "d3");
                await schainsInternal.getActiveSchains(0).should.be.eventually.empty;
                await schainsInternal.getActiveSchains(1).should.be.eventually.empty;

                await nodes.initExit(0);
                await nodes.completeExit(0);
                await nodes.initExit(1);
                await nodes.completeExit(1);

                for (const index of Array.from(Array(nodesCount).keys())) {
                    const hexIndex = ("1" + index.toString(16)).slice(-2);
                    await skaleManager.connect(nodeAddress).createNode(
                        8545, // port
                        0, // nonce
                        "0x7f0000" + hexIndex, // ip
                        "0x7f0000" + hexIndex, // public ip
                        getPublicKey(nodeAddress), // public key
                        "D2-" + hexIndex, // name
                        "some.domain.name");
                }

                await schains.addSchain(
                    holder.address,
                    deposit,
                    ethers.utils.defaultAbiCoder.encode(["uint", "uint8", "uint16", "string"], [5, 4, 0, "d4"]));
            });
        });

        describe("when 2 nodes are registered (Node rotation test)", async () => {
            it("should create 2 nodes, and play with schains", async () => {
                const nodesCount = 2;
                for (const index of Array.from(Array(nodesCount).keys())) {
                    const hexIndex = ("0" + index.toString(16)).slice(-2);
                    await skaleManager.connect(nodeAddress).createNode(
                        8545, // port
                        0, // nonce
                        "0x7f0000" + hexIndex, // ip
                        "0x7f0000" + hexIndex, // public ip
                        getPublicKey(nodeAddress), // public key
                        "D2-" + hexIndex, // name
                        "some.domain.name");
                }

                const deposit = await schains.getSchainPrice(4, 5);

                const verificationVector = [{
                    x: {
                        a: "0x02c2b888a23187f22195eadadbc05847a00dc59c913d465dbc4dfac9cfab437d",
                        b: "0x2695832627b9081e77da7a3fc4d574363bf051700055822f3d394dc3d9ff7417",
                    },
                    y: {
                        a: "0x24727c45f9322be756fbec6514525cbbfa27ef1951d3fed10f483c23f921879d",
                        b: "0x03a7a3e6f3b539dad43c0eca46e3f889b2b2300815ffc4633e26e64406625a99"
                    }
                }];

                const encryptedSecretKeyContribution: {share: string, publicKey: [string, string]}[] = [
                    {
                        share: "0x937c9c846a6fa7fd1984fe82e739ae37fcaa555c1dc0e8597c9f81b6a12f232f",
                        publicKey: [
                            "0xfdf8101e91bd658fa1cea6fdd75adb8542951ce3d251cdaa78f43493dad730b5",
                            "0x9d32d2e872b36aa70cdce544b550ebe96994de860b6f6ebb7d0b4d4e6724b4bf"
                        ]
                    },
                    {
                        share: "0x7232f27fdfe521f3c7997dbb1c15452b7f196bd119d915ce76af3d1a008e1810",
                        publicKey: [
                            "0x086ff076abe442563ae9b8938d483ae581f4de2ee54298b3078289bbd85250c8",
                            "0xdf956450d32f671e4a8ec1e584119753ff171e80a61465246bfd291e8dac3d77"
                        ]
                    }
                ];

                await schains.addSchain(
                    owner.address,
                    deposit,
                    ethers.utils.defaultAbiCoder.encode(["uint", "uint8", "uint16", "string"], [5, 4, 0, "d2"]));
                let res1 = await schainsInternal.getNodesInGroup(stringKeccak256("d2"));
                let res = await skaleDKG.connect(nodeAddress).isBroadcastPossible(stringKeccak256("d2"), res1[0]);
                assert.equal(res, true);
                await wallets.connect(owner).rechargeSchainWallet(stringKeccak256("d2"), {value: 1e20.toString()});
                await skaleDKG.connect(nodeAddress).broadcast(
                    stringKeccak256("d2"),
                    res1[0],
                    verificationVector,
                    // the last symbol is spoiled in parameter below
                    encryptedSecretKeyContribution
                );
                res = await skaleDKG.connect(nodeAddress).isBroadcastPossible(stringKeccak256("d2"), res1[1]);
                assert.equal(res, true);
                await skaleDKG.connect(nodeAddress).broadcast(
                    stringKeccak256("d2"),
                    res1[1],
                    verificationVector,
                    // the last symbol is spoiled in parameter below
                    encryptedSecretKeyContribution
                );

                let resO = await skaleDKG.isChannelOpened(stringKeccak256("d2"));
                assert.equal(resO, true);

                res = await skaleDKG.connect(nodeAddress).isAlrightPossible(stringKeccak256("d2"), res1[0]);
                assert.equal(res, true);

                await skaleDKG.connect(nodeAddress).alright(
                    stringKeccak256("d2"),
                    res1[0]
                );

                resO = await skaleDKG.isChannelOpened(stringKeccak256("d2"));
                assert.equal(resO, true);

                res = await skaleDKG.connect(nodeAddress).isAlrightPossible(stringKeccak256("d2"), res1[1]);
                assert.equal(res, true);

                await skaleDKG.connect(nodeAddress).alright(
                    stringKeccak256("d2"),
                    res1[1]
                );

                await skaleManager.connect(nodeAddress).createNode(
                    8545, // port
                    0, // nonce
                    "0x7f000011", // ip
                    "0x7f000011", // public ip
                    getPublicKey(nodeAddress), // public key
                    "D2-11", // name
                    "some.domain.name");

                resO = await skaleDKG.isChannelOpened(stringKeccak256("d2"));
                assert.equal(resO, false);

                await skaleManager.connect(nodeAddress).nodeExit(0);
                res1 = await schainsInternal.getNodesInGroup(stringKeccak256("d2"));
                const nodeRot = res1[1];
                res = await skaleDKG.connect(nodeAddress).isBroadcastPossible(stringKeccak256("d2"), nodeRot);
                assert.equal(res, true);
                res = await skaleDKG.connect(nodeAddress).isBroadcastPossible(stringKeccak256("d2"), res1[0]);
                assert.equal(res, true);
                await skaleDKG.connect(nodeAddress).broadcast(
                    stringKeccak256("d2"),
                    res1[0],
                    verificationVector,
                    // the last symbol is spoiled in parameter below
                    encryptedSecretKeyContribution
                );
                res = await skaleDKG.connect(nodeAddress).isBroadcastPossible(stringKeccak256("d2"), res1[1]);
                assert.equal(res, true);
                await skaleDKG.connect(nodeAddress).broadcast(
                    stringKeccak256("d2"),
                    res1[1],
                    verificationVector,
                    // the last symbol is spoiled in parameter below
                    encryptedSecretKeyContribution
                );

                resO = await skaleDKG.isChannelOpened(stringKeccak256("d2"));
                assert.equal(resO, true);

                res = await skaleDKG.connect(nodeAddress).isAlrightPossible(
                    stringKeccak256("d2"),
                    res1[0]
                );
                assert.equal(res, true);

                await skaleDKG.connect(nodeAddress).alright(
                    stringKeccak256("d2"),
                    res1[0]
                );

                resO = await skaleDKG.isChannelOpened(stringKeccak256("d2"));
                assert.equal(resO, true);

                res = await skaleDKG.connect(nodeAddress).isAlrightPossible(
                    stringKeccak256("d2"),
                    res1[1]
                );
                assert.equal(res, true);

                await skaleDKG.connect(nodeAddress).alright(
                    stringKeccak256("d2"),
                    res1[1]
                );
            });

            it("should get previous nodes after nodeExit",  async () => {
                const nodesCount = 2;
                for (const index of Array.from(Array(nodesCount).keys())) {
                    const hexIndex = ("0" + index.toString(16)).slice(-2);
                    await skaleManager.connect(nodeAddress).createNode(
                        8545, // port
                        0, // nonce
                        "0x7f0000" + hexIndex, // ip
                        "0x7f0000" + hexIndex, // public ip
                        getPublicKey(nodeAddress), // public key
                        "D2-" + hexIndex, // name
                        "some.domain.name");
                }

                const schainName = "d2";
                const schainHash = ethers.utils.solidityKeccak256(["string"], [schainName]);
                await schains.grantRole(await schains.SCHAIN_CREATOR_ROLE(), owner.address);
                await schains.addSchainByFoundation(5, SchainType.TEST, 0, schainName, schains.address, owner.address);
                await skaleDKG.setSuccessfulDKGPublic(schainHash);

                await skaleManager.connect(nodeAddress).createNode(
                    8545, // port
                    0, // nonce
                    "0x7f000011", // ip
                    "0x7f000011", // public ip
                    getPublicKey(nodeAddress), // public key
                    "D2-11", // name
                    "some.domain.name"
                );

                await skaleManager.connect(nodeAddress).nodeExit(0);

                await skaleDKG.setSuccessfulDKGPublic(schainHash);


                (await nodeRotation.getPreviousNode(schainHash, 2)).should.be.equal(0);
                await nodeRotation.getPreviousNode(schainHash, 1).should.be.eventually.rejectedWith("No previous node");
                await nodeRotation.getPreviousNode(schainHash, 0).should.be.eventually.rejectedWith("No previous node");
                await nodeRotation.getPreviousNode(schainHash, 3).should.be.eventually.rejectedWith("No previous node");

                await skaleManager.connect(nodeAddress).createNode(
                    8545, // port
                    0, // nonce
                    "0x7f000012", // ip
                    "0x7f000012", // public ip
                    getPublicKey(nodeAddress), // public key
                    "D2-12", // name
                    "some.domain.name"
                );

                await skipTime(43260);
                await skaleManager.connect(nodeAddress).nodeExit(2);

                await skaleDKG.setSuccessfulDKGPublic(schainHash);

                (await nodeRotation.getPreviousNode(schainHash, 3)).should.be.equal(2);
                (await nodeRotation.getPreviousNode(schainHash, 2)).should.be.equal(0);
                await nodeRotation.getPreviousNode(schainHash, 1).should.be.eventually.rejectedWith("No previous node");
                await nodeRotation.getPreviousNode(schainHash, 0).should.be.eventually.rejectedWith("No previous node");
                await nodeRotation.getPreviousNode(schainHash, 4).should.be.eventually.rejectedWith("No previous node");

                await skaleManager.connect(nodeAddress).createNode(
                    8545, // port
                    0, // nonce
                    "0x7f000013", // ip
                    "0x7f000013", // public ip
                    getPublicKey(nodeAddress), // public key
                    "D2-13", // name
                    "some.domain.name"
                );

                await skipTime(43260);
                await skaleManager.connect(nodeAddress).nodeExit(1);

                await skaleDKG.setSuccessfulDKGPublic(schainHash);

                (await nodeRotation.getPreviousNode(schainHash, 4)).should.be.equal(1);
                (await nodeRotation.getPreviousNode(schainHash, 3)).should.be.equal(2);
                (await nodeRotation.getPreviousNode(schainHash, 2)).should.be.equal(0);
                await nodeRotation.getPreviousNode(schainHash, 1).should.be.eventually.rejectedWith("No previous node");
                await nodeRotation.getPreviousNode(schainHash, 0).should.be.eventually.rejectedWith("No previous node");
                await nodeRotation.getPreviousNode(schainHash, 5).should.be.eventually.rejectedWith("No previous node");

            });

            it("should get previous nodes after DKG failure",  async () => {
                const nodesCount = 2;
                for (const index of Array.from(Array(nodesCount).keys())) {
                    const hexIndex = ("0" + index.toString(16)).slice(-2);
                    await skaleManager.connect(nodeAddress).createNode(
                        8545, // port
                        0, // nonce
                        "0x7f0000" + hexIndex, // ip
                        "0x7f0000" + hexIndex, // public ip
                        getPublicKey(nodeAddress), // public key
                        "D2-" + hexIndex, // name
                        "some.domain.name");
                }

                const schainName = "d2";
                const schainHash = ethers.utils.solidityKeccak256(["string"], [schainName]);
                await schains.grantRole(await schains.SCHAIN_CREATOR_ROLE(), owner.address);
                await schains.addSchainByFoundation(5, SchainType.TEST, 0, schainName, schains.address, owner.address);
                await wallets.connect(owner).rechargeSchainWallet(stringKeccak256("d2"), {value: 1e20.toString()});

                const verificationVector = [{
                    x: {
                        a: "0x02c2b888a23187f22195eadadbc05847a00dc59c913d465dbc4dfac9cfab437d",
                        b: "0x2695832627b9081e77da7a3fc4d574363bf051700055822f3d394dc3d9ff7417",
                    },
                    y: {
                        a: "0x24727c45f9322be756fbec6514525cbbfa27ef1951d3fed10f483c23f921879d",
                        b: "0x03a7a3e6f3b539dad43c0eca46e3f889b2b2300815ffc4633e26e64406625a99"
                    }
                }];

                const encryptedSecretKeyContribution: {share: string, publicKey: [string, string]}[] = [
                    {
                        share: "0x937c9c846a6fa7fd1984fe82e739ae37fcaa555c1dc0e8597c9f81b6a12f232f",
                        publicKey: [
                            "0xfdf8101e91bd658fa1cea6fdd75adb8542951ce3d251cdaa78f43493dad730b5",
                            "0x9d32d2e872b36aa70cdce544b550ebe96994de860b6f6ebb7d0b4d4e6724b4bf"
                        ]
                    },
                    {
                        share: "0x7232f27fdfe521f3c7997dbb1c15452b7f196bd119d915ce76af3d1a008e1810",
                        publicKey: [
                            "0x086ff076abe442563ae9b8938d483ae581f4de2ee54298b3078289bbd85250c8",
                            "0xdf956450d32f671e4a8ec1e584119753ff171e80a61465246bfd291e8dac3d77"
                        ]
                    }
                ];

                await skaleDKG.connect(nodeAddress).broadcast(
                    schainHash,
                    0,
                    verificationVector,
                    // the last symbol is spoiled in parameter below
                    encryptedSecretKeyContribution
                );

                await skaleDKG.connect(nodeAddress).broadcast(
                    schainHash,
                    1,
                    verificationVector,
                    // the last symbol is spoiled in parameter below
                    encryptedSecretKeyContribution
                );

                await skaleDKG.connect(nodeAddress).alright(
                    schainHash,
                    1
                );

                await skaleManager.connect(nodeAddress).createNode(
                    8545, // port
                    0, // nonce
                    "0x7f000011", // ip
                    "0x7f000011", // public ip
                    getPublicKey(nodeAddress), // public key
                    "D2-11", // name
                    "some.domain.name"
                );

                await skipTime(1800);
                await skaleDKG.connect(nodeAddress).complaint(
                    schainHash,
                    1,
                    0
                );

                (await nodeRotation.getPreviousNode(schainHash, 2)).should.be.equal(0);
                await nodeRotation.getPreviousNode(schainHash, 1).should.be.eventually.rejectedWith("No previous node");
                await nodeRotation.getPreviousNode(schainHash, 0).should.be.eventually.rejectedWith("No previous node");
                await nodeRotation.getPreviousNode(schainHash, 3).should.be.eventually.rejectedWith("No previous node");

                await skaleDKG.connect(nodeAddress).broadcast(
                    schainHash,
                    2,
                    verificationVector,
                    // the last symbol is spoiled in parameter below
                    encryptedSecretKeyContribution
                );

                await skaleDKG.connect(nodeAddress).broadcast(
                    schainHash,
                    1,
                    verificationVector,
                    // the last symbol is spoiled in parameter below
                    encryptedSecretKeyContribution
                );

                await skaleDKG.connect(nodeAddress).alright(
                    schainHash,
                    1
                );

                await skaleManager.connect(nodeAddress).createNode(
                    8545, // port
                    0, // nonce
                    "0x7f000012", // ip
                    "0x7f000012", // public ip
                    getPublicKey(nodeAddress), // public key
                    "D2-12", // name
                    "some.domain.name"
                );

                await skipTime(1800);
                await skaleDKG.connect(nodeAddress).complaint(
                    schainHash,
                    1,
                    2
                );

                (await nodeRotation.getPreviousNode(schainHash, 3)).should.be.equal(2);
                (await nodeRotation.getPreviousNode(schainHash, 2)).should.be.equal(0);
                await nodeRotation.getPreviousNode(schainHash, 1).should.be.eventually.rejectedWith("No previous node");
                await nodeRotation.getPreviousNode(schainHash, 0).should.be.eventually.rejectedWith("No previous node");
                await nodeRotation.getPreviousNode(schainHash, 4).should.be.eventually.rejectedWith("No previous node");

                await skaleDKG.connect(nodeAddress).broadcast(
                    schainHash,
                    3,
                    verificationVector,
                    // the last symbol is spoiled in parameter below
                    encryptedSecretKeyContribution
                );

                await skaleDKG.connect(nodeAddress).broadcast(
                    schainHash,
                    1,
                    verificationVector,
                    // the last symbol is spoiled in parameter below
                    encryptedSecretKeyContribution
                );

                await skaleDKG.connect(nodeAddress).alright(
                    schainHash,
                    3
                );

                await skaleManager.connect(nodeAddress).createNode(
                    8545, // port
                    0, // nonce
                    "0x7f000013", // ip
                    "0x7f000013", // public ip
                    getPublicKey(nodeAddress), // public key
                    "D2-13", // name
                    "some.domain.name"
                );

                await skipTime(1800);
                await skaleDKG.connect(nodeAddress).complaint(
                    schainHash,
                    3,
                    1
                );

                (await nodeRotation.getPreviousNode(schainHash, 4)).should.be.equal(1);
                (await nodeRotation.getPreviousNode(schainHash, 3)).should.be.equal(2);
                (await nodeRotation.getPreviousNode(schainHash, 2)).should.be.equal(0);
                await nodeRotation.getPreviousNode(schainHash, 1).should.be.eventually.rejectedWith("No previous node");
                await nodeRotation.getPreviousNode(schainHash, 0).should.be.eventually.rejectedWith("No previous node");
                await nodeRotation.getPreviousNode(schainHash, 5).should.be.eventually.rejectedWith("No previous node");

            });
        });

        describe("when 4 nodes are registered", async () => {
            fastBeforeEach(async () => {
                const nodesCount = 4;
                for (const index of Array.from(Array(nodesCount).keys())) {
                    const hexIndex = ("0" + index.toString(16)).slice(-2);
                    await skaleManager.connect(nodeAddress).createNode(
                        8545, // port
                        0, // nonce
                        "0x7f0000" + hexIndex, // ip
                        "0x7f0000" + hexIndex, // public ip
                        getPublicKey(nodeAddress), // public key
                        "D2-" + hexIndex, // name
                        "some.domain.name");
                }
            });

            it("should create 4 node schain", async () => {
                const deposit = await schains.getSchainPrice(5, 5);

                await schains.addSchain(
                    holder.address,
                    deposit,
                    ethers.utils.defaultAbiCoder.encode(["uint", "uint8", "uint16", "string"], [5, 5, 0, "d2"]));

                const sChains = await schainsInternal.getSchains();
                sChains.length.should.be.equal(1);
                const schainHash = sChains[0];

                await schainsInternal.isOwnerAddress(holder.address, schainHash).should.be.eventually.true;
            });

            it("should not create 4 node schain with 1 deleted node", async () => {
                await nodes.initExit(1);
                await nodes.completeExit(1);

                const deposit = await schains.getSchainPrice(5, 5);

                await schains.addSchain(
                    holder.address,
                    deposit,
                    ethers.utils.defaultAbiCoder.encode(["uint", "uint8", "uint16", "string"], [5, 5, 0, "d2"])
                ).should.be.eventually.rejectedWith("Not enough nodes to create Schain");
            });

            it("should not create 4 node schain with 1 In Maintenance node", async () => {
                await nodes.setNodeInMaintenance(2);

                const deposit = await schains.getSchainPrice(5, 5);

                await schains.addSchain(
                    holder.address,
                    deposit,
                    ethers.utils.defaultAbiCoder.encode(["uint", "uint8", "uint16", "string"], [5, 5, 0, "d2"]),
                ).should.be.eventually.rejectedWith("Not enough nodes to create Schain");
            });

            it("should not create 4 node schain with 1 incompliant node", async () => {
                await nodes.grantRole(await nodes.COMPLIANCE_ROLE(), owner.address);
                await nodes.setNodeIncompliant(2);

                await nodes.setNodeInMaintenance(2);
                await nodes.removeNodeFromInMaintenance(2);

                const deposit = await schains.getSchainPrice(5, 5);

                await schains.addSchain(
                    holder.address,
                    deposit,
                    ethers.utils.defaultAbiCoder.encode(["uint", "uint8", "uint16", "string"], [5, 5, 0, "d2"]),
                ).should.be.eventually.rejectedWith("Not enough nodes to create Schain");
            });

            it("should create 4 node schain with 1 From In Maintenance node", async () => {
                await nodes.setNodeInMaintenance(2);

                const deposit = await schains.getSchainPrice(5, 5);

                await schains.addSchain(
                    holder.address,
                    deposit,
                    ethers.utils.defaultAbiCoder.encode(["uint", "uint8", "uint16", "string"], [5, 5, 0, "d2"]),
                ).should.be.eventually.rejectedWith("Not enough nodes to create Schain");

                await nodes.removeNodeFromInMaintenance(2);

                await schains.addSchain(
                    holder.address,
                    deposit,
                    ethers.utils.defaultAbiCoder.encode(["uint", "uint8", "uint16", "string"], [5, 5, 0, "d2"]),
                );

                const sChains = await schainsInternal.getSchains();
                sChains.length.should.be.equal(1);
                const schainHash = sChains[0];

                await schainsInternal.isOwnerAddress(holder.address, schainHash).should.be.eventually.true;
            });

            it("should not create 4 node schain on deleted node", async () => {
                const removedNode = 1;
                await nodes.initExit(removedNode);
                await nodes.completeExit(removedNode);

                await skaleManager.connect(nodeAddress).createNode(
                    8545, // port
                    0, // nonce
                    "0x7f000028", // ip
                    "0x7f000028", // public ip
                    getPublicKey(nodeAddress), // public key
                    "D2-28", // name
                    "some.domain.name");

                const deposit = await schains.getSchainPrice(5, 5);

                await schains.addSchain(
                    holder.address,
                    deposit,
                    ethers.utils.defaultAbiCoder.encode(["uint", "uint8", "uint16", "string"], [5, 5, 0, "d2"]),
                );

                let nodesInGroup = await schainsInternal.getNodesInGroup(stringKeccak256("d2"));

                for (const node of nodesInGroup) {
                    node.should.be.not.equal(removedNode);
                }

                await schains.addSchain(
                    holder.address,
                    deposit,
                    ethers.utils.defaultAbiCoder.encode(["uint", "uint8", "uint16", "string"], [5, 5, 0, "d3"]),
                );

                nodesInGroup = await schainsInternal.getNodesInGroup(stringKeccak256("d3"));

                for (const node of nodesInGroup) {
                    node.should.be.not.equal(removedNode);
                }

                await schains.addSchain(
                    holder.address,
                    deposit,
                    ethers.utils.defaultAbiCoder.encode(["uint", "uint8", "uint16", "string"], [5, 5, 0, "d4"]),
                );

                nodesInGroup = await schainsInternal.getNodesInGroup(stringKeccak256("d4"));

                for (const node of nodesInGroup) {
                    node.should.be.not.equal(removedNode);
                }

                await schains.addSchain(
                    holder.address,
                    deposit,
                    ethers.utils.defaultAbiCoder.encode(["uint", "uint8", "uint16", "string"], [5, 5, 0, "d5"]),
                );

                nodesInGroup = await schainsInternal.getNodesInGroup(stringKeccak256("d5"));

                for (const node of nodesInGroup) {
                    node.should.be.not.equal(removedNode);
                }
            });

            it("should create & delete 4 node schain", async () => {
                const deposit = await schains.getSchainPrice(5, 5);

                await schains.addSchain(
                    holder.address,
                    deposit,
                    ethers.utils.defaultAbiCoder.encode(["uint", "uint8", "uint16", "string"], [5, 5, 0, "d2"]),
                );

                const sChains = await schainsInternal.getSchains();
                sChains.length.should.be.equal(1);
                const schainHash = sChains[0];

                await schainsInternal.isOwnerAddress(holder.address, schainHash).should.be.eventually.true;

                await schains.deleteSchain(
                    holder.address,
                    "d2",
                );

                await schainsInternal.getSchains().should.be.eventually.empty;
            });

            it("should allow the foundation to create schain without tokens", async () => {
                const schainCreator = holder;
                await schains.grantRole(await schains.SCHAIN_CREATOR_ROLE(), schainCreator.address);
                await schains.connect(schainCreator).addSchainByFoundation(5, SchainType.MEDIUM_TEST, 0, "d2", ethers.constants.AddressZero, ethers.constants.AddressZero);

                const sChains = await schainsInternal.getSchains();
                sChains.length.should.be.equal(1);
                const schainHash = sChains[0];

                await schainsInternal.isOwnerAddress(schainCreator.address, schainHash).should.be.eventually.true;
            });

            it("should assign schain creator on different address", async () => {
                await schains.grantRole(await schains.SCHAIN_CREATOR_ROLE(), owner.address);
                await schains.addSchainByFoundation(5, SchainType.MEDIUM_TEST, 0, "d2", holder.address, ethers.constants.AddressZero);

                const sChains = await schainsInternal.getSchains();
                sChains.length.should.be.equal(1);
                const schainHash = sChains[0];

                await schainsInternal.isOwnerAddress(holder.address, schainHash).should.be.eventually.true;
            });

            it("should store originator address if schain owner is a smart contract", async () => {
                const schainName = "d2";
                const schainHash = ethers.utils.solidityKeccak256(["string"], [schainName]);
                await schains.grantRole(await schains.SCHAIN_CREATOR_ROLE(), owner.address);
<<<<<<< HEAD
                await schains.addSchainByFoundation(5, 5, 0, schainName, schains.address, owner.address);
                await schainsInternal.getSchainOriginator(schainHash).should.be.eventually.equal(owner.address);
=======
                await schains.addSchainByFoundation(5, SchainType.MEDIUM_TEST, 0, schainName, schains.address, owner.address);
                await schainsInternal.getSchainErector(schainHash).should.be.eventually.equal(owner.address);
>>>>>>> 2390a98b
            });

            it("should not store originator address if schain owner is not a smart contract", async () => {
                const schainName = "d2";
                const schainHash = ethers.utils.solidityKeccak256(["string"], [schainName]);
                await schains.grantRole(await schains.SCHAIN_CREATOR_ROLE(), owner.address);
<<<<<<< HEAD
                await schains.addSchainByFoundation(5, 5, 0, schainName, owner.address, owner.address);
                await schainsInternal.getSchainOriginator(schainHash)
                    .should.be.rejectedWith("Originator address is not set");
=======
                await schains.addSchainByFoundation(5, SchainType.MEDIUM_TEST, 0, schainName, owner.address, owner.address);
                await schainsInternal.getSchainErector(schainHash)
                    .should.be.rejectedWith("Erector address is not set");
>>>>>>> 2390a98b
            });
        });

        describe("when 20 nodes are registered", async () => {
            fastBeforeEach(async () => {
                const nodesCount = 20;
                for (const index of Array.from(Array(nodesCount).keys())) {
                    const hexIndex = ("0" + index.toString(16)).slice(-2);
                    await skaleManager.connect(nodeAddress).createNode(
                        8545, // port
                        0, // nonce
                        "0x7f0000" + hexIndex, // ip
                        "0x7f0000" + hexIndex, // public ip
                        getPublicKey(nodeAddress), // public key
                        "D2-" + hexIndex, // name
                        "some.domain.name");
                }
            });

            it("should create Medium schain", async () => {
                const deposit = await schains.getSchainPrice(3, 5);

                await schains.addSchain(
                    holder.address,
                    deposit,
                    ethers.utils.defaultAbiCoder.encode(["uint", "uint8", "uint16", "string"], [5, 3, 0, "d2"]),
                );

                const sChains = await schainsInternal.getSchains();
                sChains.length.should.be.equal(1);
            });

            it("should not create another Medium schain", async () => {
                const deposit = await schains.getSchainPrice(3, 5);

                await schains.addSchain(
                    holder.address,
                    deposit,
                    ethers.utils.defaultAbiCoder.encode(["uint", "uint8", "uint16", "string"], [5, 3, 0, "d2"]),
                );

                await schains.addSchain(
                    holder.address,
                    deposit,
                    ethers.utils.defaultAbiCoder.encode(["uint", "uint8", "uint16", "string"], [5, 3, 0, "d3"]),
                ).should.be.eventually.rejectedWith("Not enough nodes to create Schain");
            });

            it("should assign schain creator on different address and create small schain", async () => {
                await schains.grantRole(await schains.SCHAIN_CREATOR_ROLE(), holder.address);
                await schains.connect(holder).addSchainByFoundation(5, SchainType.SMALL, 0, "d2", ethers.constants.AddressZero, ethers.constants.AddressZero);

                const sChains = await schainsInternal.getSchains();
                sChains.length.should.be.equal(1);
                const schainHash = sChains[0];

                await schainsInternal.isOwnerAddress(holder.address, schainHash).should.be.eventually.true;
            });

            it("should assign schain creator on different address and create medium schain", async () => {
                await schains.grantRole(await schains.SCHAIN_CREATOR_ROLE(), holder.address);
                await schains.connect(holder).addSchainByFoundation(5, SchainType.MEDIUM, 0, "d2", ethers.constants.AddressZero, ethers.constants.AddressZero);

                const sChains = await schainsInternal.getSchains();
                sChains.length.should.be.equal(1);
                const schainHash = sChains[0];

                await schainsInternal.isOwnerAddress(holder.address, schainHash).should.be.eventually.true;
            });

            it("should assign schain creator on different address and create large schain", async () => {
                await schains.grantRole(await schains.SCHAIN_CREATOR_ROLE(), holder.address);
                await schains.connect(holder).addSchainByFoundation(5, SchainType.LARGE, 0, "d2", ethers.constants.AddressZero, ethers.constants.AddressZero);

                const sChains = await schainsInternal.getSchains();
                sChains.length.should.be.equal(1);
                const schainHash = sChains[0];

                await schainsInternal.isOwnerAddress(holder.address, schainHash).should.be.eventually.true;
            });
        });

        describe("when nodes are registered", async () => {
            fastBeforeEach(async () => {
                const nodesCount = 16;
                for (const index of Array.from(Array(nodesCount).keys())) {
                    const hexIndex = ("0" + index.toString(16)).slice(-2);
                    await skaleManager.connect(nodeAddress).createNode(
                        8545, // port
                        0, // nonce
                        "0x7f0000" + hexIndex, // ip
                        "0x7f0000" + hexIndex, // public ip
                        getPublicKey(nodeAddress), // public key
                        "D2-" + hexIndex, // name
                        "some.domain.name");
                }
            });

            it("successfully create 1 type Of Schain", async () => {
                const deposit = await schains.getSchainPrice(1, 5);

                await schains.addSchain(
                    holder.address,
                    deposit,
                    ethers.utils.defaultAbiCoder.encode(["uint", "uint8", "uint16", "string"], [5, 1, 0, "d2"]),
                );

                const sChains = await schainsInternal.getSchains();
                sChains.length.should.be.equal(1);
                const schainHash = sChains[0];

                await schainsInternal.isOwnerAddress(holder.address, schainHash).should.be.eventually.true;

                const obtainedSchains = await schainsInternal.schains(schainHash);
                const schainsArray = Array(8);
                for (const index of Array.from(Array(8).keys())) {
                    schainsArray[index] = obtainedSchains[index];
                }

                const [obtainedSchainName,
                       obtainedSchainOwner,
                       obtainedIndexInOwnerList,
                       obtainedPart,
                       obtainedLifetime,
                       obtainedStartDate,
                       obtainedBlock,
                       obtainedDeposit,
                       obtainedIndex] = schainsArray;

                obtainedSchainName.should.be.equal("d2");
                obtainedSchainOwner.should.be.equal(holder.address);
                obtainedPart.should.be.equal(1);
                obtainedLifetime.should.be.equal(5);
                obtainedDeposit.should.be.equal(deposit);
            });

            it("should add new type of Schain and create Schain", async () => {
                await schainsInternal.addSchainType(8, 16);
                const deposit = await schains.getSchainPrice(6, 5);

                await schains.addSchain(
                    holder.address,
                    deposit,
                    ethers.utils.defaultAbiCoder.encode(["uint", "uint8", "uint16", "string"], [5, 6, 0, "d2"]),
                );

                const sChains = await schainsInternal.getSchains();
                sChains.length.should.be.equal(1);
                const schainHash = sChains[0];

                await schainsInternal.isOwnerAddress(holder.address, schainHash).should.be.eventually.true;

                const obtainedSchains = await schainsInternal.schains(schainHash);
                const schainsArray = Array(8);
                for (const index of Array.from(Array(8).keys())) {
                    schainsArray[index] = obtainedSchains[index];
                }

                const [obtainedSchainName,
                       obtainedSchainOwner,
                       obtainedIndexInOwnerList,
                       obtainedPart,
                       obtainedLifetime,
                       obtainedStartDate,
                       obtainedBlock,
                       obtainedDeposit,
                       obtainedIndex] = schainsArray;

                obtainedSchainName.should.be.equal("d2");
                obtainedSchainOwner.should.be.equal(holder.address);
                obtainedPart.should.be.equal(8);
                obtainedLifetime.should.be.equal(5);
                obtainedDeposit.should.be.equal(deposit);
            });

            it("should add another new type of Schain and create Schain", async () => {
                await schainsInternal.addSchainType(32, 16);
                const deposit = await schains.getSchainPrice(6, 5);

                await schains.addSchain(
                    holder.address,
                    deposit,
                    ethers.utils.defaultAbiCoder.encode(["uint", "uint8", "uint16", "string"], [5, 6, 0, "d2"]),
                );

                const sChains = await schainsInternal.getSchains();
                sChains.length.should.be.equal(1);
                const schainHash = sChains[0];

                await schainsInternal.isOwnerAddress(holder.address, schainHash).should.be.eventually.true;

                const obtainedSchains = await schainsInternal.schains(schainHash);
                const schainsArray = Array(8);
                for (const index of Array.from(Array(8).keys())) {
                    schainsArray[index] = obtainedSchains[index];
                }

                const [obtainedSchainName,
                       obtainedSchainOwner,
                       obtainedIndexInOwnerList,
                       obtainedPart,
                       obtainedLifetime,
                       obtainedStartDate,
                       obtainedBlock,
                       obtainedDeposit,
                       obtainedIndex] = schainsArray;

                obtainedSchainName.should.be.equal("d2");
                obtainedSchainOwner.should.be.equal(holder.address);
                obtainedPart.should.be.equal(32);
                obtainedLifetime.should.be.equal(5);
                obtainedDeposit.should.be.equal(deposit);
            });

            describe("when schain is created", async () => {
                fastBeforeEach(async () => {
                    const deposit = await schains.getSchainPrice(1, 5);
                    await schains.addSchain(
                        holder.address,
                        deposit,
                        ethers.utils.defaultAbiCoder.encode(["uint", "uint8", "uint16", "string"], [5, 1, 0, "D2"]),
                    );
                });

                it("should failed when create another schain with the same name", async () => {
                    const deposit = await schains.getSchainPrice(1, 5);
                    await schains.addSchain(
                        holder.address,
                        deposit,
                        ethers.utils.defaultAbiCoder.encode(["uint", "uint8", "uint16", "string"], [5, 1, 0, "D2"]),
                    ).should.be.eventually.rejectedWith("Schain name is not available");
                });

                it("should be able to delete schain", async () => {
                    await schains.deleteSchain(
                        holder.address,
                        "D2",
                    );
                    await schainsInternal.getSchains().should.be.eventually.empty;
                });

                it("should check group", async () => {
                    const res = await schainsInternal.getNodesInGroup(stringKeccak256("D2"));
                    res.length.should.be.equal(16);
                });

                it("should check node addresses", async () => {
                    expect(await schainsInternal.isNodeAddressesInGroup(stringKeccak256("D2"), nodeAddress.address)).be.true;
                    expect(await schainsInternal.isNodeAddressesInGroup(stringKeccak256("D2"), nodeAddress2.address)).be.false;
                });

                it("should delete group", async () => {
                    await schainsInternal.deleteGroup(stringKeccak256("D2"));
                    const res = await schainsInternal.getNodesInGroup(stringKeccak256("D2"));
                    res.length.should.be.equal(0);
                    await schainsInternal.getNodesInGroup(stringKeccak256("D2")).should.be.eventually.empty;
                });

                it("should fail on deleting schain if owner is wrong", async () => {
                    await schains.deleteSchain(
                        nodeAddress.address,
                        "D2",
                    ).should.be.eventually.rejectedWith("Message sender is not the owner of the Schain");
                });

            });

            describe("when test schain is created", async () => {

                fastBeforeEach(async () => {
                    const deposit = await schains.getSchainPrice(4, 5);
                    await schains.addSchain(
                        holder.address,
                        deposit,
                        ethers.utils.defaultAbiCoder.encode(["uint", "uint8", "uint16", "string"], [5, 4, 0, "D2"]),
                    );
                });

                it("should failed when create another schain with the same name", async () => {
                    const deposit = await schains.getSchainPrice(4, 5);
                    await schains.addSchain(
                        holder.address,
                        deposit,
                        ethers.utils.defaultAbiCoder.encode(["uint", "uint8", "uint16", "string"], [5, 4, 0, "D2"]),
                    ).should.be.eventually.rejectedWith("Schain name is not available");
                });

                it("should be able to delete schain", async () => {

                    await schains.deleteSchain(
                        holder.address,
                        "D2",
                    );
                    await schainsInternal.getSchains().should.be.eventually.empty;
                });

                it("should fail on deleting schain if owner is wrong", async () => {

                    await schains.deleteSchain(
                        nodeAddress.address,
                        "D2",
                    ).should.be.eventually.rejectedWith("Message sender is not the owner of the Schain");
                });

            });

        });
    });

    describe("should calculate schain price", async () => {
        it("of tiny schain", async () => {
            const price = await schains.getSchainPrice(1, 5);
            const correctPrice = 3952894150981;

            price.should.be.equal(correctPrice);
        });

        it("of small schain", async () => {
            const price = await schains.getSchainPrice(2, 5);
            const correctPrice = 15811576603926;

            price.should.be.equal(correctPrice);
        });

        it("of medium schain", async () => {
            const price = await schains.getSchainPrice(3, 5);
            const correctPrice = 505970451325642;

            price.should.be.equal(correctPrice);
        });

        it("of test schain", async () => {
            const price = await schains.getSchainPrice(4, 5);
            const correctPrice = BigNumber.from("1000000000000000000");

            price.should.be.equal(correctPrice);
        });

        it("of medium test schain", async () => {
            const price = await schains.getSchainPrice(5, 5);
            const correctPrice = 31623153207852;

            price.should.be.equal(correctPrice);
        });

        it("should revert on wrong schain type", async () => {
            await schains.getSchainPrice(6, 5).should.be.eventually.rejectedWith("Invalid type of schain");
        });
    });

    describe("when 4 nodes, 2 schains and 2 additional nodes created", async () => {
        const ACTIVE = 0;
        const LEAVING = 1;
        const LEFT = 2;
        let nodeStatus;

        fastBeforeEach(async () => {
            const deposit = await schains.getSchainPrice(5, 5);
            const nodesCount = 4;
            for (const index of Array.from(Array(nodesCount).keys())) {
                const hexIndex = ("0" + index.toString(16)).slice(-2);
                await skaleManager.connect(nodeAddress).createNode(
                    8545, // port
                    0, // nonce
                    "0x7f0000" + hexIndex, // ip
                    "0x7f0000" + hexIndex, // public ip
                    getPublicKey(nodeAddress), // public key
                    "D2-" + hexIndex, // name
                    "some.domain.name");
            }
            await schains.addSchain(
                holder.address,
                deposit,
                ethers.utils.defaultAbiCoder.encode(["uint", "uint8", "uint16", "string"], [5, 5, 0, "d2"]),
            );
            await skaleDKG.setSuccessfulDKGPublic(
                stringKeccak256("d2"),
            );

            await schains.addSchain(
                holder.address,
                deposit,
                ethers.utils.defaultAbiCoder.encode(["uint", "uint8", "uint16", "string"], [5, 5, 0, "d3"]),
            );
            await skaleDKG.setSuccessfulDKGPublic(
                stringKeccak256("d3"),
            );
            await skaleManager.connect(nodeAddress).createNode(
                8545, // port
                0, // nonce
                "0x7f000010", // ip
                "0x7f000010", // public ip
                getPublicKey(nodeAddress), // public key
                "D2-10", // name
                "some.domain.name");
            await skaleManager.connect(nodeAddress).createNode(
                8545, // port
                0, // nonce
                "0x7f000011", // ip
                "0x7f000011", // public ip
                getPublicKey(nodeAddress), // public key
                "D2-11", // name
                "some.domain.name");
        });

        it("should reject if node in maintenance call nodeExit", async () => {
            await nodes.setNodeInMaintenance(0);
            await skaleManager.connect(nodeAddress).nodeExit(0).should.be.eventually.rejectedWith("Node should be Leaving");
        });

        it("should rotate 2 nodes consistently", async () => {
            const res1 = await schainsInternal.getNodesInGroup(stringKeccak256("d2"));
            const res2 = await schainsInternal.getNodesInGroup(stringKeccak256("d3"));
            await skaleManager.connect(nodeAddress).nodeExit(0);
            const leavingTimeOfNode = (await nodeRotation.getLeavingHistory(0))[0].finishedRotation.toNumber();
            const _12hours = 43200;
            assert.equal(await currentTime(), leavingTimeOfNode-_12hours);
            const rotatedSchain = (await nodeRotation.getLeavingHistory(0))[0].schainHash;
            const rotationForRotatedSchain = await nodeRotation.getRotation(rotatedSchain);
            rotationForRotatedSchain.newNodeIndex.should.be.not.equal(0);
            rotationForRotatedSchain.freezeUntil.should.be.not.equal(0);
            rotationForRotatedSchain.rotationCounter.should.be.not.equal(0);

            const activeSchain = await schainsInternal.getActiveSchain(0);
            const rotationForActiveSchain = await nodeRotation.getRotation(activeSchain);
            rotationForActiveSchain.nodeIndex.should.be.equal(0);
            rotationForActiveSchain.newNodeIndex.should.be.equal(0);
            rotationForActiveSchain.freezeUntil.should.be.not.equal(0);
            rotationForActiveSchain.rotationCounter.should.be.equal(0);

            const nodeRot = res1[3];
            const res = await skaleDKG.isBroadcastPossible(
                stringKeccak256("d3"), nodeRot);
            await skaleDKG.setSuccessfulDKGPublic(
                stringKeccak256("d3"),
            );
            await skaleManager.connect(nodeAddress).nodeExit(1).should.be.eventually.rejectedWith("Occupied by rotation on Schain");
            await skaleManager.connect(nodeAddress).nodeExit(0);
            await skaleDKG.setSuccessfulDKGPublic(
                stringKeccak256("d2"),
            );

            const rotationForSecondRotatedSchain = await nodeRotation.getRotation(activeSchain);
            rotationForSecondRotatedSchain.newNodeIndex.should.be.not.equal(0);
            rotationForSecondRotatedSchain.freezeUntil.should.be.not.equal(0);
            rotationForSecondRotatedSchain.rotationCounter.should.be.not.equal(0);

            nodeStatus = await nodes.getNodeStatus(0);
            assert.equal(nodeStatus, LEFT);
            await skaleManager.connect(nodeAddress).nodeExit(0).should.be.eventually.rejectedWith("Sender is not permitted to call this function");

            nodeStatus = await nodes.getNodeStatus(1);
            assert.equal(nodeStatus, ACTIVE);
            await skaleManager.connect(nodeAddress).nodeExit(1).should.be.eventually.rejectedWith("Occupied by rotation on Schain");
            await skipTime(43260);

            await skaleManager.connect(nodeAddress).nodeExit(1);
            await skaleDKG.setSuccessfulDKGPublic(
                stringKeccak256("d3"),
            );
            nodeStatus = await nodes.getNodeStatus(1);
            assert.equal(nodeStatus, LEAVING);
            await skaleManager.connect(nodeAddress).nodeExit(1);
            await skaleDKG.setSuccessfulDKGPublic(
                stringKeccak256("d2"),
            );
            nodeStatus = await nodes.getNodeStatus(1);
            assert.equal(nodeStatus, LEFT);
            await skaleManager.connect(nodeAddress).nodeExit(1).should.be.eventually.rejectedWith("Sender is not permitted to call this function");
        });

        it("should rotate node on the same position", async () => {
            const arrayD2 = await schainsInternal.getNodesInGroup(stringKeccak256("d2"));
            const arrayD3 = await schainsInternal.getNodesInGroup(stringKeccak256("d3"));
            await skaleManager.connect(nodeAddress).nodeExit(0);
            const newArrayD3 = await schainsInternal.getNodesInGroup(stringKeccak256("d3"));
            let zeroPositionD3 = 0;
            let iter = 0;
            for (const nodeIndex of arrayD3) {
                if (nodeIndex.toNumber() === 0) {
                    zeroPositionD3 = iter;
                }
                iter++;
            }
            let exist4 = false;
            let exist5 = false;
            iter = 0;
            for (const nodeIndex of newArrayD3) {
                if (nodeIndex.toNumber() === 4) {
                    exist4 = true;
                }
                if (nodeIndex.toNumber() === 5) {
                    exist5 = true;
                }
                iter++;
            }
            assert.equal(exist4 && exist5, false);
            assert.equal(
                (exist5 && newArrayD3[zeroPositionD3].toNumber() === 5) ||
                (exist4 && newArrayD3[zeroPositionD3].toNumber() === 4),
                true
            );
            await skaleDKG.setSuccessfulDKGPublic(
                stringKeccak256("d3"),
            );
            await skaleManager.connect(nodeAddress).nodeExit(0);
            const newArrayD2 = await schainsInternal.getNodesInGroup(stringKeccak256("d2"));
            let zeroPositionD2 = 0;
            iter = 0;
            for (const nodeIndex of arrayD2) {
                if (nodeIndex.toNumber() === 0) {
                    zeroPositionD2 = iter;
                }
                iter++;
            }
            exist4 = false;
            exist5 = false;
            iter = 0;
            for (const nodeIndex of newArrayD2) {
                if (nodeIndex.toNumber() === 4) {
                    exist4 = true;
                }
                if (nodeIndex.toNumber() === 5) {
                    exist5 = true;
                }
                iter++;
            }
            assert.equal(exist4 && exist5, false);
            assert.equal(
                (exist5 && newArrayD2[zeroPositionD2].toNumber() === 5) ||
                (exist4 && newArrayD2[zeroPositionD2].toNumber() === 4),
                true
            );
            await skaleDKG.setSuccessfulDKGPublic(
                stringKeccak256("d2"),
            );
            await skipTime(43260);
            await skaleManager.connect(nodeAddress).nodeExit(1);
            const newNewArrayD3 = await schainsInternal.getNodesInGroup(stringKeccak256("d3"));
            let onePositionD3 = 0;
            iter = 0;
            for (const nodeIndex of arrayD3) {
                if (nodeIndex.toNumber() === 1) {
                    onePositionD3 = iter;
                }
                iter++;
            }
            exist4 = false;
            exist5 = false;
            iter = 0;
            for (const nodeIndex of newNewArrayD3) {
                if (nodeIndex.toNumber() === 4 && iter !== zeroPositionD3) {
                    exist4 = true;
                }
                if (nodeIndex.toNumber() === 5 && iter !== zeroPositionD3) {
                    exist5 = true;
                }
                iter++;
            }
            assert.equal(exist4 && exist5, false);
            assert.equal(
                (exist5 && newNewArrayD3[onePositionD3].toNumber() === 5) ||
                (exist4 && newNewArrayD3[onePositionD3].toNumber() === 4),
                true
            );
            await skaleDKG.setSuccessfulDKGPublic(
                stringKeccak256("d3"),
            );
            await skaleManager.connect(nodeAddress).nodeExit(1);
            const newNewArrayD2 = await schainsInternal.getNodesInGroup(stringKeccak256("d2"));
            let onePositionD2 = 0;
            iter = 0;
            for (const nodeIndex of arrayD2) {
                if (nodeIndex.toNumber() === 1) {
                    onePositionD2 = iter;
                }
                iter++;
            }
            exist4 = false;
            exist5 = false;
            iter = 0;
            for (const nodeIndex of newNewArrayD2) {
                if (nodeIndex.toNumber() === 4 && iter !== zeroPositionD2) {
                    exist4 = true;
                }
                if (nodeIndex.toNumber() === 5 && iter !== zeroPositionD2) {
                    exist5 = true;
                }
                iter++;
            }
            assert.equal(exist4 && exist5, false);
            assert.equal(
                (exist5 && newNewArrayD2[onePositionD2].toNumber() === 5) ||
                (exist4 && newNewArrayD2[onePositionD2].toNumber() === 4),
                true
            );
            await skaleDKG.setSuccessfulDKGPublic(
                stringKeccak256("d2"),
            );
        });

        it("should allow to rotate if occupied node didn't rotated for 12 hours", async () => {
            await skaleManager.connect(nodeAddress).nodeExit(0);
            await skaleDKG.setSuccessfulDKGPublic(
                stringKeccak256("d3"),
            );
            await skaleManager.connect(nodeAddress).nodeExit(1).should.be.eventually.rejectedWith("Occupied by rotation on Schain");
            await skipTime(43260);
            await skaleManager.connect(nodeAddress).nodeExit(1);
            await skaleDKG.setSuccessfulDKGPublic(
                stringKeccak256("d3"),
            );

            await skaleManager.connect(nodeAddress).nodeExit(0).should.be.eventually.rejectedWith("Occupied by rotation on Schain");

            nodeStatus = await nodes.getNodeStatus(1);
            assert.equal(nodeStatus, LEAVING);
            await skaleManager.connect(nodeAddress).nodeExit(1);
            nodeStatus = await nodes.getNodeStatus(1);
            assert.equal(nodeStatus, LEFT);
        });

        it("should not create schain with the same name after removing", async () => {
            const deposit = await schains.getSchainPrice(5, 5);
            await skaleManager.connect(nodeAddress).nodeExit(0);
            await skaleDKG.setSuccessfulDKGPublic(
                stringKeccak256("d3"),
            );
            await skaleManager.connect(nodeAddress).nodeExit(0);
            await skaleDKG.setSuccessfulDKGPublic(
                stringKeccak256("d2"),
            );
            await skaleManager.connect(holder).deleteSchainByRoot("d2")
                .should.be.eventually.rejectedWith("SCHAIN_REMOVAL_ROLE is required");
            const SCHAIN_REMOVAL_ROLE = await skaleManager.SCHAIN_REMOVAL_ROLE();
            await skaleManager.grantRole(SCHAIN_REMOVAL_ROLE, holder.address);
            await skaleManager.connect(holder).deleteSchainByRoot("d2");
            await skaleManager.connect(holder).deleteSchainByRoot("d3");
            await schainsInternal.getActiveSchains(0).should.be.eventually.empty;
            await schainsInternal.getActiveSchains(1).should.be.eventually.empty;
            await schainsInternal.getActiveSchains(2).should.be.eventually.empty;
            await schainsInternal.getActiveSchains(3).should.be.eventually.empty;
            await schainsInternal.getActiveSchains(4).should.be.eventually.empty;
            await schainsInternal.getActiveSchains(5).should.be.eventually.empty;
            let schainNameAvailable = await schainsInternal.isSchainNameAvailable("d2");
            assert.equal(schainNameAvailable, false);
            await schains.addSchain(
                holder.address,
                deposit,
                ethers.utils.defaultAbiCoder.encode(["uint", "uint8", "uint16", "string"], [5, 5, 0, "d2"]),
            ).should.be.eventually.rejectedWith("Schain name is not available");
            schainNameAvailable = await schainsInternal.isSchainNameAvailable("d3");
            assert.equal(schainNameAvailable, false);
            await schains.addSchain(
                holder.address,
                deposit,
                ethers.utils.defaultAbiCoder.encode(["uint", "uint8", "uint16", "string"], [5, 5, 0, "d3"]),
            ).should.be.eventually.rejectedWith("Schain name is not available");
            schainNameAvailable = await schainsInternal.isSchainNameAvailable("d4");
            assert.equal(schainNameAvailable, true);
            await schains.addSchain(
                holder.address,
                deposit,
                ethers.utils.defaultAbiCoder.encode(["uint", "uint8", "uint16", "string"], [5, 5, 0, "d4"]),
            );
            await skaleDKG.setSuccessfulDKGPublic(
                stringKeccak256("d4"),
            );
            const nodesInGroupBN = await schainsInternal.getNodesInGroup(stringKeccak256("d4"));
            const nodeInGroup = nodesInGroupBN.map((value: BigNumber) => value.toNumber())[0];
            await skaleManager.connect(nodeAddress).nodeExit(nodeInGroup);
        });

        it("should be possible to send broadcast", async () => {
            let res = await skaleDKG.isChannelOpened(stringKeccak256("d3"));
            assert.equal(res, false);
            await skaleManager.connect(nodeAddress).nodeExit(0);
            const res1 = await schainsInternal.getNodesInGroup(stringKeccak256("d3"));
            const nodeRot = res1[3];
            res = await skaleDKG.isChannelOpened(stringKeccak256("d3"));
            assert.equal(res, true);
            const resS = await skaleDKG.connect(nodeAddress).isBroadcastPossible(stringKeccak256("d3"), nodeRot);
            assert.equal(resS, true);
        });

        it("should revert if dkg not finished", async () => {
            let res = await skaleDKG.isChannelOpened(stringKeccak256("d3"));
            assert.equal(res, false);
            await skaleManager.connect(nodeAddress).nodeExit(0);
            const res1 = await schainsInternal.getNodesInGroup(stringKeccak256("d3"));
            const nodeRot = res1[3];
            res = await skaleDKG.isChannelOpened(stringKeccak256("d3"));
            assert.equal(res, true);
            const resS = await skaleDKG.connect(nodeAddress).isBroadcastPossible(stringKeccak256("d3"), nodeRot);
            assert.equal(resS, true);

            await skaleManager.connect(nodeAddress).nodeExit(1).should.be.eventually.rejectedWith("Occupied by rotation on Schain");
            await skaleManager.connect(nodeAddress).nodeExit(0);

            await skipTime(43260);

            await skaleManager.connect(nodeAddress).nodeExit(1).should.be.eventually.rejectedWith("DKG did not finish on Schain");
        });

        it("should be possible to send broadcast", async () => {
            let res = await skaleDKG.isChannelOpened(stringKeccak256("d3"));
            assert.equal(res, false);
            await skaleManager.connect(nodeAddress).nodeExit(0);
            const res1 = await schainsInternal.getNodesInGroup(stringKeccak256("d3"));
            const nodeRot = res1[3];
            res = await skaleDKG.isChannelOpened(stringKeccak256("d3"));
            assert.equal(res, true);
            const resS = await skaleDKG.connect(nodeAddress).isBroadcastPossible(stringKeccak256("d3"), nodeRot);
            assert.equal(resS, true);
            await skipTime(43260);
            await skaleManager.connect(nodeAddress).nodeExit(0);

            await skaleManager.connect(nodeAddress).nodeExit(1).should.be.eventually.rejectedWith("DKG did not finish on Schain");
        });

        it("should be possible to send broadcast", async () => {
            let res = await skaleDKG.isChannelOpened(stringKeccak256("d3"));
            assert.equal(res, false);
            await skaleManager.connect(nodeAddress).nodeExit(0);
            const res1 = await schainsInternal.getNodesInGroup(stringKeccak256("d3"));
            const nodeRot = res1[3];
            res = await skaleDKG.isChannelOpened(stringKeccak256("d3"));
            assert.equal(res, true);
            const resS = await skaleDKG.connect(nodeAddress).isBroadcastPossible(stringKeccak256("d3"), nodeRot);
            assert.equal(resS, true);
            await skaleDKG.setSuccessfulDKGPublic(
                stringKeccak256("d3"),
            );
            await skaleManager.connect(nodeAddress).nodeExit(1).should.be.eventually.rejectedWith("Occupied by rotation on Schain");
            await skaleManager.connect(nodeAddress).nodeExit(0);
            await skaleDKG.setSuccessfulDKGPublic(
                stringKeccak256("d2"),
            );

            await skipTime(43260);

            await skaleManager.connect(nodeAddress).nodeExit(1);
        });

        it("should be possible to process dkg after node rotation", async () => {
            let res = await skaleDKG.isChannelOpened(stringKeccak256("d3"));
            assert.equal(res, false);
            await skaleManager.connect(nodeAddress).nodeExit(0);
            const res1 = await schainsInternal.getNodesInGroup(stringKeccak256("d3"));
            const nodeRot = res1[3];
            let resS = await skaleDKG.connect(nodeAddress).isBroadcastPossible(stringKeccak256("d3"), nodeRot);
            assert.equal(resS, true);

            const verificationVector = [
                {
                    x: {
                        a: "0x02c2b888a23187f22195eadadbc05847a00dc59c913d465dbc4dfac9cfab437d",
                        b: "0x2695832627b9081e77da7a3fc4d574363bf051700055822f3d394dc3d9ff7417",
                    },
                    y: {
                        a: "0x24727c45f9322be756fbec6514525cbbfa27ef1951d3fed10f483c23f921879d",
                        b: "0x03a7a3e6f3b539dad43c0eca46e3f889b2b2300815ffc4633e26e64406625a99"
                    }
                },
                {
                    x: {
                        a: "0x02c2b888a23187f22195eadadbc05847a00dc59c913d465dbc4dfac9cfab437d",
                        b: "0x2695832627b9081e77da7a3fc4d574363bf051700055822f3d394dc3d9ff7417",
                    },
                    y: {
                        a: "0x24727c45f9322be756fbec6514525cbbfa27ef1951d3fed10f483c23f921879d",
                        b: "0x03a7a3e6f3b539dad43c0eca46e3f889b2b2300815ffc4633e26e64406625a99"
                    }
                },
                {
                    x: {
                        a: "0x02c2b888a23187f22195eadadbc05847a00dc59c913d465dbc4dfac9cfab437d",
                        b: "0x2695832627b9081e77da7a3fc4d574363bf051700055822f3d394dc3d9ff7417",
                    },
                    y: {
                        a: "0x24727c45f9322be756fbec6514525cbbfa27ef1951d3fed10f483c23f921879d",
                        b: "0x03a7a3e6f3b539dad43c0eca46e3f889b2b2300815ffc4633e26e64406625a99"
                    }
                }
            ];

            const encryptedSecretKeyContribution: {share: string, publicKey: [string, string]}[] = [
                {
                    share: "0x937c9c846a6fa7fd1984fe82e739ae37fcaa555c1dc0e8597c9f81b6a12f232f",
                    publicKey: [
                        "0xfdf8101e91bd658fa1cea6fdd75adb8542951ce3d251cdaa78f43493dad730b5",
                        "0x9d32d2e872b36aa70cdce544b550ebe96994de860b6f6ebb7d0b4d4e6724b4bf"
                    ]
                },
                {
                    share: "0x7232f27fdfe521f3c7997dbb1c15452b7f196bd119d915ce76af3d1a008e1810",
                    publicKey: [
                        "0x086ff076abe442563ae9b8938d483ae581f4de2ee54298b3078289bbd85250c8",
                        "0xdf956450d32f671e4a8ec1e584119753ff171e80a61465246bfd291e8dac3d77"
                    ]
                },
                {
                    share: "0x7232f27fdfe521f3c7997dbb1c15452b7f196bd119d915ce76af3d1a008e1810",
                    publicKey: [
                        "0x086ff076abe442563ae9b8938d483ae581f4de2ee54298b3078289bbd85250c8",
                        "0xdf956450d32f671e4a8ec1e584119753ff171e80a61465246bfd291e8dac3d77"
                    ]
                },
                {
                    share: "0x7232f27fdfe521f3c7997dbb1c15452b7f196bd119d915ce76af3d1a008e1810",
                    publicKey: [
                        "0x086ff076abe442563ae9b8938d483ae581f4de2ee54298b3078289bbd85250c8",
                        "0xdf956450d32f671e4a8ec1e584119753ff171e80a61465246bfd291e8dac3d77"
                    ]
                }
            ];

            // let res10 = await keyStorage.getBroadcastedData(stringKeccak256("d3"), res1[0]);
            resS = await skaleDKG.connect(nodeAddress).isBroadcastPossible(stringKeccak256("d3"), res1[0]);
            assert.equal(resS, true);
            await wallets.connect(owner).rechargeSchainWallet(stringKeccak256("d3"), {value: 1e20.toString()});
            await skaleDKG.connect(nodeAddress).broadcast(
                stringKeccak256("d3"),
                res1[0],
                verificationVector,
                // the last symbol is spoiled in parameter below
                encryptedSecretKeyContribution
            );
            // res10 = await keyStorage.getBroadcastedData(stringKeccak256("d3"), res1[1]);
            resS = await skaleDKG.connect(nodeAddress).isBroadcastPossible(stringKeccak256("d3"), res1[1]);
            assert.equal(resS, true);
            await skaleDKG.connect(nodeAddress).broadcast(
                stringKeccak256("d3"),
                res1[1],
                verificationVector,
                // the last symbol is spoiled in parameter below
                encryptedSecretKeyContribution
            );
            resS = await skaleDKG.connect(nodeAddress).isBroadcastPossible(stringKeccak256("d3"), res1[2]);
            assert.equal(resS, true);
            await skaleDKG.connect(nodeAddress).broadcast(
                stringKeccak256("d3"),
                res1[2],
                verificationVector,
                // the last symbol is spoiled in parameter below
                encryptedSecretKeyContribution
            );
            await skaleDKG.connect(nodeAddress).broadcast(
                stringKeccak256("d3"),
                res1[3],
                verificationVector,
                // the last symbol is spoiled in parameter below
                encryptedSecretKeyContribution
            );

            res = await skaleDKG.isChannelOpened(stringKeccak256("d3"));
            assert.equal(res, true);

            resS = await skaleDKG.connect(nodeAddress).isAlrightPossible(
                stringKeccak256("d3"),
                res1[0]
            );
            assert.equal(resS, true);

            await skaleDKG.connect(nodeAddress).alright(
                stringKeccak256("d3"),
                res1[0]
            );

            res = await skaleDKG.isChannelOpened(stringKeccak256("d3"));
            assert.equal(res, true);

            resS = await skaleDKG.connect(nodeAddress).isAlrightPossible(
                stringKeccak256("d3"),
                res1[1]
            );
            assert.equal(resS, true);

            await skaleDKG.connect(nodeAddress).alright(
                stringKeccak256("d3"),
                res1[1]
            );

            res = await skaleDKG.isChannelOpened(stringKeccak256("d3"));
            assert.equal(res, true);

            resS = await skaleDKG.connect(nodeAddress).isAlrightPossible(
                stringKeccak256("d3"),
                res1[2]
            );
            assert.equal(resS, true);

            await skaleDKG.connect(nodeAddress).alright(
                stringKeccak256("d3"),
                res1[2]
            );

            res = await skaleDKG.isChannelOpened(stringKeccak256("d3"));
            assert.equal(res, true);

            resS = await skaleDKG.connect(nodeAddress).isAlrightPossible(
                stringKeccak256("d3"),
                res1[3]
            );
            assert.equal(resS, true);

            await skaleDKG.connect(nodeAddress).alright(
                stringKeccak256("d3"),
                res1[3]
            );
        });
    });

    describe("when 6 nodes, 4 schains and 2 rotations(Kavoon test)", async () => {

        fastBeforeEach(async () => {
            const deposit = await schains.getSchainPrice(5, 5);
            const nodesCount = 6;
            for (const index of Array.from(Array(nodesCount).keys())) {
                const hexIndex = ("0" + index.toString(16)).slice(-2);
                await skaleManager.connect(nodeAddress).createNode(
                    8545, // port
                    0, // nonce
                    "0x7f0000" + hexIndex, // ip
                    "0x7f0000" + hexIndex, // public ip
                    getPublicKey(nodeAddress), // public key
                    "D2-" + hexIndex, // name
                    "some.domain.name");
            }
            await schains.addSchain(
                holder.address,
                deposit,
                ethers.utils.defaultAbiCoder.encode(["uint", "uint8", "uint16", "string"], [5, 5, 0, "d1"]),
            );
            await skaleDKG.setSuccessfulDKGPublic(
                stringKeccak256("d1"),
            );

            await schains.addSchain(
                holder.address,
                deposit,
                ethers.utils.defaultAbiCoder.encode(["uint", "uint8", "uint16", "string"], [5, 5, 0, "d2"]),
            );
            await skaleDKG.setSuccessfulDKGPublic(
                stringKeccak256("d2"),
            );

            await schains.addSchain(
                holder.address,
                deposit,
                ethers.utils.defaultAbiCoder.encode(["uint", "uint8", "uint16", "string"], [5, 5, 0, "d3"]),
            );
            await skaleDKG.setSuccessfulDKGPublic(
                stringKeccak256("d3"),
            );

            await schains.addSchain(
                holder.address,
                deposit,
                ethers.utils.defaultAbiCoder.encode(["uint", "uint8", "uint16", "string"], [5, 5, 0, "d4"]),
            );
            await skaleDKG.setSuccessfulDKGPublic(
                stringKeccak256("d4"),
            );

        });

        it("should rotate 1 node with 3 schains", async () => {
            let rotIndex = 7;
            let schainHashes = await schainsInternal.getSchainHashesForNode(0);
            for(const index of Array(6).keys()) {
                const res = await schainsInternal.getSchainHashesForNode(index);
                if (res.length >= 3) {
                    rotIndex = index;
                    schainHashes = res;
                    break;
                }
            }
            for (const schainHash of Array.from(schainHashes).reverse()) {
                await skaleManager.connect(nodeAddress).nodeExit(rotIndex);
                await skaleDKG.setSuccessfulDKGPublic(schainHash);
            }
            await schainsInternal.getSchainHashesForNode(rotIndex).should.be.eventually.empty;
        });

        it("should rotate another 1 node with 4 schains", async () => {
            let rotIndex1 = 7;
            let schainHashes1 = await schainsInternal.getSchainHashesForNode(0);
            for(const index of Array.from(Array(6).keys())) {
                const res = await schainsInternal.getSchainHashesForNode(index);
                if (res.length >= 3) {
                    rotIndex1 = index;
                    schainHashes1 = res;
                    break;
                }
            }
            for (const schainHash of Array.from(schainHashes1).reverse()) {
                await skaleManager.connect(nodeAddress).nodeExit(rotIndex1);
                await skaleDKG.setSuccessfulDKGPublic(
                    schainHash,
                );
            }
            await schainsInternal.getSchainHashesForNode(rotIndex1).should.be.eventually.empty;
            let rotIndex2 = 7;
            let schainHashes2 = await schainsInternal.getSchainHashesForNode(0);
            for(const index of Array.from(Array(6).keys())) {
                if (await nodes.isNodeActive(index)) {
                    const res = await schainsInternal.getSchainHashesForNode(index);
                    if (res.length === 4) {
                        rotIndex2 = index;
                        schainHashes2 = res;
                        break;
                    }
                }
            }

            await skipTime(43260);
            for (const schainHash of Array.from(schainHashes2).reverse()) {
                await skaleManager.connect(nodeAddress).nodeExit(rotIndex2);
                await skaleDKG.setSuccessfulDKGPublic(
                    schainHash,
                );
            }
            await schainsInternal.getSchainHashesForNode(rotIndex2).should.be.eventually.empty;
            await schainsInternal.getSchainHashesForNode(rotIndex1).should.be.eventually.empty;
        });
    });

    describe("when 8 nodes, 4 schains and 2 rotations(Kavoon test)", async () => {

        fastBeforeEach(async () => {
            const deposit = await schains.getSchainPrice(5, 5);
            const nodesCount = 6;
            for (const index of Array.from(Array(nodesCount).keys())) {
                const hexIndex = ("0" + index.toString(16)).slice(-2);
                await skaleManager.connect(nodeAddress).createNode(
                    8545, // port
                    0, // nonce
                    "0x7f0000" + hexIndex, // ip
                    "0x7f0000" + hexIndex, // public ip
                    getPublicKey(nodeAddress), // public key
                    "D2-" + hexIndex, // name
                    "some.domain.name");
            }
            await skaleManager.connect(nodeAddress2).createNode(
                8545, // port
                0, // nonce
                "0x7f0000ff", // ip
                "0x7f0000ff", // public ip
                getPublicKey(nodeAddress2), // public key
                "D2-ff", // name
                "some.domain.name");
            await skaleManager.connect(nodeAddress3).createNode(
                8545, // port
                0, // nonce
                "0x7f0000fe", // ip
                "0x7f0000fe", // public ip
                getPublicKey(nodeAddress3), // public key
                "D2-fe", // name
                "some.domain.name");
            await schains.addSchain(
                holder.address,
                deposit,
                ethers.utils.defaultAbiCoder.encode(["uint", "uint8", "uint16", "string"], [5, 5, 0, "d1"]),
            );
            await skaleDKG.setSuccessfulDKGPublic(
                stringKeccak256("d1"),
            );

            await schains.addSchain(
                holder.address,
                deposit,
                ethers.utils.defaultAbiCoder.encode(["uint", "uint8", "uint16", "string"], [5, 5, 0, "d2"]),
            );
            await skaleDKG.setSuccessfulDKGPublic(
                stringKeccak256("d2"),
            );

            await schains.addSchain(
                holder.address,
                deposit,
                ethers.utils.defaultAbiCoder.encode(["uint", "uint8", "uint16", "string"], [5, 5, 0, "d3"]),
            );
            await skaleDKG.setSuccessfulDKGPublic(
                stringKeccak256("d3"),
            );

            await schains.addSchain(
                holder.address,
                deposit,
                ethers.utils.defaultAbiCoder.encode(["uint", "uint8", "uint16", "string"], [5, 5, 0, "d4"]),
            );
            await skaleDKG.setSuccessfulDKGPublic(
                stringKeccak256("d4"),
            );

        });

        it("should rotate 1 node with 3 schains", async () => {
            let rotIndex = 8;
            let schainHashes = await schainsInternal.getSchainHashesForNode(0);
            for(const index of Array.from(Array(6).keys())) {
                const res = await schainsInternal.getSchainHashesForNode(index);
                if (res.length >= 3) {
                    rotIndex = index;
                    schainHashes = res;
                    break;
                }
            }
            for (const schainHash of Array.from(schainHashes).reverse()) {
                if (rotIndex === 7) {
                    await skaleManager.connect(nodeAddress).nodeExit(rotIndex);
                } else if (rotIndex === 6) {
                    await skaleManager.connect(nodeAddress2).nodeExit(rotIndex);
                } else if (rotIndex < 6) {
                    await skaleManager.connect(nodeAddress).nodeExit(rotIndex);
                } else {
                    break;
                }
                await skaleDKG.setSuccessfulDKGPublic(
                    schainHash,
                );
            }
            await schainsInternal.getSchainHashesForNode(rotIndex).should.be.eventually.empty;
        });

        it("should rotate another 1 node with 4 schains", async () => {
            let rotIndex1 = 8;
            let schainHashes1 = await schainsInternal.getSchainHashesForNode(0);
            for(const index of Array.from(Array(6).keys())) {
                const res = await schainsInternal.getSchainHashesForNode(index);
                if (res.length >= 3) {
                    rotIndex1 = index;
                    schainHashes1 = res;
                    break;
                }
            }
            for (const schainHash of Array.from(schainHashes1).reverse()) {
                if (rotIndex1 === 7) {
                    await skaleManager.connect(nodeAddress).nodeExit(rotIndex1);
                } else if (rotIndex1 === 6) {
                    await skaleManager.connect(nodeAddress2).nodeExit(rotIndex1);
                } else if (rotIndex1 < 6) {
                    await skaleManager.connect(nodeAddress).nodeExit(rotIndex1);
                } else {
                    break;
                }
                await skaleDKG.setSuccessfulDKGPublic(
                    schainHash,
                );
            }
            await schainsInternal.getSchainHashesForNode(rotIndex1).should.be.eventually.empty;
            let rotIndex2 = 8;
            let schainHashes2 = await schainsInternal.getSchainHashesForNode(0);
            for(const index of Array.from(Array(6).keys())) {
                if (await nodes.isNodeActive(index)) {
                    const res = await schainsInternal.getSchainHashesForNode(index);
                    if (res.length === 4) {
                        rotIndex2 = index;
                        schainHashes2 = res;
                        break;
                    }
                }
            }

            await skipTime(43260);
            for (const schainHash of Array.from(schainHashes2).reverse()) {
                if (rotIndex2 === 7) {
                    await skaleManager.connect(nodeAddress).nodeExit(rotIndex2);
                } else if (rotIndex2 === 6) {
                    await skaleManager.connect(nodeAddress2).nodeExit(rotIndex2);
                } else if (rotIndex2 < 6) {
                    await skaleManager.connect(nodeAddress).nodeExit(rotIndex2);
                } else {
                    break;
                }
                await skaleDKG.setSuccessfulDKGPublic(
                    schainHash,
                );
            }
            await schainsInternal.getSchainHashesForNode(rotIndex2).should.be.eventually.empty;
            await schainsInternal.getSchainHashesForNode(rotIndex1).should.be.eventually.empty;
        });

        it("should rotate 7 node and unlink from Validator", async () => {
            const rotIndex = 6;
            const schainHashes = await schainsInternal.getSchainHashesForNode(rotIndex);
            for (const schainHash of Array.from(schainHashes).reverse()) {
                const valId = await validatorService.getValidatorIdByNodeAddress(nodeAddress2.address);
                ((await validatorService.getValidatorIdByNodeAddress(nodeAddress2.address)).toString()).should.be.equal("1");
                await skaleManager.connect(nodeAddress2).nodeExit(rotIndex);
                await skaleDKG.setSuccessfulDKGPublic(
                    schainHash,
                );
            }
            if (!(await nodes.isNodeLeft(rotIndex))) {
                await skaleManager.connect(nodeAddress2).nodeExit(rotIndex);
            }
            await validatorService.getValidatorIdByNodeAddress(nodeAddress2.address)
            .should.be.eventually.rejectedWith("Node address is not assigned to a validator");
            await schainsInternal.getSchainHashesForNode(rotIndex).should.be.eventually.empty;
        });

        it("should rotate 7 node from validator address", async () => {
            const rotatedNodeIndex = 6;
            const schainHashes = await schainsInternal.getSchainHashesForNode(rotatedNodeIndex);
            for (const schainHash of Array.from(schainHashes).reverse()) {
                const validatorId = await validatorService.getValidatorIdByNodeAddress(nodeAddress2.address);
                validatorId.toString().should.be.equal("1");
                await skaleManager.connect(validator).nodeExit(rotatedNodeIndex);
                await skaleDKG.setSuccessfulDKGPublic(schainHash);
            }
            if (!(await nodes.isNodeLeft(rotatedNodeIndex))) {
                await skaleManager.connect(validator).nodeExit(rotatedNodeIndex);
            }
            await validatorService.getValidatorIdByNodeAddress(nodeAddress2.address)
                .should.be.eventually.rejectedWith("Node address is not assigned to a validator");
            await schainsInternal.getSchainHashesForNode(rotatedNodeIndex).should.be.eventually.empty;
        });

        it("should rotate 7 node from contract owner address", async () => {
            const rotatedNodeIndex = 6;
            const schainHashes = await schainsInternal.getSchainHashesForNode(rotatedNodeIndex);
            for (const schainHash of Array.from(schainHashes).reverse()) {
                const validatorId = await validatorService.getValidatorIdByNodeAddress(nodeAddress2.address);
                validatorId.toString().should.be.equal("1");
                await skaleManager.nodeExit(rotatedNodeIndex);
                await skaleDKG.setSuccessfulDKGPublic(schainHash);
            }
            if (!(await nodes.isNodeLeft(rotatedNodeIndex))) {
                await skaleManager.nodeExit(rotatedNodeIndex);
            }
            await validatorService.getValidatorIdByNodeAddress(nodeAddress2.address)
                .should.be.eventually.rejectedWith("Node address is not assigned to a validator");
            await schainsInternal.getSchainHashesForNode(rotatedNodeIndex).should.be.eventually.empty;
        });

        it("should rotate 8 node and unlink from Validator", async () => {
            const rotIndex = 7;
            const schainHashes = await schainsInternal.getSchainHashesForNode(rotIndex);
            for (const schainHash of Array.from(schainHashes).reverse()) {
                const valId = await validatorService.getValidatorIdByNodeAddress(nodeAddress3.address);
                ((await validatorService.getValidatorIdByNodeAddress(nodeAddress3.address)).toString()).should.be.equal("1");
                await skaleManager.connect(nodeAddress3).nodeExit(rotIndex);
                await skaleDKG.setSuccessfulDKGPublic(
                    schainHash,
                );
            }
            if (!(await nodes.isNodeLeft(rotIndex))) {
                await skaleManager.connect(nodeAddress3).nodeExit(rotIndex);
            }
            await validatorService.getValidatorIdByNodeAddress(nodeAddress3.address)
            .should.be.eventually.rejectedWith("Node address is not assigned to a validator");
            await schainsInternal.getSchainHashesForNode(rotIndex).should.be.eventually.empty;
        });
    });

    describe("when 17 nodes, 1 schain and remove schain type", async () => {

        const encryptedSecretKeyContributions: {share: string, publicKey: [string, string]}[][] = [
            [
                {
                    share: "0xc54860dc759e1c6095dfaa33e0b045fc102551e654cec47c7e1e9e2b33354ca6",
                    publicKey: [
                        "0xf676847eeff8f52b6f22c8b590aed7f80c493dfa2b7ec1cff3ae3049ed15c767",
                        "0xe5c51a3f401c127bde74fefce07ed225b45e7975fccf4a10c12557ae8036653b"
                    ]
                },
                {
                    share: "0xdb68ca3cb297158e493e137ce0ab5fddd2cec34b3a15a4ee1aec9dfcc61dfd15",
                    publicKey: [
                        "0xdc1282664acf84218bf29112357c78f46766c783e7b7ead43db07d5d9fd74ca9",
                        "0x85569644dc1a5bc374d3833a5c5ff3aaa26fa4050ff738d442b34087d4d8f3aa"
                    ]
                }
            ],
            [
                {
                    share: "0x7bb14ad459adba781466c3441e10eeb3148c152b4919b126a0166fd1dac824ba",
                    publicKey: [
                        "0x89051df58e7d7cec9c6816d65a17f068409aa37200cd544d263104c1b9dbd037",
                        "0x435e1a25c9b9f95627ec141e14826f0d0e798c793d470388865dccb461c19773"
                    ]
                },
                {
                    share: "0xa6b44d487799470fc5da3e359d21b976a146d7345ed90782c1d034d1ceef53bf",
                    publicKey: [
                        "0x78b59fd523f23097483958ec5cd4308e5805a261961fe629bf7dc9674ed2ec94",
                        "0xaa4244b53891263f79f6df64a82592dab46a6be903c29c15170d785e493ff9c2"
                    ]
                }
            ]
        ];
        const verificationVectors: {x: {a: string, b: string}, y: {a: string, b: string}}[][] = [
            [
                {
                    x: {
                        a: "0x2603b519d8eacb84244da4f264a888b292214ed2d2fad9368bc12c2a9a5a5f25",
                        b: "0x2d8b197411929589919db23a989c1fd619a53a47db14dab3fd952490c7bf0615"
                    },
                    y: {
                        a: "0x2e99d40faf53cc640065fa674948a0a9b169c303afc5d061bac6ef4c7c1fc400",
                        b: "0x1b9afd2c7c3aeb9ef31f357491d4f1c2b889796297460facaa81ce8c15c3680"
                    }
                }
            ],
            [
                {
                    x: {
                        a: "0x2a21918482ff2503b08a38dd5bf119b1a0a6bca910dfd9052fa6792f01624f20",
                        b: "0xa55dec4eb79493ec63aed84aebbc016c2ab11e335d3d465519ffbfa15416ced",
                    },
                    y: {
                        a: "0x13b919159469023fad82fedae095a2359f600f0a8a09f32bab6250e1688f0852",
                        b: "0x269279ef4c2fcd6ca475c522406444ee79ffa796a645f9953b3d4d003f8f7294"
                    }
                }
            ]
        ];
        const secretKeyContributions: {share: string, publicKey: [string, string]}[] = [];
        const verificationVectorNew: any = [];

        fastBeforeEach(async () => {
            const deposit = await schains.getSchainPrice(2, 5);
            const nodesCount = 16;
            for (const index of Array.from(Array(nodesCount).keys())) {
                const hexIndex = ("0" + index.toString(16)).slice(-2);
                await skaleManager.connect(nodeAddress).createNode(
                    8545, // port
                    0, // nonce
                    "0x7f0000" + hexIndex, // ip
                    "0x7f0000" + hexIndex, // public ip
                    getPublicKey(nodeAddress), // public key
                    "D2-" + hexIndex, // name
                    "some.domain.name");
            }
            await schains.addSchain(
                holder.address,
                deposit,
                ethers.utils.defaultAbiCoder.encode(["uint", "uint8", "uint16", "string"], [5, 2, 0, "d1"]),
            );
            await wallets.rechargeSchainWallet(stringKeccak256("d1"), {value: 1e20.toString()});
            await skaleDKG.setSuccessfulDKGPublic(
                stringKeccak256("d1"),
            );
            await skaleManager.connect(nodeAddress2).createNode(
                8545, // port
                0, // nonce
                "0x7f0000ff", // ip
                "0x7f0000ff", // public ip
                getPublicKey(nodeAddress2), // public key
                "D2-ff", // name
                "some.domain.name");

            for (let i = 0; i < 16; i++) {
                secretKeyContributions[i] = encryptedSecretKeyContributions[0][0];
            }
            for (let i = 0; i < 11; i++) {
                verificationVectorNew[i] = verificationVectors[i % 2][0];
            }
        });

        it("should get space on node", async () => {
            for(let i = 0; i < 16; i++) {
                expect((await nodes.spaceOfNodes(i)).freeSpace).to.be.equal(124)
            }
            expect((await nodes.spaceOfNodes(16)).freeSpace).to.be.equal(128)
        });

        it("should make a node rotation", async () => {
            const rotIndex = 0;
            await skaleManager.connect(nodeAddress).nodeExit(rotIndex);
            await skaleManager.connect(nodeAddress).createNode(
                8545, // port
                0, // nonce
                "0x7f0000fe", // ip
                "0x7f0000fe", // public ip
                getPublicKey(nodeAddress), // public key
                "D2-fe", // name
                "some.domain.name");
            await skaleDKG.connect(nodeAddress).broadcast(
                stringKeccak256("d1"),
                1,
                verificationVectorNew,
                secretKeyContributions
            );
            await skipTime(1800);
            await skaleDKG.connect(nodeAddress).complaint(
                stringKeccak256("d1"),
                1,
                16
            );
            await skaleDKG.setSuccessfulDKGPublic(
                stringKeccak256("d1"),
            );

            for(let i = 1; i < 18; i++) {
                if (i !== 16) {
                    expect((await nodes.spaceOfNodes(i)).freeSpace).to.be.equal(124);
                }
            }
            expect((await nodes.spaceOfNodes(16)).freeSpace).to.be.equal(128)
        });

        it("should make a node rotation after removing schain type", async () => {
            await schainsInternal.removeSchainType(1);
            const rotIndex = 0;
            await skaleManager.connect(nodeAddress).nodeExit(rotIndex);
            await skaleManager.connect(nodeAddress).createNode(
                8545, // port
                0, // nonce
                "0x7f0000fe", // ip
                "0x7f0000fe", // public ip
                getPublicKey(nodeAddress), // public key
                "D2-fe", // name
                "some.domain.name");
            await skaleDKG.connect(nodeAddress).broadcast(
                stringKeccak256("d1"),
                1,
                verificationVectorNew,
                secretKeyContributions
            );
            await skipTime(1800);
            await skaleDKG.connect(nodeAddress).complaint(
                stringKeccak256("d1"),
                1,
                16
            );
            await skaleDKG.setSuccessfulDKGPublic(
                stringKeccak256("d1"),
            );

            for(let i = 1; i < 18; i++) {
                if (i !== 16) {
                    expect((await nodes.spaceOfNodes(i)).freeSpace).to.be.equal(124);
                }
            }
            expect((await nodes.spaceOfNodes(16)).freeSpace).to.be.equal(128)
        });

        it("should make a node rotation after removing schain type and adding new schain type", async () => {
            await schainsInternal.removeSchainType(1);
            await schainsInternal.addSchainType(32, 16);
            const rotIndex = 0;
            await skaleManager.connect(nodeAddress).nodeExit(rotIndex);
            await skaleManager.connect(nodeAddress).createNode(
                8545, // port
                0, // nonce
                "0x7f0000fe", // ip
                "0x7f0000fe", // public ip
                getPublicKey(nodeAddress), // public key
                "D2-fe", // name
                "some.domain.name");

            await skaleDKG.connect(nodeAddress).broadcast(
                stringKeccak256("d1"),
                1,
                verificationVectorNew,
                secretKeyContributions
            );
            await skipTime(1800);
            await skaleDKG.connect(nodeAddress).complaint(
                stringKeccak256("d1"),
                1,
                16
            );
            await skaleDKG.setSuccessfulDKGPublic(
                stringKeccak256("d1"),
            );

            for(let i = 1; i < 18; i++) {
                if (i !== 16) {
                    expect((await nodes.spaceOfNodes(i)).freeSpace).to.be.equal(124);
                }
            }
            expect((await nodes.spaceOfNodes(16)).freeSpace).to.be.equal(128)
        });

        it("should make a node rotation creating an schain of new schain type", async () => {
            await schainsInternal.removeSchainType(1);
            await schainsInternal.addSchainType(32, 16);
            const deposit = await schains.getSchainPrice(6, 5);
            const rotIndex = 0;
            await skaleManager.connect(nodeAddress).nodeExit(rotIndex);
            await skaleDKG.setSuccessfulDKGPublic(
                stringKeccak256("d1"),
            );
            await skipTime(46200);
            await schains.addSchain(
                holder.address,
                deposit,
                ethers.utils.defaultAbiCoder.encode(["uint", "uint8", "uint16", "string"], [5, 6, 0, "d2"]),
            );
            await wallets.rechargeSchainWallet(stringKeccak256("d2"), {value: 1e20.toString()});
            await skaleDKG.setSuccessfulDKGPublic(
                stringKeccak256("d2"),
            );
            await skaleManager.connect(nodeAddress).createNode(
                8545, // port
                0, // nonce
                "0x7f0000fe", // ip
                "0x7f0000fe", // public ip
                getPublicKey(nodeAddress), // public key
                "D2-fe", // name
                "some.domain.name");
            const rotIndex2 = 1;
            while(await nodes.getNodeStatus(rotIndex2) !== 2) {
                await skaleManager.connect(nodeAddress).nodeExit(rotIndex2);
            }
            await skaleDKG.setSuccessfulDKGPublic(
                stringKeccak256("d2"),
            );
            await skaleManager.connect(nodeAddress).createNode(
                8545, // port
                0, // nonce
                "0x7f0000fd", // ip
                "0x7f0000fd", // public ip
                getPublicKey(nodeAddress), // public key
                "D2-fd", // name
                "some.domain.name");

            await skaleDKG.connect(nodeAddress).broadcast(
                stringKeccak256("d1"),
                2,
                verificationVectorNew,
                secretKeyContributions
            );
            await skipTime(1800);
            await skaleDKG.connect(nodeAddress).complaint(
                stringKeccak256("d1"),
                2,
                16
            );
            await skaleDKG.setSuccessfulDKGPublic(
                stringKeccak256("d1"),
            );

            for(let i = 2; i < 18; i++) {
                if (i !== 16) {
                    expect((await nodes.spaceOfNodes(i)).freeSpace).to.be.equal(92);
                }
            }
            expect((await nodes.spaceOfNodes(18)).freeSpace).to.be.equal(124);
            expect((await nodes.spaceOfNodes(16)).freeSpace).to.be.equal(96);
        });
    });
});<|MERGE_RESOLUTION|>--- conflicted
+++ resolved
@@ -845,28 +845,17 @@
                 const schainName = "d2";
                 const schainHash = ethers.utils.solidityKeccak256(["string"], [schainName]);
                 await schains.grantRole(await schains.SCHAIN_CREATOR_ROLE(), owner.address);
-<<<<<<< HEAD
-                await schains.addSchainByFoundation(5, 5, 0, schainName, schains.address, owner.address);
+                await schains.addSchainByFoundation(5, SchainType.MEDIUM_TEST, 0, schainName, schains.address, owner.address);
                 await schainsInternal.getSchainOriginator(schainHash).should.be.eventually.equal(owner.address);
-=======
-                await schains.addSchainByFoundation(5, SchainType.MEDIUM_TEST, 0, schainName, schains.address, owner.address);
-                await schainsInternal.getSchainErector(schainHash).should.be.eventually.equal(owner.address);
->>>>>>> 2390a98b
             });
 
             it("should not store originator address if schain owner is not a smart contract", async () => {
                 const schainName = "d2";
                 const schainHash = ethers.utils.solidityKeccak256(["string"], [schainName]);
                 await schains.grantRole(await schains.SCHAIN_CREATOR_ROLE(), owner.address);
-<<<<<<< HEAD
-                await schains.addSchainByFoundation(5, 5, 0, schainName, owner.address, owner.address);
+                await schains.addSchainByFoundation(5, SchainType.MEDIUM_TEST, 0, schainName, owner.address, owner.address);
                 await schainsInternal.getSchainOriginator(schainHash)
                     .should.be.rejectedWith("Originator address is not set");
-=======
-                await schains.addSchainByFoundation(5, SchainType.MEDIUM_TEST, 0, schainName, owner.address, owner.address);
-                await schainsInternal.getSchainErector(schainHash)
-                    .should.be.rejectedWith("Erector address is not set");
->>>>>>> 2390a98b
             });
         });
 
