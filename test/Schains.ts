--- conflicted
+++ resolved
@@ -280,17 +280,9 @@
                 await schains.addSchain(
                     owner.address,
                     deposit,
-<<<<<<< HEAD
-                    web3.eth.abi.encodeParameters(["uint", "uint8", "uint16", "string"], [5, 4, 0, "d2"]),
-                    {from: owner});
-
-                let res1 = await schainsInternal.getNodesInGroup(web3.utils.soliditySha3("d2"));
-                let res = await skaleDKG.isBroadcastPossible(web3.utils.soliditySha3("d2"), res1[0], {from: nodeAddress});
-=======
                     web3.eth.abi.encodeParameters(["uint", "uint8", "uint16", "string"], [5, 4, 0, "d2"]));
                 let res1 = await schainsInternal.getNodesInGroup(stringValue(web3.utils.soliditySha3("d2")));
                 let res = await skaleDKG.connect(nodeAddress).isBroadcastPossible(stringValue(web3.utils.soliditySha3("d2")), res1[0]);
->>>>>>> 33257781
                 assert.equal(res, true);
                 await skaleDKG.connect(nodeAddress).broadcast(
                     stringValue(web3.utils.soliditySha3("d2")),
@@ -1015,19 +1007,10 @@
         });
 
         it("should rotate 2 nodes consistently", async () => {
-<<<<<<< HEAD
-            const res1 = await schainsInternal.getNodesInGroup(web3.utils.soliditySha3("d2"));
-            const res2 = await schainsInternal.getNodesInGroup(web3.utils.soliditySha3("d3"));
-            await skaleManager.nodeExit(0, {from: nodeAddress, gas: "5000000"});
-            const leavingTimeOfNode = new BigNumber(
-                (await nodeRotation.getLeavingHistory(0))[0].finishedRotation
-            ).toNumber();
-=======
             const res1 = await schainsInternal.getNodesInGroup(stringValue(web3.utils.soliditySha3("d2")));
             const res2 = await schainsInternal.getNodesInGroup(stringValue(web3.utils.soliditySha3("d3")));
             await skaleManager.connect(nodeAddress).nodeExit(0);
             const leavingTimeOfNode = (await nodeRotation.getLeavingHistory(0))[0].finishedRotation.toNumber();
->>>>>>> 33257781
             const _12hours = 43200;
             assert.equal(await currentTime(web3), leavingTimeOfNode-_12hours);
             const rotatedSchain = (await nodeRotation.getLeavingHistory(0))[0].schainIndex;
@@ -1049,15 +1032,9 @@
             await skaleDKG.setSuccesfulDKGPublic(
                 stringValue(web3.utils.soliditySha3("d3")),
             );
-<<<<<<< HEAD
-            await skaleManager.nodeExit(1, {from: nodeAddress})
+            await skaleManager.connect(nodeAddress).nodeExit(1)
                 .should.be.eventually.rejectedWith("Occupied by rotation on Schain");
-            await skaleManager.nodeExit(0, {from: nodeAddress});
-=======
-            await skaleManager.connect(nodeAddress).nodeExit(1)
-                .should.be.eventually.rejectedWith("Node cannot rotate on Schain d3, occupied by Node 0");
             await skaleManager.connect(nodeAddress).nodeExit(0);
->>>>>>> 33257781
             await skaleDKG.setSuccesfulDKGPublic(
                 stringValue(web3.utils.soliditySha3("d2")),
             );
@@ -1074,15 +1051,9 @@
 
             nodeStatus = await nodes.getNodeStatus(1);
             assert.equal(nodeStatus, ACTIVE);
-<<<<<<< HEAD
-            await skaleManager.nodeExit(1, {from: nodeAddress})
+            await skaleManager.connect(nodeAddress).nodeExit(1)
                 .should.be.eventually.rejectedWith("Occupied by rotation on Schain");
-            skipTime(web3, 43260);
-=======
-            await skaleManager.connect(nodeAddress).nodeExit(1)
-                .should.be.eventually.rejectedWith("Node cannot rotate on Schain d3, occupied by Node 0");
             await skipTime(ethers, 43260);
->>>>>>> 33257781
 
             await skaleManager.connect(nodeAddress).nodeExit(1);
             await skaleDKG.setSuccesfulDKGPublic(
@@ -1235,28 +1206,16 @@
             await skaleDKG.setSuccesfulDKGPublic(
                 stringValue(web3.utils.soliditySha3("d3")),
             );
-<<<<<<< HEAD
-            await skaleManager.nodeExit(1, {from: nodeAddress})
+            await skaleManager.connect(nodeAddress).nodeExit(1)
                 .should.be.eventually.rejectedWith("Occupied by rotation on Schain");
-            skipTime(web3, 43260);
-            await skaleManager.nodeExit(1, {from: nodeAddress});
-=======
-            await skaleManager.connect(nodeAddress).nodeExit(1)
-                .should.be.eventually.rejectedWith("Node cannot rotate on Schain d3, occupied by Node 0");
             await skipTime(ethers, 43260);
             await skaleManager.connect(nodeAddress).nodeExit(1);
->>>>>>> 33257781
-            await skaleDKG.setSuccesfulDKGPublic(
-                stringValue(web3.utils.soliditySha3("d3")),
-            );
-
-<<<<<<< HEAD
-            await skaleManager.nodeExit(0, {from: nodeAddress})
+            await skaleDKG.setSuccesfulDKGPublic(
+                stringValue(web3.utils.soliditySha3("d3")),
+            );
+
+            await skaleManager.connect(nodeAddress).nodeExit(0)
                 .should.be.eventually.rejectedWith("Occupied by rotation on Schain");
-=======
-            await skaleManager.connect(nodeAddress).nodeExit(0)
-                .should.be.eventually.rejectedWith("Node cannot rotate on Schain d2, occupied by Node 1");
->>>>>>> 33257781
 
             nodeStatus = await nodes.getNodeStatus(1);
             assert.equal(nodeStatus, LEAVING);
@@ -1338,25 +1297,14 @@
             res = await skaleDKG.connect(nodeAddress).isBroadcastPossible(stringValue(web3.utils.soliditySha3("d3")), nodeRot);
             assert.equal(res, true);
 
-<<<<<<< HEAD
-            await skaleManager.nodeExit(1, {from: nodeAddress})
+            await skaleManager.connect(nodeAddress).nodeExit(1)
                 .should.be.eventually.rejectedWith("Occupied by rotation on Schain");
-            await skaleManager.nodeExit(0, {from: nodeAddress});
-=======
+            await skaleManager.connect(nodeAddress).nodeExit(0);
+
+            await skipTime(ethers, 43260);
+
             await skaleManager.connect(nodeAddress).nodeExit(1)
-                .should.be.eventually.rejectedWith("DKG process did not finish on schain d3");
-            await skaleManager.connect(nodeAddress).nodeExit(0);
->>>>>>> 33257781
-
-            await skipTime(ethers, 43260);
-
-<<<<<<< HEAD
-            await skaleManager.nodeExit(1, {from: nodeAddress})
                 .should.be.eventually.rejectedWith("DKG did not finish on Schain");
-=======
-            await skaleManager.connect(nodeAddress).nodeExit(1)
-                .should.be.eventually.rejectedWith("DKG process did not finish on schain d3");
->>>>>>> 33257781
         });
 
         it("should be possible to send broadcast", async () => {
@@ -1372,13 +1320,8 @@
             await skipTime(ethers, 43260);
             await skaleManager.connect(nodeAddress).nodeExit(0);
 
-<<<<<<< HEAD
-            await skaleManager.nodeExit(1, {from: nodeAddress})
+            await skaleManager.connect(nodeAddress).nodeExit(1)
                 .should.be.eventually.rejectedWith("DKG did not finish on Schain");
-=======
-            await skaleManager.connect(nodeAddress).nodeExit(1)
-                .should.be.eventually.rejectedWith("DKG process did not finish on schain d3");
->>>>>>> 33257781
         });
 
         it("should be possible to send broadcast", async () => {
@@ -1394,15 +1337,9 @@
             await skaleDKG.setSuccesfulDKGPublic(
                 stringValue(web3.utils.soliditySha3("d3")),
             );
-<<<<<<< HEAD
-            await skaleManager.nodeExit(1, {from: nodeAddress})
+            await skaleManager.connect(nodeAddress).nodeExit(1)
                 .should.be.eventually.rejectedWith("Occupied by rotation on Schain");
-            await skaleManager.nodeExit(0, {from: nodeAddress});
-=======
-            await skaleManager.connect(nodeAddress).nodeExit(1)
-                .should.be.eventually.rejectedWith("Node cannot rotate on Schain d3, occupied by Node 0");
             await skaleManager.connect(nodeAddress).nodeExit(0);
->>>>>>> 33257781
             await skaleDKG.setSuccesfulDKGPublic(
                 stringValue(web3.utils.soliditySha3("d2")),
             );
