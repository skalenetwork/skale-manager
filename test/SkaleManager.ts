import * as chai from "chai";
import chaiAsPromised from "chai-as-promised";
import { ConstantsHolderInstance,
         ContractManagerInstance,
         DelegationControllerInstance,
         DelegationPeriodManagerInstance,
         DistributorInstance,
         MonitorsInstance,
         NodesInstance,
         SchainsInternalInstance,
         SchainsInstance,
         SkaleDKGTesterInstance,
         SkaleManagerInstance,
         SkaleTokenInstance,
         ValidatorServiceInstance,
         BountyV2Instance} from "../types/truffle-contracts";

// import BigNumber from "bignumber.js";

import * as elliptic from "elliptic";
const EC = elliptic.ec;
const ec = new EC("secp256k1");
import { privateKeys } from "./tools/private-keys";

import { deployConstantsHolder } from "./tools/deploy/constantsHolder";
import { deployContractManager } from "./tools/deploy/contractManager";
import { deploySkaleDKGTester } from "./tools/deploy/test/skaleDKGTester";
import { deployDelegationController } from "./tools/deploy/delegation/delegationController";
import { deployDelegationPeriodManager } from "./tools/deploy/delegation/delegationPeriodManager";
import { deployDistributor } from "./tools/deploy/delegation/distributor";
import { deployValidatorService } from "./tools/deploy/delegation/validatorService";
import { deployMonitors } from "./tools/deploy/monitors";
import { deployNodes } from "./tools/deploy/nodes";
import { deploySchainsInternal } from "./tools/deploy/schainsInternal";
import { deploySchains } from "./tools/deploy/schains";
import { deploySkaleManager } from "./tools/deploy/skaleManager";
import { deploySkaleToken } from "./tools/deploy/skaleToken";
import { skipTime, currentTime } from "./tools/time";
import { deployBounty } from "./tools/deploy/bounty";
import BigNumber from "bignumber.js";
import { deployTimeHelpers } from "./tools/deploy/delegation/timeHelpers";

chai.should();
chai.use(chaiAsPromised);

contract("SkaleManager", ([owner, validator, developer, hacker, nodeAddress]) => {
    let contractManager: ContractManagerInstance;
    let constantsHolder: ConstantsHolderInstance;
    let nodesContract: NodesInstance;
    let skaleManager: SkaleManagerInstance;
    let skaleToken: SkaleTokenInstance;
    let monitors: MonitorsInstance;
    let schainsInternal: SchainsInternalInstance;
    let schains: SchainsInstance;
    let validatorService: ValidatorServiceInstance;
    let delegationController: DelegationControllerInstance;
    let delegationPeriodManager: DelegationPeriodManagerInstance;
    let distributor: DistributorInstance;
    let skaleDKG: SkaleDKGTesterInstance;
    let bountyContract: BountyV2Instance;

    beforeEach(async () => {
        contractManager = await deployContractManager();

        skaleToken = await deploySkaleToken(contractManager);
        constantsHolder = await deployConstantsHolder(contractManager);
        nodesContract = await deployNodes(contractManager);
        monitors = await deployMonitors(contractManager);
        schainsInternal = await deploySchainsInternal(contractManager);
        schains = await deploySchains(contractManager);
        skaleManager = await deploySkaleManager(contractManager);
        validatorService = await deployValidatorService(contractManager);
        delegationController = await deployDelegationController(contractManager);
        delegationPeriodManager = await deployDelegationPeriodManager(contractManager);
        distributor = await deployDistributor(contractManager);
        skaleDKG = await deploySkaleDKGTester(contractManager);
        await contractManager.setContractsAddress("SkaleDKG", skaleDKG.address);
	    bountyContract = await deployBounty(contractManager);

        const premined = "100000000000000000000000000";
        await skaleToken.mint(owner, premined, "0x", "0x");
        await constantsHolder.setMSR(5);
        await constantsHolder.setLaunchTimestamp(await currentTime(web3)); // to allow bounty withdrawing
        await bountyContract.enableBountyReduction();
    });

    // it("should fail to process token fallback if sent not from SkaleToken", async () => {
    //     await skaleManager.tokensReceived(hacker, validator, developer, 5, "0x11", "0x11", {from: validator}).
    //         should.be.eventually.rejectedWith("Message sender is invalid");
    // });

    // it("should transfer ownership", async () => {
    //     await skaleManager.grantRole(await skaleManager.DEFAULT_ADMIN_ROLE(), hacker , {from: hacker})
    //         .should.be.eventually.rejectedWith("AccessControl: sender must be an admin to grant");

    //     await skaleManager.grantRole(await skaleManager.DEFAULT_ADMIN_ROLE(), hacker, {from: owner});

    //     await skaleManager.hasRole(await skaleManager.DEFAULT_ADMIN_ROLE(), hacker).should.be.eventually.true;
    // });

    describe("when validator has delegated SKALE tokens", async () => {
        const validatorId = 1;
        const day = 60 * 60 * 24;
        const month = 31 * day;
        const delegatedAmount = 1e7;

        beforeEach(async () => {
            await validatorService.registerValidator("D2", "D2 is even", 150, 0, {from: validator});
            const validatorIndex = await validatorService.getValidatorId(validator);
            let signature = await web3.eth.sign(web3.utils.soliditySha3(validatorIndex.toString()), nodeAddress);
            signature = (signature.slice(130) === "00" ? signature.slice(0, 130) + "1b" :
                (signature.slice(130) === "01" ? signature.slice(0, 130) + "1c" : signature));
            await validatorService.linkNodeAddress(nodeAddress, signature, {from: validator});

            await skaleToken.transfer(validator, 10 * delegatedAmount, {from: owner});
            await validatorService.enableValidator(validatorId, {from: owner});
            await delegationPeriodManager.setDelegationPeriod(12, 200);
            await delegationController.delegate(validatorId, delegatedAmount, 12, "Hello from D2", {from: validator});
            const delegationId = 0;
            await delegationController.acceptPendingDelegation(delegationId, {from: validator});

            skipTime(web3, month);
        });

<<<<<<< HEAD
        // it("should create a node", async () => {
        //     const pubKey = ec.keyFromPrivate(String(privateKeys[4]).slice(2)).getPublic();
        //     await skaleManager.createNode(
        //         8545, // port
        //         0, // nonce
        //         "0x7f000001", // ip
        //         "0x7f000001", // public ip
        //         ["0x" + pubKey.x.toString('hex'), "0x" + pubKey.y.toString('hex')], // public key
        //         "d2", // name
        //         {from: nodeAddress});

        //     await nodesContract.numberOfActiveNodes().should.be.eventually.deep.equal(web3.utils.toBN(1));
        //     (await nodesContract.getNodePort(0)).toNumber().should.be.equal(8545);
        // });

        // it("should not allow to create node if validator became untrusted", async () => {
        //     skipTime(web3, 2592000);
        //     await constantsHolder.setMSR(100);

        //     await validatorService.disableValidator(validatorId, {from: owner});
        //     const pubKey = ec.keyFromPrivate(String(privateKeys[4]).slice(2)).getPublic();
        //     await skaleManager.createNode(
        //         8545, // port
        //         0, // nonce
        //         "0x7f000001", // ip
        //         "0x7f000001", // public ip
        //         ["0x" + pubKey.x.toString('hex'), "0x" + pubKey.y.toString('hex')], // public key
        //         "d2", // name
        //         {from: nodeAddress})
        //         .should.be.eventually.rejectedWith("Validator is not authorized to create a node");
        //     await validatorService.enableValidator(validatorId, {from: owner});
        //     await skaleManager.createNode(
        //         8545, // port
        //         0, // nonce
        //         "0x7f000001", // ip
        //         "0x7f000001", // public ip
        //         ["0x" + pubKey.x.toString('hex'), "0x" + pubKey.y.toString('hex')], // public key
        //         "d2", // name
        //         {from: nodeAddress});
        // });
=======
        it("should create a node", async () => {
            const pubKey = ec.keyFromPrivate(String(privateKeys[4]).slice(2)).getPublic();
            await skaleManager.createNode(
                8545, // port
                0, // nonce
                "0x7f000001", // ip
                "0x7f000001", // public ip
                ["0x" + pubKey.x.toString('hex'), "0x" + pubKey.y.toString('hex')], // public key
                "d2", // name
                "somedomain.name",
                {from: nodeAddress});

            await nodesContract.numberOfActiveNodes().should.be.eventually.deep.equal(web3.utils.toBN(1));
            (await nodesContract.getNodePort(0)).toNumber().should.be.equal(8545);
        });

        it("should not allow to create node if validator became untrusted", async () => {
            skipTime(web3, 2592000);
            await constantsHolder.setMSR(100);

            await validatorService.disableValidator(validatorId, {from: owner});
            const pubKey = ec.keyFromPrivate(String(privateKeys[4]).slice(2)).getPublic();
            await skaleManager.createNode(
                8545, // port
                0, // nonce
                "0x7f000001", // ip
                "0x7f000001", // public ip
                ["0x" + pubKey.x.toString('hex'), "0x" + pubKey.y.toString('hex')], // public key
                "d2", // name
                "somedomain.name",
                {from: nodeAddress})
                .should.be.eventually.rejectedWith("Validator is not authorized to create a node");
            await validatorService.enableValidator(validatorId, {from: owner});
            await skaleManager.createNode(
                8545, // port
                0, // nonce
                "0x7f000001", // ip
                "0x7f000001", // public ip
                ["0x" + pubKey.x.toString('hex'), "0x" + pubKey.y.toString('hex')], // public key
                "d2", // name
                "somedomain.name",
                {from: nodeAddress});
        });
>>>>>>> 5841f8cb

        describe("when node is created", async () => {

            beforeEach(async () => {
                const pubKey = ec.keyFromPrivate(String(privateKeys[4]).slice(2)).getPublic();
                await skaleManager.createNode(
                    8545, // port
                    0, // nonce
                    "0x7f000001", // ip
                    "0x7f000001", // public ip
                    ["0x" + pubKey.x.toString('hex'), "0x" + pubKey.y.toString('hex')], // public key
                    "d2", // name
                    "somedomain.name",
                    {from: nodeAddress});
            });

            // it("should fail to init exiting of someone else's node", async () => {
            //     await skaleManager.nodeExit(0, {from: hacker})
            //         .should.be.eventually.rejectedWith("Sender is not permitted to call this function");
            // });

            // it("should reject if node in maintenance call nodeExit", async () => {
            //     await nodesContract.setNodeInMaintenance(0);
            //     await skaleManager.nodeExit(0, {from: nodeAddress})
            //         .should.be.eventually.rejectedWith("Node should be Leaving");
            // });

            it("should initiate exiting", async () => {
                await skaleManager.nodeExit(0, {from: nodeAddress});

                await nodesContract.isNodeLeft(0).should.be.eventually.true;
            });

<<<<<<< HEAD
            // it("should remove the node", async () => {
            //     const balanceBefore = web3.utils.toBN(await skaleToken.balanceOf(validator));
            //     const lastBlock = await monitors.getLastBountyBlock(0);

            //     await skaleManager.nodeExit(0, {from: nodeAddress});

            //     await nodesContract.isNodeLeft(0).should.be.eventually.true;

            //     expect((await monitors.getLastBountyBlock(0)).eq(lastBlock)).to.be.true;

            //     const balanceAfter = web3.utils.toBN(await skaleToken.balanceOf(validator));

            //     expect(balanceAfter.sub(balanceBefore).eq(web3.utils.toBN("0"))).to.be.true;
            // });

            // it("should remove the node by root", async () => {
            //     const balanceBefore = web3.utils.toBN(await skaleToken.balanceOf(validator));

            //     await skaleManager.nodeExit(0, {from: owner});

            //     await nodesContract.isNodeLeft(0).should.be.eventually.true;

            //     const balanceAfter = web3.utils.toBN(await skaleToken.balanceOf(validator));

            //     expect(balanceAfter.sub(balanceBefore).eq(web3.utils.toBN("0"))).to.be.true;
            // });

            // it("should create and remove node from validator address", async () => {
            //     expect(web3.utils.toBN(await validatorService.getValidatorIdByNodeAddress(validator)).eq(web3.utils.toBN("1"))).to.be.true;
            //     const pubKey = ec.keyFromPrivate(String(privateKeys[1]).slice(2)).getPublic();
            //     await skaleManager.createNode(
            //         8545, // port
            //         0, // nonce
            //         "0x7f000002", // ip
            //         "0x7f000002", // public ip
            //         ["0x" + pubKey.x.toString('hex'), "0x" + pubKey.y.toString('hex')], // public key
            //         "d3", // name
            //         {from: validator}
            //     );

            //     await skaleManager.nodeExit(1, {from: validator});

            //     await nodesContract.isNodeLeft(1).should.be.eventually.true;
            //     expect(web3.utils.toBN(await validatorService.getValidatorIdByNodeAddress(validator)).eq(web3.utils.toBN("1"))).to.be.true;
            // });

            // it("should pay bounty if Node is In Active state", async () => {
            //     skipTime(web3, month);
            //     await skaleManager.getBounty(0, {from: nodeAddress});
            // });

            // it("should pay bounty if Node is In Leaving state", async () => {
            //     await nodesContract.initExit(0, {from: owner});
            //     skipTime(web3, month);
            //     await skaleManager.getBounty(0, {from: nodeAddress});
            // });

            // it("should pay bounty if Node is In Maintenance state", async () => {
            //     await nodesContract.setNodeInMaintenance(0, {from: validator});
            //     skipTime(web3, month);
            //     await skaleManager.getBounty(0, {from: nodeAddress});
            // });

            // it("should not pay bounty if Node is In Left state", async () => {
            //     await nodesContract.initExit(0, {from: owner});
            //     await nodesContract.completeExit(0, {from: owner});
            //     skipTime(web3, month);
            //     await skaleManager.getBounty(0, {from: nodeAddress}).should.be.eventually.rejectedWith("The node must not be in Left state");
            // });

            // it("should pay bounty according to the schedule", async () => {
            //     const timeHelpers = await deployTimeHelpers(contractManager);

            //     await bountyContract.disableBountyReduction();
            //     await constantsHolder.setMSR(delegatedAmount);

            //     const timelimit = 300 * 1000;
            //     const start = Date.now();
            //     const launch = (await constantsHolder.launchTimestamp()).toNumber();
            //     const launchMonth = (await timeHelpers.timestampToMonth(launch)).toNumber();
            //     const ten18 = web3.utils.toBN(10).pow(web3.utils.toBN(18));

            //     const schedule = [
            //         385000000,
            //         346500000,
            //         308000000,
            //         269500000,
            //         231000000,
            //         192500000
            //     ]
            //     for (let bounty = schedule[schedule.length - 1] / 2; bounty > 1; bounty /= 2) {
            //         for (let i = 0; i < 3; ++i) {
            //             schedule.push(bounty);
            //         }
            //     }

            //     let mustBePaid = web3.utils.toBN(0);
            //     skipTime(web3, month);
            //     for (let year = 0; year < schedule.length && (Date.now() - start) < 0.9 * timelimit; ++year) {
            //         for (let monthIndex = 0; monthIndex < 12; ++monthIndex) {
            //             const monthEnd = (await timeHelpers.monthToTimestamp(launchMonth + 12 * year + monthIndex + 1)).toNumber();
            //             if (await currentTime(web3) < monthEnd) {
            //                 skipTime(web3, monthEnd - await currentTime(web3) - day);
            //                 await skaleManager.getBounty(0, {from: nodeAddress});
            //             }
            //         }
            //         const bountyWasPaid = web3.utils.toBN(await skaleToken.balanceOf(distributor.address));
            //         mustBePaid = mustBePaid.add(web3.utils.toBN(Math.floor(schedule[year])));

            //         bountyWasPaid.div(ten18).sub(mustBePaid).abs().toNumber().should.be.lessThan(35); // 35 because of rounding errors in JS
            //     }
            // });
=======
            it("should remove the node", async () => {
                const balanceBefore = web3.utils.toBN(await skaleToken.balanceOf(validator));
                const lastBlock = await monitors.getLastBountyBlock(0);

                await skaleManager.nodeExit(0, {from: nodeAddress});

                await nodesContract.isNodeLeft(0).should.be.eventually.true;

                expect((await monitors.getLastBountyBlock(0)).eq(lastBlock)).to.be.true;

                const balanceAfter = web3.utils.toBN(await skaleToken.balanceOf(validator));

                expect(balanceAfter.sub(balanceBefore).eq(web3.utils.toBN("0"))).to.be.true;
            });

            it("should remove the node by root", async () => {
                const balanceBefore = web3.utils.toBN(await skaleToken.balanceOf(validator));

                await skaleManager.nodeExit(0, {from: owner});

                await nodesContract.isNodeLeft(0).should.be.eventually.true;

                const balanceAfter = web3.utils.toBN(await skaleToken.balanceOf(validator));

                expect(balanceAfter.sub(balanceBefore).eq(web3.utils.toBN("0"))).to.be.true;
            });

            it("should create and remove node from validator address", async () => {
                expect(web3.utils.toBN(await validatorService.getValidatorIdByNodeAddress(validator)).eq(web3.utils.toBN("1"))).to.be.true;
                const pubKey = ec.keyFromPrivate(String(privateKeys[1]).slice(2)).getPublic();
                await skaleManager.createNode(
                    8545, // port
                    0, // nonce
                    "0x7f000002", // ip
                    "0x7f000002", // public ip
                    ["0x" + pubKey.x.toString('hex'), "0x" + pubKey.y.toString('hex')], // public key
                    "d3", // name
                    "somedomain.name",
                    {from: validator}
                );

                await skaleManager.nodeExit(1, {from: validator});

                await nodesContract.isNodeLeft(1).should.be.eventually.true;
                expect(web3.utils.toBN(await validatorService.getValidatorIdByNodeAddress(validator)).eq(web3.utils.toBN("1"))).to.be.true;
            });

            it("should pay bounty if Node is In Active state", async () => {
                skipTime(web3, month);
                await skaleManager.getBounty(0, {from: nodeAddress});
            });

            it("should pay bounty if Node is In Leaving state", async () => {
                await nodesContract.initExit(0, {from: owner});
                skipTime(web3, month);
                await skaleManager.getBounty(0, {from: nodeAddress});
            });

            it("should pay bounty if Node is In Maintenance state", async () => {
                await nodesContract.setNodeInMaintenance(0, {from: validator});
                skipTime(web3, month);
                await skaleManager.getBounty(0, {from: nodeAddress});
            });

            it("should not pay bounty if Node is In Left state", async () => {
                await nodesContract.initExit(0, {from: owner});
                await nodesContract.completeExit(0, {from: owner});
                skipTime(web3, month);
                await skaleManager.getBounty(0, {from: nodeAddress}).should.be.eventually.rejectedWith("The node must not be in Left state");
            });

            it("should pay bounty according to the schedule", async () => {
                const timeHelpers = await deployTimeHelpers(contractManager);

                await bountyContract.disableBountyReduction();
                await constantsHolder.setMSR(delegatedAmount);

                const timelimit = 300 * 1000;
                const start = Date.now();
                const launch = (await constantsHolder.launchTimestamp()).toNumber();
                const launchMonth = (await timeHelpers.timestampToMonth(launch)).toNumber();
                const ten18 = web3.utils.toBN(10).pow(web3.utils.toBN(18));

                const schedule = [
                    385000000,
                    346500000,
                    308000000,
                    269500000,
                    231000000,
                    192500000
                ]
                for (let bounty = schedule[schedule.length - 1] / 2; bounty > 1; bounty /= 2) {
                    for (let i = 0; i < 3; ++i) {
                        schedule.push(bounty);
                    }
                }

                let mustBePaid = web3.utils.toBN(0);
                skipTime(web3, month);
                for (let year = 0; year < schedule.length && (Date.now() - start) < 0.9 * timelimit; ++year) {
                    for (let monthIndex = 0; monthIndex < 12; ++monthIndex) {
                        const monthEnd = (await timeHelpers.monthToTimestamp(launchMonth + 12 * year + monthIndex + 1)).toNumber();
                        if (await currentTime(web3) < monthEnd) {
                            skipTime(web3, monthEnd - await currentTime(web3) - day);
                            await skaleManager.getBounty(0, {from: nodeAddress});
                        }
                    }
                    const bountyWasPaid = web3.utils.toBN(await skaleToken.balanceOf(distributor.address));
                    mustBePaid = mustBePaid.add(web3.utils.toBN(Math.floor(schedule[year])));

                    bountyWasPaid.div(ten18).sub(mustBePaid).abs().toNumber().should.be.lessThan(35); // 35 because of rounding errors in JS
                }
            });
>>>>>>> 5841f8cb
        });

        // describe("when two nodes are created", async () => {

<<<<<<< HEAD
        //     beforeEach(async () => {
        //         const pubKey = ec.keyFromPrivate(String(privateKeys[4]).slice(2)).getPublic();
        //         await skaleManager.createNode(
        //             8545, // port
        //             0, // nonce
        //             "0x7f000001", // ip
        //             "0x7f000001", // public ip
        //             ["0x" + pubKey.x.toString('hex'), "0x" + pubKey.y.toString('hex')], // public key
        //             "d2", // name
        //             {from: nodeAddress});
        //         await skaleManager.createNode(
        //             8545, // port
        //             0, // nonce
        //             "0x7f000002", // ip
        //             "0x7f000002", // public ip
        //             ["0x" + pubKey.x.toString('hex'), "0x" + pubKey.y.toString('hex')], // public key
        //             "d3", // name
        //             {from: nodeAddress});
        //     });
=======
            beforeEach(async () => {
                const pubKey = ec.keyFromPrivate(String(privateKeys[4]).slice(2)).getPublic();
                await skaleManager.createNode(
                    8545, // port
                    0, // nonce
                    "0x7f000001", // ip
                    "0x7f000001", // public ip
                    ["0x" + pubKey.x.toString('hex'), "0x" + pubKey.y.toString('hex')], // public key
                    "d2", // name
                    "somedomain.name",
                    {from: nodeAddress});
                await skaleManager.createNode(
                    8545, // port
                    0, // nonce
                    "0x7f000002", // ip
                    "0x7f000002", // public ip
                    ["0x" + pubKey.x.toString('hex'), "0x" + pubKey.y.toString('hex')], // public key
                    "d3", // name
                    "somedomain.name",
                    {from: nodeAddress});
            });
>>>>>>> 5841f8cb

        //     it("should fail to initiate exiting of first node from another account", async () => {
        //         await skaleManager.nodeExit(0, {from: hacker})
        //             .should.be.eventually.rejectedWith("Sender is not permitted to call this function");
        //     });

        //     it("should fail to initiate exiting of second node from another account", async () => {
        //         await skaleManager.nodeExit(1, {from: hacker})
        //             .should.be.eventually.rejectedWith("Sender is not permitted to call this function");
        //     });

        //     it("should initiate exiting of first node", async () => {
        //         await skaleManager.nodeExit(0, {from: nodeAddress});

        //         await nodesContract.isNodeLeft(0).should.be.eventually.true;
        //     });

        //     it("should initiate exiting of second node", async () => {
        //         await skaleManager.nodeExit(1, {from: nodeAddress});

<<<<<<< HEAD
        //         await nodesContract.isNodeLeft(1).should.be.eventually.true;
        //     });

        //     it("should remove the first node", async () => {
        //         const balanceBefore = web3.utils.toBN(await skaleToken.balanceOf(validator));

        //         await skaleManager.nodeExit(0, {from: nodeAddress});

        //         await nodesContract.isNodeLeft(0).should.be.eventually.true;

        //         const balanceAfter = web3.utils.toBN(await skaleToken.balanceOf(validator));

        //         expect(balanceAfter.sub(balanceBefore).eq(web3.utils.toBN("0"))).to.be.true;
        //     });

        //     it("should remove the second node", async () => {
        //         const balanceBefore = web3.utils.toBN(await skaleToken.balanceOf(validator));

        //         await skaleManager.nodeExit(1, {from: nodeAddress});

        //         await nodesContract.isNodeLeft(1).should.be.eventually.true;

        //         const balanceAfter = web3.utils.toBN(await skaleToken.balanceOf(validator));

        //         expect(balanceAfter.sub(balanceBefore).eq(web3.utils.toBN("0"))).to.be.true;
        //     });

        //     it("should remove the first node by root", async () => {
        //         const balanceBefore = web3.utils.toBN(await skaleToken.balanceOf(validator));

        //         await skaleManager.nodeExit(0, {from: owner});

        //         await nodesContract.isNodeLeft(0).should.be.eventually.true;

        //         const balanceAfter = web3.utils.toBN(await skaleToken.balanceOf(validator));

        //         expect(balanceAfter.sub(balanceBefore).eq(web3.utils.toBN("0"))).to.be.true;
        //     });

        //     it("should remove the second node by root", async () => {
        //         const balanceBefore = web3.utils.toBN(await skaleToken.balanceOf(validator));

        //         await skaleManager.nodeExit(1, {from: owner});

        //         await nodesContract.isNodeLeft(1).should.be.eventually.true;

        //         const balanceAfter = web3.utils.toBN(await skaleToken.balanceOf(validator));

        //         expect(balanceAfter.sub(balanceBefore).eq(web3.utils.toBN("0"))).to.be.true;
        //     });
        // });

        // describe("when 18 nodes are in the system", async () => {

        //     const verdict = {
        //         toNodeIndex: 1,
        //         downtime: 0,
        //         latency: 50
        //     };

        //     beforeEach(async () => {
        //         await skaleToken.transfer(validator, "0x3635c9adc5dea00000", {from: owner});
        //         const pubKey = ec.keyFromPrivate(String(privateKeys[4]).slice(2)).getPublic();
        //         for (let i = 0; i < 18; ++i) {
        //             await skaleManager.createNode(
        //                 8545, // port
        //                 0, // nonce
        //                 "0x7f0000" + ("0" + (i + 1).toString(16)).slice(-2), // ip
        //                 "0x7f000001", // public ip
        //                 ["0x" + pubKey.x.toString('hex'), "0x" + pubKey.y.toString('hex')], // public key
        //                 "d2-" + i, // name
        //                 {from: nodeAddress});
        //         }

        //     });

        //     it("should fail to create schain if validator doesn't meet MSR", async () => {
        //         await constantsHolder.setMSR(delegatedAmount + 1);
        //         const pubKey = ec.keyFromPrivate(String(privateKeys[4]).slice(2)).getPublic();
        //         await skaleManager.createNode(
        //             8545, // port
        //             0, // nonce
        //             "0x7f000001", // ip
        //             "0x7f000001", // public ip
        //             ["0x" + pubKey.x.toString('hex'), "0x" + pubKey.y.toString('hex')], // public key
        //             "d2", // name
        //             {from: nodeAddress}).should.be.eventually.rejectedWith("Validator must meet the Minimum Staking Requirement");
        //     });

        //     describe("when developer has SKALE tokens", async () => {
        //         beforeEach(async () => {
        //             skaleToken.transfer(developer, "0x3635c9adc5dea00000", {from: owner});
        //         });

        //         it("should create schain", async () => {
        //             await skaleToken.send(
        //                 skaleManager.address,
        //                 "0x1cc2d6d04a2ca",
        //                 web3.eth.abi.encodeParameters(["uint", "uint8", "uint16", "string"], [
        //                     5, // lifetime
        //                     3, // type of schain
        //                     0, // nonce
        //                     "d2"]), // name
        //                 {from: developer});

        //             const schain = await schainsInternal.schains(web3.utils.soliditySha3("d2"));
        //             schain[0].should.be.equal("d2");
        //         });

        //         it("should not create schain if schain admin set too low schain lifetime", async () => {
        //             const SECONDS_TO_YEAR = 31622400;
        //             constantsHolder.setMinimalSchainLifetime(SECONDS_TO_YEAR);
        //             await skaleToken.send(
        //                 skaleManager.address,
        //                 "0x1cc2d6d04a2ca",
        //                 web3.eth.abi.encodeParameters(["uint", "uint8", "uint16", "string"], [
        //                     0, // lifetime
        //                     3, // type of schain
        //                     0, // nonce
        //                     "d2"]), // name
        //                 {from: developer})
        //                 .should.be.eventually.rejectedWith("Minimal schain lifetime should be satisfied");

        //             constantsHolder.setMinimalSchainLifetime(4);
        //             await skaleToken.send(
        //                 skaleManager.address,
        //                 "0x1cc2d6d04a2ca",
        //                 web3.eth.abi.encodeParameters(["uint", "uint8", "uint16", "string"], [
        //                     5, // lifetime
        //                     3, // type of schain
        //                     0, // nonce
        //                     "d2"]), // name
        //                 {from: developer});

        //             const schain = await schainsInternal.schains(web3.utils.soliditySha3("d2"));
        //             schain[0].should.be.equal("d2");
        //         });


        //         it("should not allow to create schain if certain date has not reached", async () => {
        //             const unreacheableDate = new BigNumber(Math.pow(2,256)-1);
        //             await constantsHolder.setSchainCreationTimeStamp(unreacheableDate);
        //             await skaleToken.send(
        //                 skaleManager.address,
        //                 "0x1cc2d6d04a2ca",
        //                 web3.eth.abi.encodeParameters(["uint", "uint8", "uint16", "string"], [
        //                     4, // lifetime
        //                     3, // type of schain
        //                     0, // nonce
        //                     "d2"]), // name
        //                 {from: developer})
        //                 .should.be.eventually.rejectedWith("It is not a time for creating Schain");
        //         });

        //         describe("when schain is created", async () => {
        //             beforeEach(async () => {
        //                 await skaleToken.send(
        //                     skaleManager.address,
        //                     "0x1cc2d6d04a2ca",
        //                     web3.eth.abi.encodeParameters(["uint", "uint8", "uint16", "string"], [
        //                         5, // lifetime
        //                         3, // type of schain
        //                         0, // nonce
        //                         "d2"]), // name
        //                     {from: developer});
        //                 await skaleDKG.setSuccesfulDKGPublic(
        //                     web3.utils.soliditySha3("d2"),
        //                 );
        //             });

        //             it("should fail to delete schain if sender is not owner of it", async () => {
        //                 await skaleManager.deleteSchain("d2", {from: hacker})
        //                     .should.be.eventually.rejectedWith("Message sender is not the owner of the Schain");
        //             });

        //             it("should delete schain", async () => {
        //                 await skaleManager.deleteSchain("d2", {from: developer});

        //                 await schainsInternal.getSchains().should.be.eventually.empty;
        //             });

        //             it("should delete schain after deleting node", async () => {
        //                 const nodes = await schainsInternal.getNodesInGroup(web3.utils.soliditySha3("d2"));
        //                 await skaleManager.nodeExit(nodes[0], {from: nodeAddress});
        //                 await skaleDKG.setSuccesfulDKGPublic(
        //                     web3.utils.soliditySha3("d2"),
        //                 );
        //                 await skaleManager.deleteSchain("d2", {from: developer});
        //             });
        //         });

        //         describe("when another schain is created", async () => {
        //             beforeEach(async () => {
        //                 await skaleToken.send(
        //                     skaleManager.address,
        //                     "0x1cc2d6d04a2ca",
        //                     web3.eth.abi.encodeParameters(["uint", "uint8", "uint16", "string"], [
        //                         5, // lifetime
        //                         3, // type of schain
        //                         0, // nonce
        //                         "d3"]), // name
        //                     {from: developer});
        //             });

        //             it("should fail to delete schain if sender is not owner of it", async () => {
        //                 await skaleManager.deleteSchain("d3", {from: hacker})
        //                     .should.be.eventually.rejectedWith("Message sender is not the owner of the Schain");
        //             });

        //             it("should delete schain by root", async () => {
        //                 await skaleManager.deleteSchainByRoot("d3", {from: owner});

        //                 await schainsInternal.getSchains().should.be.eventually.empty;
        //             });
        //         });
        //     });
        // });

        // describe("when 32 nodes are in the system", async () => {
        //     beforeEach(async () => {
        //         await constantsHolder.setMSR(3);

        //         const pubKey = ec.keyFromPrivate(String(privateKeys[4]).slice(2)).getPublic();
        //         for (let i = 0; i < 32; ++i) {
        //             await skaleManager.createNode(
        //                 8545, // port
        //                 0, // nonce
        //                 "0x7f0000" + ("0" + (i + 1).toString(16)).slice(-2), // ip
        //                 "0x7f000001", // public ip
        //                 ["0x" + pubKey.x.toString('hex'), "0x" + pubKey.y.toString('hex')], // public key
        //                 "d2-" + i, // name
        //                 {from: nodeAddress});
        //         }
        //     });

        //     describe("when developer has SKALE tokens", async () => {
        //         beforeEach(async () => {
        //             await skaleToken.transfer(developer, "0x3635C9ADC5DEA000000", {from: owner});
        //         });

        //         it("should create 2 medium schains", async () => {
        //             const price = await schains.getSchainPrice(3, 5)
        //             await skaleToken.send(
        //                 skaleManager.address,
        //                 price,
        //                 web3.eth.abi.encodeParameters(["uint", "uint8", "uint16", "string"], [
        //                     5, // lifetime
        //                     3, // type of schain
        //                     0, // nonce
        //                     "d2"]), // name
        //                 {from: developer});

        //             const schain1 = await schainsInternal.schains(web3.utils.soliditySha3("d2"));
        //             schain1[0].should.be.equal("d2");

        //             await skaleToken.send(
        //                 skaleManager.address,
        //                 price,
        //                 web3.eth.abi.encodeParameters(["uint", "uint8", "uint16", "string"], [
        //                     5, // lifetime
        //                     3, // type of schain
        //                     0, // nonce
        //                     "d3"]), // name
        //                 {from: developer});

        //             const schain2 = await schainsInternal.schains(web3.utils.soliditySha3("d3"));
        //             schain2[0].should.be.equal("d3");
        //         });

        //         describe("when schains are created", async () => {
        //             beforeEach(async () => {
        //                 await skaleToken.send(
        //                     skaleManager.address,
        //                     "0x1cc2d6d04a2ca",
        //                     web3.eth.abi.encodeParameters(["uint", "uint8", "uint16", "string"], [
        //                         5, // lifetime
        //                         3, // type of schain
        //                         0, // nonce
        //                         "d2"]), // name
        //                     {from: developer});

        //                 await skaleToken.send(
        //                     skaleManager.address,
        //                     "0x1cc2d6d04a2ca",
        //                     web3.eth.abi.encodeParameters(["uint", "uint8", "uint16", "string"], [
        //                         5, // lifetime
        //                         3, // type of schain
        //                         0, // nonce
        //                         "d3"]), // name
        //                     {from: developer});
        //             });

        //             it("should delete first schain", async () => {
        //                 await skaleManager.deleteSchain("d2", {from: developer});

        //                 await schainsInternal.numberOfSchains().should.be.eventually.deep.equal(web3.utils.toBN(1));
        //             });

        //             it("should delete second schain", async () => {
        //                 await skaleManager.deleteSchain("d3", {from: developer});

        //                 await schainsInternal.numberOfSchains().should.be.eventually.deep.equal(web3.utils.toBN(1));
        //             });
        //         });
        //     });
        // });
        // describe("when 16 nodes are in the system", async () => {

        //     it("should create 16 nodes & create & delete all types of schain", async () => {

        //         await skaleToken.transfer(validator, "0x32D26D12E980B600000", {from: owner});

        //         const pubKey = ec.keyFromPrivate(String(privateKeys[4]).slice(2)).getPublic();
        //         for (let i = 0; i < 16; ++i) {
        //             await skaleManager.createNode(
        //                 8545, // port
        //                 0, // nonce
        //                 "0x7f0000" + ("0" + (i + 1).toString(16)).slice(-2), // ip
        //                 "0x7f000001", // public ip
        //                 ["0x" + pubKey.x.toString('hex'), "0x" + pubKey.y.toString('hex')], // public key
        //                 "d2-" + i, // name
        //                 {from: nodeAddress});
        //             }

        //         await skaleToken.transfer(developer, "0x3635C9ADC5DEA000000", {from: owner});

        //         let price = web3.utils.toBN(await schains.getSchainPrice(1, 5));
        //         await skaleToken.send(
        //             skaleManager.address,
        //             price.toString(),
        //             web3.eth.abi.encodeParameters(["uint", "uint8", "uint16", "string"], [
        //                 5, // lifetime
        //                 1, // type of schain
        //                 0, // nonce
        //                 "d2"]), // name
        //             {from: developer});

        //         let schain1 = await schainsInternal.schains(web3.utils.soliditySha3("d2"));
        //         schain1[0].should.be.equal("d2");

        //         await skaleManager.deleteSchain("d2", {from: developer});

        //         await schainsInternal.numberOfSchains().should.be.eventually.deep.equal(web3.utils.toBN(0));
        //         price = web3.utils.toBN(await schains.getSchainPrice(2, 5));

        //         await skaleToken.send(
        //             skaleManager.address,
        //             price.toString(),
        //             web3.eth.abi.encodeParameters(["uint", "uint8", "uint16", "string"], [
        //                 5, // lifetime
        //                 2, // type of schain
        //                 0, // nonce
        //                 "d3"]), // name
        //             {from: developer});

        //         schain1 = await schainsInternal.schains(web3.utils.soliditySha3("d3"));
        //         schain1[0].should.be.equal("d3");

        //         await skaleManager.deleteSchain("d3", {from: developer});

        //         await schainsInternal.numberOfSchains().should.be.eventually.deep.equal(web3.utils.toBN(0));
        //         price = web3.utils.toBN(await schains.getSchainPrice(3, 5));
        //         await skaleToken.send(
        //             skaleManager.address,
        //             price.toString(),
        //             web3.eth.abi.encodeParameters(["uint", "uint8", "uint16", "string"], [
        //                 5, // lifetime
        //                 3, // type of schain
        //                 0, // nonce
        //                 "d4"]), // name
        //             {from: developer});

        //         schain1 = await schainsInternal.schains(web3.utils.soliditySha3("d4"));
        //         schain1[0].should.be.equal("d4");

        //         await skaleManager.deleteSchain("d4", {from: developer});

        //         await schainsInternal.numberOfSchains().should.be.eventually.deep.equal(web3.utils.toBN(0));
        //         price = web3.utils.toBN(await schains.getSchainPrice(4, 5));
        //         await skaleToken.send(
        //             skaleManager.address,
        //             price.toString(),
        //             web3.eth.abi.encodeParameters(["uint", "uint8", "uint16", "string"], [
        //                 5, // lifetime
        //                 4, // type of schain
        //                 0, // nonce
        //                 "d5"]), // name
        //             {from: developer});

        //         schain1 = await schainsInternal.schains(web3.utils.soliditySha3("d5"));
        //         schain1[0].should.be.equal("d5");

        //         await skaleManager.deleteSchain("d5", {from: developer});

        //         await schainsInternal.numberOfSchains().should.be.eventually.deep.equal(web3.utils.toBN(0));
        //         price = web3.utils.toBN(await schains.getSchainPrice(5, 5));
        //         await skaleToken.send(
        //             skaleManager.address,
        //             price.toString(),
        //             web3.eth.abi.encodeParameters(["uint", "uint8", "uint16", "string"], [
        //                 5, // lifetime
        //                 5, // type of schain
        //                 0, // nonce
        //                 "d6"]), // name
        //             {from: developer});

        //         schain1 = await schainsInternal.schains(web3.utils.soliditySha3("d6"));
        //         schain1[0].should.be.equal("d6");

        //         await skaleManager.deleteSchain("d6", {from: developer});

        //         await schainsInternal.numberOfSchains().should.be.eventually.deep.equal(web3.utils.toBN(0));
        //     });
        // });
=======
                await nodesContract.isNodeLeft(1).should.be.eventually.true;
            });

            it("should remove the first node", async () => {
                const balanceBefore = web3.utils.toBN(await skaleToken.balanceOf(validator));

                await skaleManager.nodeExit(0, {from: nodeAddress});

                await nodesContract.isNodeLeft(0).should.be.eventually.true;

                const balanceAfter = web3.utils.toBN(await skaleToken.balanceOf(validator));

                expect(balanceAfter.sub(balanceBefore).eq(web3.utils.toBN("0"))).to.be.true;
            });

            it("should remove the second node", async () => {
                const balanceBefore = web3.utils.toBN(await skaleToken.balanceOf(validator));

                await skaleManager.nodeExit(1, {from: nodeAddress});

                await nodesContract.isNodeLeft(1).should.be.eventually.true;

                const balanceAfter = web3.utils.toBN(await skaleToken.balanceOf(validator));

                expect(balanceAfter.sub(balanceBefore).eq(web3.utils.toBN("0"))).to.be.true;
            });

            it("should remove the first node by root", async () => {
                const balanceBefore = web3.utils.toBN(await skaleToken.balanceOf(validator));

                await skaleManager.nodeExit(0, {from: owner});

                await nodesContract.isNodeLeft(0).should.be.eventually.true;

                const balanceAfter = web3.utils.toBN(await skaleToken.balanceOf(validator));

                expect(balanceAfter.sub(balanceBefore).eq(web3.utils.toBN("0"))).to.be.true;
            });

            it("should remove the second node by root", async () => {
                const balanceBefore = web3.utils.toBN(await skaleToken.balanceOf(validator));

                await skaleManager.nodeExit(1, {from: owner});

                await nodesContract.isNodeLeft(1).should.be.eventually.true;

                const balanceAfter = web3.utils.toBN(await skaleToken.balanceOf(validator));

                expect(balanceAfter.sub(balanceBefore).eq(web3.utils.toBN("0"))).to.be.true;
            });
        });

        describe("when 18 nodes are in the system", async () => {

            const verdict = {
                toNodeIndex: 1,
                downtime: 0,
                latency: 50
            };

            beforeEach(async () => {
                await skaleToken.transfer(validator, "0x3635c9adc5dea00000", {from: owner});
                const pubKey = ec.keyFromPrivate(String(privateKeys[4]).slice(2)).getPublic();
                for (let i = 0; i < 18; ++i) {
                    await skaleManager.createNode(
                        8545, // port
                        0, // nonce
                        "0x7f0000" + ("0" + (i + 1).toString(16)).slice(-2), // ip
                        "0x7f000001", // public ip
                        ["0x" + pubKey.x.toString('hex'), "0x" + pubKey.y.toString('hex')], // public key
                        "d2-" + i, // name
                        "somedomain.name",
                        {from: nodeAddress});
                }

            });

            it("should fail to create schain if validator doesn't meet MSR", async () => {
                await constantsHolder.setMSR(delegatedAmount + 1);
                const pubKey = ec.keyFromPrivate(String(privateKeys[4]).slice(2)).getPublic();
                await skaleManager.createNode(
                    8545, // port
                    0, // nonce
                    "0x7f000001", // ip
                    "0x7f000001", // public ip
                    ["0x" + pubKey.x.toString('hex'), "0x" + pubKey.y.toString('hex')], // public key
                    "d2", // name
                    "somedomain.name",
                    {from: nodeAddress}).should.be.eventually.rejectedWith("Validator must meet the Minimum Staking Requirement");
            });

            describe("when developer has SKALE tokens", async () => {
                beforeEach(async () => {
                    skaleToken.transfer(developer, "0x3635c9adc5dea00000", {from: owner});
                });

                it("should create schain", async () => {
                    await skaleToken.send(
                        skaleManager.address,
                        "0x1cc2d6d04a2ca",
                        web3.eth.abi.encodeParameters(["uint", "uint8", "uint16", "string"], [
                            5, // lifetime
                            3, // type of schain
                            0, // nonce
                            "d2"]), // name
                        {from: developer});

                    const schain = await schainsInternal.schains(web3.utils.soliditySha3("d2"));
                    schain[0].should.be.equal("d2");
                });

                it("should not create schain if schain admin set too low schain lifetime", async () => {
                    const SECONDS_TO_YEAR = 31622400;
                    constantsHolder.setMinimalSchainLifetime(SECONDS_TO_YEAR);
                    await skaleToken.send(
                        skaleManager.address,
                        "0x1cc2d6d04a2ca",
                        web3.eth.abi.encodeParameters(["uint", "uint8", "uint16", "string"], [
                            0, // lifetime
                            3, // type of schain
                            0, // nonce
                            "d2"]), // name
                        {from: developer})
                        .should.be.eventually.rejectedWith("Minimal schain lifetime should be satisfied");

                    constantsHolder.setMinimalSchainLifetime(4);
                    await skaleToken.send(
                        skaleManager.address,
                        "0x1cc2d6d04a2ca",
                        web3.eth.abi.encodeParameters(["uint", "uint8", "uint16", "string"], [
                            5, // lifetime
                            3, // type of schain
                            0, // nonce
                            "d2"]), // name
                        {from: developer});

                    const schain = await schainsInternal.schains(web3.utils.soliditySha3("d2"));
                    schain[0].should.be.equal("d2");
                });


                it("should not allow to create schain if certain date has not reached", async () => {
                    const unreacheableDate = new BigNumber(Math.pow(2,256)-1);
                    await constantsHolder.setSchainCreationTimeStamp(unreacheableDate);
                    await skaleToken.send(
                        skaleManager.address,
                        "0x1cc2d6d04a2ca",
                        web3.eth.abi.encodeParameters(["uint", "uint8", "uint16", "string"], [
                            4, // lifetime
                            3, // type of schain
                            0, // nonce
                            "d2"]), // name
                        {from: developer})
                        .should.be.eventually.rejectedWith("It is not a time for creating Schain");
                });

                describe("when schain is created", async () => {
                    beforeEach(async () => {
                        await skaleToken.send(
                            skaleManager.address,
                            "0x1cc2d6d04a2ca",
                            web3.eth.abi.encodeParameters(["uint", "uint8", "uint16", "string"], [
                                5, // lifetime
                                3, // type of schain
                                0, // nonce
                                "d2"]), // name
                            {from: developer});
                        await skaleDKG.setSuccesfulDKGPublic(
                            web3.utils.soliditySha3("d2"),
                        );
                    });

                    it("should fail to delete schain if sender is not owner of it", async () => {
                        await skaleManager.deleteSchain("d2", {from: hacker})
                            .should.be.eventually.rejectedWith("Message sender is not the owner of the Schain");
                    });

                    it("should delete schain", async () => {
                        await skaleManager.deleteSchain("d2", {from: developer});

                        await schainsInternal.getSchains().should.be.eventually.empty;
                    });

                    it("should delete schain after deleting node", async () => {
                        const nodes = await schainsInternal.getNodesInGroup(web3.utils.soliditySha3("d2"));
                        await skaleManager.nodeExit(nodes[0], {from: nodeAddress});
                        await skaleDKG.setSuccesfulDKGPublic(
                            web3.utils.soliditySha3("d2"),
                        );
                        await skaleManager.deleteSchain("d2", {from: developer});
                    });
                });

                describe("when another schain is created", async () => {
                    beforeEach(async () => {
                        await skaleToken.send(
                            skaleManager.address,
                            "0x1cc2d6d04a2ca",
                            web3.eth.abi.encodeParameters(["uint", "uint8", "uint16", "string"], [
                                5, // lifetime
                                3, // type of schain
                                0, // nonce
                                "d3"]), // name
                            {from: developer});
                    });

                    it("should fail to delete schain if sender is not owner of it", async () => {
                        await skaleManager.deleteSchain("d3", {from: hacker})
                            .should.be.eventually.rejectedWith("Message sender is not the owner of the Schain");
                    });

                    it("should delete schain by root", async () => {
                        await skaleManager.deleteSchainByRoot("d3", {from: owner});

                        await schainsInternal.getSchains().should.be.eventually.empty;
                    });
                });
            });
        });

        describe("when 32 nodes are in the system", async () => {
            beforeEach(async () => {
                await constantsHolder.setMSR(3);

                const pubKey = ec.keyFromPrivate(String(privateKeys[4]).slice(2)).getPublic();
                for (let i = 0; i < 32; ++i) {
                    await skaleManager.createNode(
                        8545, // port
                        0, // nonce
                        "0x7f0000" + ("0" + (i + 1).toString(16)).slice(-2), // ip
                        "0x7f000001", // public ip
                        ["0x" + pubKey.x.toString('hex'), "0x" + pubKey.y.toString('hex')], // public key
                        "d2-" + i, // name
                        "somedomain.name",
                        {from: nodeAddress});
                }
            });

            describe("when developer has SKALE tokens", async () => {
                beforeEach(async () => {
                    await skaleToken.transfer(developer, "0x3635C9ADC5DEA000000", {from: owner});
                });

                it("should create 2 medium schains", async () => {
                    const price = await schains.getSchainPrice(3, 5)
                    await skaleToken.send(
                        skaleManager.address,
                        price,
                        web3.eth.abi.encodeParameters(["uint", "uint8", "uint16", "string"], [
                            5, // lifetime
                            3, // type of schain
                            0, // nonce
                            "d2"]), // name
                        {from: developer});

                    const schain1 = await schainsInternal.schains(web3.utils.soliditySha3("d2"));
                    schain1[0].should.be.equal("d2");

                    await skaleToken.send(
                        skaleManager.address,
                        price,
                        web3.eth.abi.encodeParameters(["uint", "uint8", "uint16", "string"], [
                            5, // lifetime
                            3, // type of schain
                            0, // nonce
                            "d3"]), // name
                        {from: developer});

                    const schain2 = await schainsInternal.schains(web3.utils.soliditySha3("d3"));
                    schain2[0].should.be.equal("d3");
                });

                describe("when schains are created", async () => {
                    beforeEach(async () => {
                        await skaleToken.send(
                            skaleManager.address,
                            "0x1cc2d6d04a2ca",
                            web3.eth.abi.encodeParameters(["uint", "uint8", "uint16", "string"], [
                                5, // lifetime
                                3, // type of schain
                                0, // nonce
                                "d2"]), // name
                            {from: developer});

                        await skaleToken.send(
                            skaleManager.address,
                            "0x1cc2d6d04a2ca",
                            web3.eth.abi.encodeParameters(["uint", "uint8", "uint16", "string"], [
                                5, // lifetime
                                3, // type of schain
                                0, // nonce
                                "d3"]), // name
                            {from: developer});
                    });

                    it("should delete first schain", async () => {
                        await skaleManager.deleteSchain("d2", {from: developer});

                        await schainsInternal.numberOfSchains().should.be.eventually.deep.equal(web3.utils.toBN(1));
                    });

                    it("should delete second schain", async () => {
                        await skaleManager.deleteSchain("d3", {from: developer});

                        await schainsInternal.numberOfSchains().should.be.eventually.deep.equal(web3.utils.toBN(1));
                    });
                });
            });
        });
        describe("when 16 nodes are in the system", async () => {

            it("should create 16 nodes & create & delete all types of schain", async () => {

                await skaleToken.transfer(validator, "0x32D26D12E980B600000", {from: owner});

                const pubKey = ec.keyFromPrivate(String(privateKeys[4]).slice(2)).getPublic();
                for (let i = 0; i < 16; ++i) {
                    await skaleManager.createNode(
                        8545, // port
                        0, // nonce
                        "0x7f0000" + ("0" + (i + 1).toString(16)).slice(-2), // ip
                        "0x7f000001", // public ip
                        ["0x" + pubKey.x.toString('hex'), "0x" + pubKey.y.toString('hex')], // public key
                        "d2-" + i, // name
                        "somedomain.name",
                        {from: nodeAddress});
                    }

                await skaleToken.transfer(developer, "0x3635C9ADC5DEA000000", {from: owner});

                let price = web3.utils.toBN(await schains.getSchainPrice(1, 5));
                await skaleToken.send(
                    skaleManager.address,
                    price.toString(),
                    web3.eth.abi.encodeParameters(["uint", "uint8", "uint16", "string"], [
                        5, // lifetime
                        1, // type of schain
                        0, // nonce
                        "d2"]), // name
                    {from: developer});

                let schain1 = await schainsInternal.schains(web3.utils.soliditySha3("d2"));
                schain1[0].should.be.equal("d2");

                await skaleManager.deleteSchain("d2", {from: developer});

                await schainsInternal.numberOfSchains().should.be.eventually.deep.equal(web3.utils.toBN(0));
                price = web3.utils.toBN(await schains.getSchainPrice(2, 5));

                await skaleToken.send(
                    skaleManager.address,
                    price.toString(),
                    web3.eth.abi.encodeParameters(["uint", "uint8", "uint16", "string"], [
                        5, // lifetime
                        2, // type of schain
                        0, // nonce
                        "d3"]), // name
                    {from: developer});

                schain1 = await schainsInternal.schains(web3.utils.soliditySha3("d3"));
                schain1[0].should.be.equal("d3");

                await skaleManager.deleteSchain("d3", {from: developer});

                await schainsInternal.numberOfSchains().should.be.eventually.deep.equal(web3.utils.toBN(0));
                price = web3.utils.toBN(await schains.getSchainPrice(3, 5));
                await skaleToken.send(
                    skaleManager.address,
                    price.toString(),
                    web3.eth.abi.encodeParameters(["uint", "uint8", "uint16", "string"], [
                        5, // lifetime
                        3, // type of schain
                        0, // nonce
                        "d4"]), // name
                    {from: developer});

                schain1 = await schainsInternal.schains(web3.utils.soliditySha3("d4"));
                schain1[0].should.be.equal("d4");

                await skaleManager.deleteSchain("d4", {from: developer});

                await schainsInternal.numberOfSchains().should.be.eventually.deep.equal(web3.utils.toBN(0));
                price = web3.utils.toBN(await schains.getSchainPrice(4, 5));
                await skaleToken.send(
                    skaleManager.address,
                    price.toString(),
                    web3.eth.abi.encodeParameters(["uint", "uint8", "uint16", "string"], [
                        5, // lifetime
                        4, // type of schain
                        0, // nonce
                        "d5"]), // name
                    {from: developer});

                schain1 = await schainsInternal.schains(web3.utils.soliditySha3("d5"));
                schain1[0].should.be.equal("d5");

                await skaleManager.deleteSchain("d5", {from: developer});

                await schainsInternal.numberOfSchains().should.be.eventually.deep.equal(web3.utils.toBN(0));
                price = web3.utils.toBN(await schains.getSchainPrice(5, 5));
                await skaleToken.send(
                    skaleManager.address,
                    price.toString(),
                    web3.eth.abi.encodeParameters(["uint", "uint8", "uint16", "string"], [
                        5, // lifetime
                        5, // type of schain
                        0, // nonce
                        "d6"]), // name
                    {from: developer});

                schain1 = await schainsInternal.schains(web3.utils.soliditySha3("d6"));
                schain1[0].should.be.equal("d6");

                await skaleManager.deleteSchain("d6", {from: developer});

                await schainsInternal.numberOfSchains().should.be.eventually.deep.equal(web3.utils.toBN(0));
            });
        });
>>>>>>> 5841f8cb
    });
});<|MERGE_RESOLUTION|>--- conflicted
+++ resolved
@@ -122,48 +122,6 @@
             skipTime(web3, month);
         });
 
-<<<<<<< HEAD
-        // it("should create a node", async () => {
-        //     const pubKey = ec.keyFromPrivate(String(privateKeys[4]).slice(2)).getPublic();
-        //     await skaleManager.createNode(
-        //         8545, // port
-        //         0, // nonce
-        //         "0x7f000001", // ip
-        //         "0x7f000001", // public ip
-        //         ["0x" + pubKey.x.toString('hex'), "0x" + pubKey.y.toString('hex')], // public key
-        //         "d2", // name
-        //         {from: nodeAddress});
-
-        //     await nodesContract.numberOfActiveNodes().should.be.eventually.deep.equal(web3.utils.toBN(1));
-        //     (await nodesContract.getNodePort(0)).toNumber().should.be.equal(8545);
-        // });
-
-        // it("should not allow to create node if validator became untrusted", async () => {
-        //     skipTime(web3, 2592000);
-        //     await constantsHolder.setMSR(100);
-
-        //     await validatorService.disableValidator(validatorId, {from: owner});
-        //     const pubKey = ec.keyFromPrivate(String(privateKeys[4]).slice(2)).getPublic();
-        //     await skaleManager.createNode(
-        //         8545, // port
-        //         0, // nonce
-        //         "0x7f000001", // ip
-        //         "0x7f000001", // public ip
-        //         ["0x" + pubKey.x.toString('hex'), "0x" + pubKey.y.toString('hex')], // public key
-        //         "d2", // name
-        //         {from: nodeAddress})
-        //         .should.be.eventually.rejectedWith("Validator is not authorized to create a node");
-        //     await validatorService.enableValidator(validatorId, {from: owner});
-        //     await skaleManager.createNode(
-        //         8545, // port
-        //         0, // nonce
-        //         "0x7f000001", // ip
-        //         "0x7f000001", // public ip
-        //         ["0x" + pubKey.x.toString('hex'), "0x" + pubKey.y.toString('hex')], // public key
-        //         "d2", // name
-        //         {from: nodeAddress});
-        // });
-=======
         it("should create a node", async () => {
             const pubKey = ec.keyFromPrivate(String(privateKeys[4]).slice(2)).getPublic();
             await skaleManager.createNode(
@@ -207,7 +165,6 @@
                 "somedomain.name",
                 {from: nodeAddress});
         });
->>>>>>> 5841f8cb
 
         describe("when node is created", async () => {
 
@@ -241,120 +198,6 @@
                 await nodesContract.isNodeLeft(0).should.be.eventually.true;
             });
 
-<<<<<<< HEAD
-            // it("should remove the node", async () => {
-            //     const balanceBefore = web3.utils.toBN(await skaleToken.balanceOf(validator));
-            //     const lastBlock = await monitors.getLastBountyBlock(0);
-
-            //     await skaleManager.nodeExit(0, {from: nodeAddress});
-
-            //     await nodesContract.isNodeLeft(0).should.be.eventually.true;
-
-            //     expect((await monitors.getLastBountyBlock(0)).eq(lastBlock)).to.be.true;
-
-            //     const balanceAfter = web3.utils.toBN(await skaleToken.balanceOf(validator));
-
-            //     expect(balanceAfter.sub(balanceBefore).eq(web3.utils.toBN("0"))).to.be.true;
-            // });
-
-            // it("should remove the node by root", async () => {
-            //     const balanceBefore = web3.utils.toBN(await skaleToken.balanceOf(validator));
-
-            //     await skaleManager.nodeExit(0, {from: owner});
-
-            //     await nodesContract.isNodeLeft(0).should.be.eventually.true;
-
-            //     const balanceAfter = web3.utils.toBN(await skaleToken.balanceOf(validator));
-
-            //     expect(balanceAfter.sub(balanceBefore).eq(web3.utils.toBN("0"))).to.be.true;
-            // });
-
-            // it("should create and remove node from validator address", async () => {
-            //     expect(web3.utils.toBN(await validatorService.getValidatorIdByNodeAddress(validator)).eq(web3.utils.toBN("1"))).to.be.true;
-            //     const pubKey = ec.keyFromPrivate(String(privateKeys[1]).slice(2)).getPublic();
-            //     await skaleManager.createNode(
-            //         8545, // port
-            //         0, // nonce
-            //         "0x7f000002", // ip
-            //         "0x7f000002", // public ip
-            //         ["0x" + pubKey.x.toString('hex'), "0x" + pubKey.y.toString('hex')], // public key
-            //         "d3", // name
-            //         {from: validator}
-            //     );
-
-            //     await skaleManager.nodeExit(1, {from: validator});
-
-            //     await nodesContract.isNodeLeft(1).should.be.eventually.true;
-            //     expect(web3.utils.toBN(await validatorService.getValidatorIdByNodeAddress(validator)).eq(web3.utils.toBN("1"))).to.be.true;
-            // });
-
-            // it("should pay bounty if Node is In Active state", async () => {
-            //     skipTime(web3, month);
-            //     await skaleManager.getBounty(0, {from: nodeAddress});
-            // });
-
-            // it("should pay bounty if Node is In Leaving state", async () => {
-            //     await nodesContract.initExit(0, {from: owner});
-            //     skipTime(web3, month);
-            //     await skaleManager.getBounty(0, {from: nodeAddress});
-            // });
-
-            // it("should pay bounty if Node is In Maintenance state", async () => {
-            //     await nodesContract.setNodeInMaintenance(0, {from: validator});
-            //     skipTime(web3, month);
-            //     await skaleManager.getBounty(0, {from: nodeAddress});
-            // });
-
-            // it("should not pay bounty if Node is In Left state", async () => {
-            //     await nodesContract.initExit(0, {from: owner});
-            //     await nodesContract.completeExit(0, {from: owner});
-            //     skipTime(web3, month);
-            //     await skaleManager.getBounty(0, {from: nodeAddress}).should.be.eventually.rejectedWith("The node must not be in Left state");
-            // });
-
-            // it("should pay bounty according to the schedule", async () => {
-            //     const timeHelpers = await deployTimeHelpers(contractManager);
-
-            //     await bountyContract.disableBountyReduction();
-            //     await constantsHolder.setMSR(delegatedAmount);
-
-            //     const timelimit = 300 * 1000;
-            //     const start = Date.now();
-            //     const launch = (await constantsHolder.launchTimestamp()).toNumber();
-            //     const launchMonth = (await timeHelpers.timestampToMonth(launch)).toNumber();
-            //     const ten18 = web3.utils.toBN(10).pow(web3.utils.toBN(18));
-
-            //     const schedule = [
-            //         385000000,
-            //         346500000,
-            //         308000000,
-            //         269500000,
-            //         231000000,
-            //         192500000
-            //     ]
-            //     for (let bounty = schedule[schedule.length - 1] / 2; bounty > 1; bounty /= 2) {
-            //         for (let i = 0; i < 3; ++i) {
-            //             schedule.push(bounty);
-            //         }
-            //     }
-
-            //     let mustBePaid = web3.utils.toBN(0);
-            //     skipTime(web3, month);
-            //     for (let year = 0; year < schedule.length && (Date.now() - start) < 0.9 * timelimit; ++year) {
-            //         for (let monthIndex = 0; monthIndex < 12; ++monthIndex) {
-            //             const monthEnd = (await timeHelpers.monthToTimestamp(launchMonth + 12 * year + monthIndex + 1)).toNumber();
-            //             if (await currentTime(web3) < monthEnd) {
-            //                 skipTime(web3, monthEnd - await currentTime(web3) - day);
-            //                 await skaleManager.getBounty(0, {from: nodeAddress});
-            //             }
-            //         }
-            //         const bountyWasPaid = web3.utils.toBN(await skaleToken.balanceOf(distributor.address));
-            //         mustBePaid = mustBePaid.add(web3.utils.toBN(Math.floor(schedule[year])));
-
-            //         bountyWasPaid.div(ten18).sub(mustBePaid).abs().toNumber().should.be.lessThan(35); // 35 because of rounding errors in JS
-            //     }
-            // });
-=======
             it("should remove the node", async () => {
                 const balanceBefore = web3.utils.toBN(await skaleToken.balanceOf(validator));
                 const lastBlock = await monitors.getLastBountyBlock(0);
@@ -468,32 +311,10 @@
                     bountyWasPaid.div(ten18).sub(mustBePaid).abs().toNumber().should.be.lessThan(35); // 35 because of rounding errors in JS
                 }
             });
->>>>>>> 5841f8cb
         });
 
         // describe("when two nodes are created", async () => {
 
-<<<<<<< HEAD
-        //     beforeEach(async () => {
-        //         const pubKey = ec.keyFromPrivate(String(privateKeys[4]).slice(2)).getPublic();
-        //         await skaleManager.createNode(
-        //             8545, // port
-        //             0, // nonce
-        //             "0x7f000001", // ip
-        //             "0x7f000001", // public ip
-        //             ["0x" + pubKey.x.toString('hex'), "0x" + pubKey.y.toString('hex')], // public key
-        //             "d2", // name
-        //             {from: nodeAddress});
-        //         await skaleManager.createNode(
-        //             8545, // port
-        //             0, // nonce
-        //             "0x7f000002", // ip
-        //             "0x7f000002", // public ip
-        //             ["0x" + pubKey.x.toString('hex'), "0x" + pubKey.y.toString('hex')], // public key
-        //             "d3", // name
-        //             {from: nodeAddress});
-        //     });
-=======
             beforeEach(async () => {
                 const pubKey = ec.keyFromPrivate(String(privateKeys[4]).slice(2)).getPublic();
                 await skaleManager.createNode(
@@ -515,7 +336,6 @@
                     "somedomain.name",
                     {from: nodeAddress});
             });
->>>>>>> 5841f8cb
 
         //     it("should fail to initiate exiting of first node from another account", async () => {
         //         await skaleManager.nodeExit(0, {from: hacker})
@@ -536,422 +356,6 @@
         //     it("should initiate exiting of second node", async () => {
         //         await skaleManager.nodeExit(1, {from: nodeAddress});
 
-<<<<<<< HEAD
-        //         await nodesContract.isNodeLeft(1).should.be.eventually.true;
-        //     });
-
-        //     it("should remove the first node", async () => {
-        //         const balanceBefore = web3.utils.toBN(await skaleToken.balanceOf(validator));
-
-        //         await skaleManager.nodeExit(0, {from: nodeAddress});
-
-        //         await nodesContract.isNodeLeft(0).should.be.eventually.true;
-
-        //         const balanceAfter = web3.utils.toBN(await skaleToken.balanceOf(validator));
-
-        //         expect(balanceAfter.sub(balanceBefore).eq(web3.utils.toBN("0"))).to.be.true;
-        //     });
-
-        //     it("should remove the second node", async () => {
-        //         const balanceBefore = web3.utils.toBN(await skaleToken.balanceOf(validator));
-
-        //         await skaleManager.nodeExit(1, {from: nodeAddress});
-
-        //         await nodesContract.isNodeLeft(1).should.be.eventually.true;
-
-        //         const balanceAfter = web3.utils.toBN(await skaleToken.balanceOf(validator));
-
-        //         expect(balanceAfter.sub(balanceBefore).eq(web3.utils.toBN("0"))).to.be.true;
-        //     });
-
-        //     it("should remove the first node by root", async () => {
-        //         const balanceBefore = web3.utils.toBN(await skaleToken.balanceOf(validator));
-
-        //         await skaleManager.nodeExit(0, {from: owner});
-
-        //         await nodesContract.isNodeLeft(0).should.be.eventually.true;
-
-        //         const balanceAfter = web3.utils.toBN(await skaleToken.balanceOf(validator));
-
-        //         expect(balanceAfter.sub(balanceBefore).eq(web3.utils.toBN("0"))).to.be.true;
-        //     });
-
-        //     it("should remove the second node by root", async () => {
-        //         const balanceBefore = web3.utils.toBN(await skaleToken.balanceOf(validator));
-
-        //         await skaleManager.nodeExit(1, {from: owner});
-
-        //         await nodesContract.isNodeLeft(1).should.be.eventually.true;
-
-        //         const balanceAfter = web3.utils.toBN(await skaleToken.balanceOf(validator));
-
-        //         expect(balanceAfter.sub(balanceBefore).eq(web3.utils.toBN("0"))).to.be.true;
-        //     });
-        // });
-
-        // describe("when 18 nodes are in the system", async () => {
-
-        //     const verdict = {
-        //         toNodeIndex: 1,
-        //         downtime: 0,
-        //         latency: 50
-        //     };
-
-        //     beforeEach(async () => {
-        //         await skaleToken.transfer(validator, "0x3635c9adc5dea00000", {from: owner});
-        //         const pubKey = ec.keyFromPrivate(String(privateKeys[4]).slice(2)).getPublic();
-        //         for (let i = 0; i < 18; ++i) {
-        //             await skaleManager.createNode(
-        //                 8545, // port
-        //                 0, // nonce
-        //                 "0x7f0000" + ("0" + (i + 1).toString(16)).slice(-2), // ip
-        //                 "0x7f000001", // public ip
-        //                 ["0x" + pubKey.x.toString('hex'), "0x" + pubKey.y.toString('hex')], // public key
-        //                 "d2-" + i, // name
-        //                 {from: nodeAddress});
-        //         }
-
-        //     });
-
-        //     it("should fail to create schain if validator doesn't meet MSR", async () => {
-        //         await constantsHolder.setMSR(delegatedAmount + 1);
-        //         const pubKey = ec.keyFromPrivate(String(privateKeys[4]).slice(2)).getPublic();
-        //         await skaleManager.createNode(
-        //             8545, // port
-        //             0, // nonce
-        //             "0x7f000001", // ip
-        //             "0x7f000001", // public ip
-        //             ["0x" + pubKey.x.toString('hex'), "0x" + pubKey.y.toString('hex')], // public key
-        //             "d2", // name
-        //             {from: nodeAddress}).should.be.eventually.rejectedWith("Validator must meet the Minimum Staking Requirement");
-        //     });
-
-        //     describe("when developer has SKALE tokens", async () => {
-        //         beforeEach(async () => {
-        //             skaleToken.transfer(developer, "0x3635c9adc5dea00000", {from: owner});
-        //         });
-
-        //         it("should create schain", async () => {
-        //             await skaleToken.send(
-        //                 skaleManager.address,
-        //                 "0x1cc2d6d04a2ca",
-        //                 web3.eth.abi.encodeParameters(["uint", "uint8", "uint16", "string"], [
-        //                     5, // lifetime
-        //                     3, // type of schain
-        //                     0, // nonce
-        //                     "d2"]), // name
-        //                 {from: developer});
-
-        //             const schain = await schainsInternal.schains(web3.utils.soliditySha3("d2"));
-        //             schain[0].should.be.equal("d2");
-        //         });
-
-        //         it("should not create schain if schain admin set too low schain lifetime", async () => {
-        //             const SECONDS_TO_YEAR = 31622400;
-        //             constantsHolder.setMinimalSchainLifetime(SECONDS_TO_YEAR);
-        //             await skaleToken.send(
-        //                 skaleManager.address,
-        //                 "0x1cc2d6d04a2ca",
-        //                 web3.eth.abi.encodeParameters(["uint", "uint8", "uint16", "string"], [
-        //                     0, // lifetime
-        //                     3, // type of schain
-        //                     0, // nonce
-        //                     "d2"]), // name
-        //                 {from: developer})
-        //                 .should.be.eventually.rejectedWith("Minimal schain lifetime should be satisfied");
-
-        //             constantsHolder.setMinimalSchainLifetime(4);
-        //             await skaleToken.send(
-        //                 skaleManager.address,
-        //                 "0x1cc2d6d04a2ca",
-        //                 web3.eth.abi.encodeParameters(["uint", "uint8", "uint16", "string"], [
-        //                     5, // lifetime
-        //                     3, // type of schain
-        //                     0, // nonce
-        //                     "d2"]), // name
-        //                 {from: developer});
-
-        //             const schain = await schainsInternal.schains(web3.utils.soliditySha3("d2"));
-        //             schain[0].should.be.equal("d2");
-        //         });
-
-
-        //         it("should not allow to create schain if certain date has not reached", async () => {
-        //             const unreacheableDate = new BigNumber(Math.pow(2,256)-1);
-        //             await constantsHolder.setSchainCreationTimeStamp(unreacheableDate);
-        //             await skaleToken.send(
-        //                 skaleManager.address,
-        //                 "0x1cc2d6d04a2ca",
-        //                 web3.eth.abi.encodeParameters(["uint", "uint8", "uint16", "string"], [
-        //                     4, // lifetime
-        //                     3, // type of schain
-        //                     0, // nonce
-        //                     "d2"]), // name
-        //                 {from: developer})
-        //                 .should.be.eventually.rejectedWith("It is not a time for creating Schain");
-        //         });
-
-        //         describe("when schain is created", async () => {
-        //             beforeEach(async () => {
-        //                 await skaleToken.send(
-        //                     skaleManager.address,
-        //                     "0x1cc2d6d04a2ca",
-        //                     web3.eth.abi.encodeParameters(["uint", "uint8", "uint16", "string"], [
-        //                         5, // lifetime
-        //                         3, // type of schain
-        //                         0, // nonce
-        //                         "d2"]), // name
-        //                     {from: developer});
-        //                 await skaleDKG.setSuccesfulDKGPublic(
-        //                     web3.utils.soliditySha3("d2"),
-        //                 );
-        //             });
-
-        //             it("should fail to delete schain if sender is not owner of it", async () => {
-        //                 await skaleManager.deleteSchain("d2", {from: hacker})
-        //                     .should.be.eventually.rejectedWith("Message sender is not the owner of the Schain");
-        //             });
-
-        //             it("should delete schain", async () => {
-        //                 await skaleManager.deleteSchain("d2", {from: developer});
-
-        //                 await schainsInternal.getSchains().should.be.eventually.empty;
-        //             });
-
-        //             it("should delete schain after deleting node", async () => {
-        //                 const nodes = await schainsInternal.getNodesInGroup(web3.utils.soliditySha3("d2"));
-        //                 await skaleManager.nodeExit(nodes[0], {from: nodeAddress});
-        //                 await skaleDKG.setSuccesfulDKGPublic(
-        //                     web3.utils.soliditySha3("d2"),
-        //                 );
-        //                 await skaleManager.deleteSchain("d2", {from: developer});
-        //             });
-        //         });
-
-        //         describe("when another schain is created", async () => {
-        //             beforeEach(async () => {
-        //                 await skaleToken.send(
-        //                     skaleManager.address,
-        //                     "0x1cc2d6d04a2ca",
-        //                     web3.eth.abi.encodeParameters(["uint", "uint8", "uint16", "string"], [
-        //                         5, // lifetime
-        //                         3, // type of schain
-        //                         0, // nonce
-        //                         "d3"]), // name
-        //                     {from: developer});
-        //             });
-
-        //             it("should fail to delete schain if sender is not owner of it", async () => {
-        //                 await skaleManager.deleteSchain("d3", {from: hacker})
-        //                     .should.be.eventually.rejectedWith("Message sender is not the owner of the Schain");
-        //             });
-
-        //             it("should delete schain by root", async () => {
-        //                 await skaleManager.deleteSchainByRoot("d3", {from: owner});
-
-        //                 await schainsInternal.getSchains().should.be.eventually.empty;
-        //             });
-        //         });
-        //     });
-        // });
-
-        // describe("when 32 nodes are in the system", async () => {
-        //     beforeEach(async () => {
-        //         await constantsHolder.setMSR(3);
-
-        //         const pubKey = ec.keyFromPrivate(String(privateKeys[4]).slice(2)).getPublic();
-        //         for (let i = 0; i < 32; ++i) {
-        //             await skaleManager.createNode(
-        //                 8545, // port
-        //                 0, // nonce
-        //                 "0x7f0000" + ("0" + (i + 1).toString(16)).slice(-2), // ip
-        //                 "0x7f000001", // public ip
-        //                 ["0x" + pubKey.x.toString('hex'), "0x" + pubKey.y.toString('hex')], // public key
-        //                 "d2-" + i, // name
-        //                 {from: nodeAddress});
-        //         }
-        //     });
-
-        //     describe("when developer has SKALE tokens", async () => {
-        //         beforeEach(async () => {
-        //             await skaleToken.transfer(developer, "0x3635C9ADC5DEA000000", {from: owner});
-        //         });
-
-        //         it("should create 2 medium schains", async () => {
-        //             const price = await schains.getSchainPrice(3, 5)
-        //             await skaleToken.send(
-        //                 skaleManager.address,
-        //                 price,
-        //                 web3.eth.abi.encodeParameters(["uint", "uint8", "uint16", "string"], [
-        //                     5, // lifetime
-        //                     3, // type of schain
-        //                     0, // nonce
-        //                     "d2"]), // name
-        //                 {from: developer});
-
-        //             const schain1 = await schainsInternal.schains(web3.utils.soliditySha3("d2"));
-        //             schain1[0].should.be.equal("d2");
-
-        //             await skaleToken.send(
-        //                 skaleManager.address,
-        //                 price,
-        //                 web3.eth.abi.encodeParameters(["uint", "uint8", "uint16", "string"], [
-        //                     5, // lifetime
-        //                     3, // type of schain
-        //                     0, // nonce
-        //                     "d3"]), // name
-        //                 {from: developer});
-
-        //             const schain2 = await schainsInternal.schains(web3.utils.soliditySha3("d3"));
-        //             schain2[0].should.be.equal("d3");
-        //         });
-
-        //         describe("when schains are created", async () => {
-        //             beforeEach(async () => {
-        //                 await skaleToken.send(
-        //                     skaleManager.address,
-        //                     "0x1cc2d6d04a2ca",
-        //                     web3.eth.abi.encodeParameters(["uint", "uint8", "uint16", "string"], [
-        //                         5, // lifetime
-        //                         3, // type of schain
-        //                         0, // nonce
-        //                         "d2"]), // name
-        //                     {from: developer});
-
-        //                 await skaleToken.send(
-        //                     skaleManager.address,
-        //                     "0x1cc2d6d04a2ca",
-        //                     web3.eth.abi.encodeParameters(["uint", "uint8", "uint16", "string"], [
-        //                         5, // lifetime
-        //                         3, // type of schain
-        //                         0, // nonce
-        //                         "d3"]), // name
-        //                     {from: developer});
-        //             });
-
-        //             it("should delete first schain", async () => {
-        //                 await skaleManager.deleteSchain("d2", {from: developer});
-
-        //                 await schainsInternal.numberOfSchains().should.be.eventually.deep.equal(web3.utils.toBN(1));
-        //             });
-
-        //             it("should delete second schain", async () => {
-        //                 await skaleManager.deleteSchain("d3", {from: developer});
-
-        //                 await schainsInternal.numberOfSchains().should.be.eventually.deep.equal(web3.utils.toBN(1));
-        //             });
-        //         });
-        //     });
-        // });
-        // describe("when 16 nodes are in the system", async () => {
-
-        //     it("should create 16 nodes & create & delete all types of schain", async () => {
-
-        //         await skaleToken.transfer(validator, "0x32D26D12E980B600000", {from: owner});
-
-        //         const pubKey = ec.keyFromPrivate(String(privateKeys[4]).slice(2)).getPublic();
-        //         for (let i = 0; i < 16; ++i) {
-        //             await skaleManager.createNode(
-        //                 8545, // port
-        //                 0, // nonce
-        //                 "0x7f0000" + ("0" + (i + 1).toString(16)).slice(-2), // ip
-        //                 "0x7f000001", // public ip
-        //                 ["0x" + pubKey.x.toString('hex'), "0x" + pubKey.y.toString('hex')], // public key
-        //                 "d2-" + i, // name
-        //                 {from: nodeAddress});
-        //             }
-
-        //         await skaleToken.transfer(developer, "0x3635C9ADC5DEA000000", {from: owner});
-
-        //         let price = web3.utils.toBN(await schains.getSchainPrice(1, 5));
-        //         await skaleToken.send(
-        //             skaleManager.address,
-        //             price.toString(),
-        //             web3.eth.abi.encodeParameters(["uint", "uint8", "uint16", "string"], [
-        //                 5, // lifetime
-        //                 1, // type of schain
-        //                 0, // nonce
-        //                 "d2"]), // name
-        //             {from: developer});
-
-        //         let schain1 = await schainsInternal.schains(web3.utils.soliditySha3("d2"));
-        //         schain1[0].should.be.equal("d2");
-
-        //         await skaleManager.deleteSchain("d2", {from: developer});
-
-        //         await schainsInternal.numberOfSchains().should.be.eventually.deep.equal(web3.utils.toBN(0));
-        //         price = web3.utils.toBN(await schains.getSchainPrice(2, 5));
-
-        //         await skaleToken.send(
-        //             skaleManager.address,
-        //             price.toString(),
-        //             web3.eth.abi.encodeParameters(["uint", "uint8", "uint16", "string"], [
-        //                 5, // lifetime
-        //                 2, // type of schain
-        //                 0, // nonce
-        //                 "d3"]), // name
-        //             {from: developer});
-
-        //         schain1 = await schainsInternal.schains(web3.utils.soliditySha3("d3"));
-        //         schain1[0].should.be.equal("d3");
-
-        //         await skaleManager.deleteSchain("d3", {from: developer});
-
-        //         await schainsInternal.numberOfSchains().should.be.eventually.deep.equal(web3.utils.toBN(0));
-        //         price = web3.utils.toBN(await schains.getSchainPrice(3, 5));
-        //         await skaleToken.send(
-        //             skaleManager.address,
-        //             price.toString(),
-        //             web3.eth.abi.encodeParameters(["uint", "uint8", "uint16", "string"], [
-        //                 5, // lifetime
-        //                 3, // type of schain
-        //                 0, // nonce
-        //                 "d4"]), // name
-        //             {from: developer});
-
-        //         schain1 = await schainsInternal.schains(web3.utils.soliditySha3("d4"));
-        //         schain1[0].should.be.equal("d4");
-
-        //         await skaleManager.deleteSchain("d4", {from: developer});
-
-        //         await schainsInternal.numberOfSchains().should.be.eventually.deep.equal(web3.utils.toBN(0));
-        //         price = web3.utils.toBN(await schains.getSchainPrice(4, 5));
-        //         await skaleToken.send(
-        //             skaleManager.address,
-        //             price.toString(),
-        //             web3.eth.abi.encodeParameters(["uint", "uint8", "uint16", "string"], [
-        //                 5, // lifetime
-        //                 4, // type of schain
-        //                 0, // nonce
-        //                 "d5"]), // name
-        //             {from: developer});
-
-        //         schain1 = await schainsInternal.schains(web3.utils.soliditySha3("d5"));
-        //         schain1[0].should.be.equal("d5");
-
-        //         await skaleManager.deleteSchain("d5", {from: developer});
-
-        //         await schainsInternal.numberOfSchains().should.be.eventually.deep.equal(web3.utils.toBN(0));
-        //         price = web3.utils.toBN(await schains.getSchainPrice(5, 5));
-        //         await skaleToken.send(
-        //             skaleManager.address,
-        //             price.toString(),
-        //             web3.eth.abi.encodeParameters(["uint", "uint8", "uint16", "string"], [
-        //                 5, // lifetime
-        //                 5, // type of schain
-        //                 0, // nonce
-        //                 "d6"]), // name
-        //             {from: developer});
-
-        //         schain1 = await schainsInternal.schains(web3.utils.soliditySha3("d6"));
-        //         schain1[0].should.be.equal("d6");
-
-        //         await skaleManager.deleteSchain("d6", {from: developer});
-
-        //         await schainsInternal.numberOfSchains().should.be.eventually.deep.equal(web3.utils.toBN(0));
-        //     });
-        // });
-=======
                 await nodesContract.isNodeLeft(1).should.be.eventually.true;
             });
 
@@ -1370,6 +774,5 @@
                 await schainsInternal.numberOfSchains().should.be.eventually.deep.equal(web3.utils.toBN(0));
             });
         });
->>>>>>> 5841f8cb
     });
 });