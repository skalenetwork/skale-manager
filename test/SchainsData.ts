import { ContractManagerInstance,
         SchainsDataInstance } from "../types/truffle-contracts";

import BigNumber from "bignumber.js";
import chai = require("chai");
import * as chaiAsPromised from "chai-as-promised";
import { deployContractManager } from "./utils/deploy/contractManager";
import { deploySchainsData } from "./utils/deploy/schainsData";
import { skipTime } from "./utils/time";

chai.should();
chai.use(chaiAsPromised);
<<<<<<< HEAD
import { skipTime } from "./utils/time";
=======
>>>>>>> 5f656688

class Schain {
    public name: string;
    public owner: string;
    public indexInOwnerList: BigNumber;
    public partOfNode: number;
    public lifetime: BigNumber;
    public startDate: BigNumber;
    public deposit: BigNumber;
    public index: BigNumber;

    constructor(arrayData: [string, string, BigNumber, BigNumber, BigNumber, BigNumber, BigNumber, BigNumber]) {
        this.name = arrayData[0];
        this.owner = arrayData[1];
        this.indexInOwnerList = new BigNumber(arrayData[2]);
        this.partOfNode = new BigNumber(arrayData[3]).toNumber();
        this.lifetime = new BigNumber(arrayData[4]);
        this.startDate = new BigNumber(arrayData[5]);
        this.deposit = new BigNumber(arrayData[6]);
        this.index = new BigNumber(arrayData[7]);
    }
}

contract("SchainsData", ([owner, holder]) => {
    let contractManager: ContractManagerInstance;
    let schainsData: SchainsDataInstance;

    beforeEach(async () => {
<<<<<<< HEAD
        contractManager = await ContractManager.new({from: owner});
        schainsData = await SchainsData.new("SchainsFunctionality", contractManager.address, {from: owner});
        await contractManager.setContractsAddress("SchainsData", schainsData.address, {from: owner});
        skaleDKG = await SkaleDKG.new(contractManager.address, {from: owner});
        await contractManager.setContractsAddress("SkaleDKG", skaleDKG.address, {from: owner});
=======
        contractManager = await deployContractManager();
        schainsData = await deploySchainsData(contractManager);
>>>>>>> 5f656688
    });

    it("should initialize schain", async () => {
        await schainsData.initializeSchain("TestSchain", holder, 5, 5);

        const schain: Schain = new Schain(await schainsData.schains(web3.utils.soliditySha3("TestSchain")));
        schain.name.should.be.equal("TestSchain");
        schain.owner.should.be.equal(holder);
        assert(schain.lifetime.isEqualTo(5));
        assert(schain.deposit.isEqualTo(5));
    });

    describe("on existing schain", async () => {
        const schainNameHash = web3.utils.soliditySha3("TestSchain");

        beforeEach(async () => {
            await schainsData.initializeSchain("TestSchain", holder, 5, 5);
        });

        it("should register schain index for owner", async () => {
            await schainsData.setSchainIndex(schainNameHash, holder);

            const schain = new Schain(await schainsData.schains(schainNameHash));
            assert(schain.indexInOwnerList.isEqualTo(0));

            await schainsData.schainIndexes(holder, 0).should.eventually.equal(schainNameHash);
        });

        it("should be able to add schain to node", async () => {
            await schainsData.addSchainForNode(5, schainNameHash);
            await schainsData.getSchainIdsForNode(5).should.eventually.deep.equal([schainNameHash]);
        });

        it("should set amount of resources that schains occupied", async () => {
            await schainsData.addSchainForNode(5, schainNameHash);
            await schainsData.addGroup(schainNameHash, 1, schainNameHash);
            await schainsData.setNodeInGroup(schainNameHash, 5);
            await schainsData.setSchainPartOfNode(schainNameHash, 2);

            expect(new Schain(await schainsData.schains(schainNameHash)).partOfNode).to.be.equal(2);
            const totalResources = new BigNumber(await schainsData.sumOfSchainsResources());
            assert(totalResources.isEqualTo(64));
        });

        it("should change schain lifetime", async () => {
            await schainsData.changeLifetime(schainNameHash, 7, 8);
            const schain = new Schain(await schainsData.schains(schainNameHash));
            assert(schain.lifetime.isEqualTo(12));
            assert(schain.deposit.isEqualTo(13));
        });

        describe("on registered schain", async function() {
            this.beforeEach(async () => {
                await schainsData.setSchainIndex(schainNameHash, holder);
                await schainsData.addSchainForNode(5, schainNameHash);
                await schainsData.setSchainPartOfNode(schainNameHash, 2);
            });

            it("should delete schain", async () => {
                await schainsData.removeSchain(schainNameHash, holder);
                const res = new Schain(await schainsData.schains(schainNameHash));
                res.name.should.be.equal("");
            });

            it("should remove schain from node", async () => {
                await schainsData.removeSchainForNode(5, 0);
                assert(new BigNumber(await schainsData.getLengthOfSchainsForNode(5)).isEqualTo(0));
            });

            it("should add another schain to the node and remove first correctly", async () => {
                await schainsData.addSchainForNode(5, web3.utils.soliditySha3("NewSchain"));
                await schainsData.removeSchainForNode(5, 0);
                await schainsData.addSchainForNode(5, web3.utils.soliditySha3("NewSchain1"));
                await schainsData.getSchainIdsForNode(5).should.eventually.be.deep.equal(
                    [web3.utils.soliditySha3("NewSchain1"), web3.utils.soliditySha3("NewSchain")],
                );
            });

            it("should add a hole after deleting", async () => {
                await schainsData.addSchainForNode(5, web3.utils.soliditySha3("NewSchain"));
                await schainsData.addSchainForNode(5, web3.utils.soliditySha3("NewSchain1"));
                await schainsData.removeSchainForNode(5, 1);
                assert(new BigNumber(await schainsData.holesForNodes(5, 0)).isEqualTo(1));
            });

            it("should add another hole after deleting", async () => {
                await schainsData.addSchainForNode(5, web3.utils.soliditySha3("NewSchain"));
                await schainsData.addSchainForNode(5, web3.utils.soliditySha3("NewSchain1"));
                await schainsData.removeSchainForNode(5, 1);
                await schainsData.removeSchainForNode(5, 0);
                assert(new BigNumber(await schainsData.holesForNodes(5, 0)).isEqualTo(0));
                assert(new BigNumber(await schainsData.holesForNodes(5, 1)).isEqualTo(1));
            });

            it("should add another hole after deleting different order", async () => {
                await schainsData.addSchainForNode(5, web3.utils.soliditySha3("NewSchain"));
                await schainsData.addSchainForNode(5, web3.utils.soliditySha3("NewSchain1"));
                await schainsData.removeSchainForNode(5, 0);
                await schainsData.removeSchainForNode(5, 1);
                assert(new BigNumber(await schainsData.holesForNodes(5, 0)).isEqualTo(0));
                assert(new BigNumber(await schainsData.holesForNodes(5, 1)).isEqualTo(1));
            });

            it("should add schain in a hole", async () => {
                await schainsData.addSchainForNode(5, web3.utils.soliditySha3("NewSchain"));
                await schainsData.addSchainForNode(5, web3.utils.soliditySha3("NewSchain1"));
                await schainsData.removeSchainForNode(5, 0);
                await schainsData.removeSchainForNode(5, 1);
                await schainsData.addSchainForNode(5, web3.utils.soliditySha3("NewSchain2"));
                assert(new BigNumber(await schainsData.holesForNodes(5, 0)).isEqualTo(1));
                await schainsData.getSchainIdsForNode(5).should.eventually.be.deep.equal(
                    [
                        web3.utils.soliditySha3("NewSchain2"),
                        "0x0000000000000000000000000000000000000000000000000000000000000000",
                        web3.utils.soliditySha3("NewSchain1"),
                    ],
                );
            });

            it("should add second schain in a hole", async () => {
                await schainsData.addSchainForNode(5, web3.utils.soliditySha3("NewSchain"));
                await schainsData.addSchainForNode(5, web3.utils.soliditySha3("NewSchain1"));
                await schainsData.removeSchainForNode(5, 0);
                await schainsData.removeSchainForNode(5, 1);
                await schainsData.addSchainForNode(5, web3.utils.soliditySha3("NewSchain2"));
                await schainsData.addSchainForNode(5, web3.utils.soliditySha3("NewSchain3"));
                await schainsData.getSchainIdsForNode(5).should.eventually.be.deep.equal(
                    [
                        web3.utils.soliditySha3("NewSchain2"),
                        web3.utils.soliditySha3("NewSchain3"),
                        web3.utils.soliditySha3("NewSchain1"),
                    ],
                );
            });

            it("should add third schain like new", async () => {
                await schainsData.addSchainForNode(5, web3.utils.soliditySha3("NewSchain"));
                await schainsData.addSchainForNode(5, web3.utils.soliditySha3("NewSchain1"));
                await schainsData.removeSchainForNode(5, 0);
                await schainsData.removeSchainForNode(5, 1);
                await schainsData.addSchainForNode(5, web3.utils.soliditySha3("NewSchain2"));
                await schainsData.addSchainForNode(5, web3.utils.soliditySha3("NewSchain3"));
                await schainsData.addSchainForNode(5, web3.utils.soliditySha3("NewSchain4"));
                await schainsData.getSchainIdsForNode(5).should.eventually.be.deep.equal(
                    [
                        web3.utils.soliditySha3("NewSchain2"),
                        web3.utils.soliditySha3("NewSchain3"),
                        web3.utils.soliditySha3("NewSchain1"),
                        web3.utils.soliditySha3("NewSchain4"),
                    ],
                );
            });

            it("should get schain part of node", async () => {
                const part = new BigNumber(await schainsData.getSchainsPartOfNode(schainNameHash));
                assert(part.isEqualTo(2));
            });

            it("should return amount of created schains by user", async () => {
                assert(new BigNumber(await schainsData.getSchainListSize(holder)).isEqualTo(1));
                assert(new BigNumber(await schainsData.getSchainListSize(owner)).isEqualTo(0));
            });

            it("should get schains ids by user", async () => {
                await schainsData.getSchainIdsByAddress(holder).should.eventually.be.deep.equal([schainNameHash]);
            });

            it("should return schains by node", async () => {
                await schainsData.getSchainIdsForNode(5).should.eventually.be.deep.equal([schainNameHash]);
            });

            it("should return number of schains per node", async () => {
                const count = new BigNumber(await schainsData.getLengthOfSchainsForNode(5));
                assert (count.isEqualTo(1));
            });

        });

        it("should return list of schains", async () => {
            await schainsData.getSchains().should.eventually.deep.equal([schainNameHash]);
        });

        it("should check if schain name is available", async () => {
            await schainsData.isSchainNameAvailable("TestSchain").should.be.eventually.false;
            await schainsData.isSchainNameAvailable("D2WroteThisTest").should.be.eventually.true;
        });

        it("should check if schain is expired", async () => {
            await schainsData.isTimeExpired(schainNameHash).should.be.eventually.false;

            skipTime(web3, 6);

            await schainsData.isTimeExpired(schainNameHash).should.be.eventually.true;
        });

        it("should check if user is an owner of schain", async () => {
            await schainsData.isOwnerAddress(owner, schainNameHash).should.be.eventually.false;
            await schainsData.isOwnerAddress(holder, schainNameHash).should.be.eventually.true;
        });

    });

    it("should calculate schainId from schainName", async () => {
        await schainsData.getSchainIdFromSchainName("D2WroteThisTest")
        .should.be.eventually.equal(web3.utils.soliditySha3("D2WroteThisTest"));
    });

});<|MERGE_RESOLUTION|>--- conflicted
+++ resolved
@@ -10,10 +10,6 @@
 
 chai.should();
 chai.use(chaiAsPromised);
-<<<<<<< HEAD
-import { skipTime } from "./utils/time";
-=======
->>>>>>> 5f656688
 
 class Schain {
     public name: string;
@@ -42,16 +38,8 @@
     let schainsData: SchainsDataInstance;
 
     beforeEach(async () => {
-<<<<<<< HEAD
-        contractManager = await ContractManager.new({from: owner});
-        schainsData = await SchainsData.new("SchainsFunctionality", contractManager.address, {from: owner});
-        await contractManager.setContractsAddress("SchainsData", schainsData.address, {from: owner});
-        skaleDKG = await SkaleDKG.new(contractManager.address, {from: owner});
-        await contractManager.setContractsAddress("SkaleDKG", skaleDKG.address, {from: owner});
-=======
         contractManager = await deployContractManager();
         schainsData = await deploySchainsData(contractManager);
->>>>>>> 5f656688
     });
 
     it("should initialize schain", async () => {
