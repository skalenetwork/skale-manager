<<<<<<< HEAD
import { ContractManagerContract,
         ContractManagerInstance,
         SchainsDataContract,
         SchainsDataInstance,
         SkaleDKGContract,
         SkaleDKGInstance,
         StringUtilsContract,
         StringUtilsInstance } from "../types/truffle-contracts";

const ContractManager: ContractManagerContract = artifacts.require("./ContractManager");
const SchainsData: SchainsDataContract = artifacts.require("./SchainsData");
const SkaleDKG: SkaleDKGContract = artifacts.require("./SkaleDKG");
const StringUtils: StringUtilsContract = artifacts.require("./StringUtils");
=======
import { ContractManagerInstance,
         SchainsDataInstance } from "../types/truffle-contracts";
>>>>>>> d5248a40

import BigNumber from "bignumber.js";
import chai = require("chai");
import * as chaiAsPromised from "chai-as-promised";
import { deployContractManager } from "./utils/deploy/contractManager";
import { deploySchainsData } from "./utils/deploy/schainsData";
import { skipTime } from "./utils/time";

chai.should();
chai.use(chaiAsPromised);

class Schain {
    public name: string;
    public owner: string;
    public indexInOwnerList: BigNumber;
    public partOfNode: number;
    public lifetime: BigNumber;
    public startDate: BigNumber;
    public deposit: BigNumber;
    public index: BigNumber;

    constructor(arrayData: [string, string, BigNumber, BigNumber, BigNumber, BigNumber, BigNumber, BigNumber]) {
        this.name = arrayData[0];
        this.owner = arrayData[1];
        this.indexInOwnerList = new BigNumber(arrayData[2]);
        this.partOfNode = new BigNumber(arrayData[3]).toNumber();
        this.lifetime = new BigNumber(arrayData[4]);
        this.startDate = new BigNumber(arrayData[5]);
        this.deposit = new BigNumber(arrayData[6]);
        this.index = new BigNumber(arrayData[7]);
    }
}

contract("SchainsData", ([owner, holder]) => {
    let contractManager: ContractManagerInstance;
    let schainsData: SchainsDataInstance;
<<<<<<< HEAD
    let skaleDKG: SkaleDKGInstance;
    let stringUtils: StringUtilsInstance;

    beforeEach(async () => {
        contractManager = await ContractManager.new({from: owner});
        schainsData = await SchainsData.new("SchainsFunctionality", contractManager.address, {from: owner});
        await contractManager.setContractsAddress("SchainsData", schainsData.address, {from: owner});
        skaleDKG = await SkaleDKG.new(contractManager.address, {from: owner});
        await contractManager.setContractsAddress("SkaleDKG", skaleDKG.address, {from: owner});
        stringUtils = await StringUtils.new();
        await contractManager.setContractsAddress("StringUtils", stringUtils.address);
=======

    beforeEach(async () => {
        contractManager = await deployContractManager();
        schainsData = await deploySchainsData(contractManager);
>>>>>>> d5248a40
    });

    it("should initialize schain", async () => {
        await schainsData.initializeSchain("TestSchain", holder, 5, 5);

        const schain: Schain = new Schain(await schainsData.schains(web3.utils.soliditySha3("TestSchain")));
        schain.name.should.be.equal("TestSchain");
        schain.owner.should.be.equal(holder);
        assert(schain.lifetime.isEqualTo(5));
        assert(schain.deposit.isEqualTo(5));
    });

    describe("on existing schain", async () => {
        const schainNameHash = web3.utils.soliditySha3("TestSchain");

        beforeEach(async () => {
            await schainsData.initializeSchain("TestSchain", holder, 5, 5);
        });

        it("should register schain index for owner", async () => {
            await schainsData.setSchainIndex(schainNameHash, holder);

            const schain = new Schain(await schainsData.schains(schainNameHash));
            assert(schain.indexInOwnerList.isEqualTo(0));

            await schainsData.schainIndexes(holder, 0).should.eventually.equal(schainNameHash);
        });

        it("should be able to add schain to node", async () => {
            await schainsData.addSchainForNode(5, schainNameHash);
            await schainsData.getSchainIdsForNode(5).should.eventually.deep.equal([schainNameHash]);
        });

        it("should set amount of resources that schains occupied", async () => {
            await schainsData.addSchainForNode(5, schainNameHash);
            await schainsData.addGroup(schainNameHash, 1, schainNameHash);
            await schainsData.setNodeInGroup(schainNameHash, 5);
            await schainsData.setSchainPartOfNode(schainNameHash, 2);

            expect(new Schain(await schainsData.schains(schainNameHash)).partOfNode).to.be.equal(2);
            const totalResources = new BigNumber(await schainsData.sumOfSchainsResources());
            assert(totalResources.isEqualTo(64));
        });

        it("should change schain lifetime", async () => {
            await schainsData.changeLifetime(schainNameHash, 7, 8);
            const schain = new Schain(await schainsData.schains(schainNameHash));
            assert(schain.lifetime.isEqualTo(12));
            assert(schain.deposit.isEqualTo(13));
        });

        describe("on registered schain", async function() {
            this.beforeEach(async () => {
                await schainsData.setSchainIndex(schainNameHash, holder);
                await schainsData.addSchainForNode(5, schainNameHash);
                await schainsData.setSchainPartOfNode(schainNameHash, 2);
            });

            it("should delete schain", async () => {
                await schainsData.removeSchain(schainNameHash, holder);
                const res = new Schain(await schainsData.schains(schainNameHash));
                res.name.should.be.equal("");
            });

            it("should remove schain from node", async () => {
                await schainsData.removeSchainForNode(5, 0);
                assert(new BigNumber(await schainsData.getLengthOfSchainsForNode(5)).isEqualTo(0));
            });

            it("should add another schain to the node and remove first correctly", async () => {
                await schainsData.addSchainForNode(5, web3.utils.soliditySha3("NewSchain"));
                await schainsData.removeSchainForNode(5, 0);
                await schainsData.addSchainForNode(5, web3.utils.soliditySha3("NewSchain1"));
                await schainsData.getSchainIdsForNode(5).should.eventually.be.deep.equal(
                    [web3.utils.soliditySha3("NewSchain1"), web3.utils.soliditySha3("NewSchain")],
                );
            });

            it("should add a hole after deleting", async () => {
                await schainsData.addSchainForNode(5, web3.utils.soliditySha3("NewSchain"));
                await schainsData.addSchainForNode(5, web3.utils.soliditySha3("NewSchain1"));
                await schainsData.removeSchainForNode(5, 1);
                assert(new BigNumber(await schainsData.holesForNodes(5, 0)).isEqualTo(1));
            });

            it("should add another hole after deleting", async () => {
                await schainsData.addSchainForNode(5, web3.utils.soliditySha3("NewSchain"));
                await schainsData.addSchainForNode(5, web3.utils.soliditySha3("NewSchain1"));
                await schainsData.removeSchainForNode(5, 1);
                await schainsData.removeSchainForNode(5, 0);
                assert(new BigNumber(await schainsData.holesForNodes(5, 0)).isEqualTo(0));
                assert(new BigNumber(await schainsData.holesForNodes(5, 1)).isEqualTo(1));
            });

            it("should add another hole after deleting different order", async () => {
                await schainsData.addSchainForNode(5, web3.utils.soliditySha3("NewSchain"));
                await schainsData.addSchainForNode(5, web3.utils.soliditySha3("NewSchain1"));
                await schainsData.removeSchainForNode(5, 0);
                await schainsData.removeSchainForNode(5, 1);
                assert(new BigNumber(await schainsData.holesForNodes(5, 0)).isEqualTo(0));
                assert(new BigNumber(await schainsData.holesForNodes(5, 1)).isEqualTo(1));
            });

            it("should add schain in a hole", async () => {
                await schainsData.addSchainForNode(5, web3.utils.soliditySha3("NewSchain"));
                await schainsData.addSchainForNode(5, web3.utils.soliditySha3("NewSchain1"));
                await schainsData.removeSchainForNode(5, 0);
                await schainsData.removeSchainForNode(5, 1);
                await schainsData.addSchainForNode(5, web3.utils.soliditySha3("NewSchain2"));
                assert(new BigNumber(await schainsData.holesForNodes(5, 0)).isEqualTo(1));
                await schainsData.getSchainIdsForNode(5).should.eventually.be.deep.equal(
                    [
                        web3.utils.soliditySha3("NewSchain2"),
                        "0x0000000000000000000000000000000000000000000000000000000000000000",
                        web3.utils.soliditySha3("NewSchain1"),
                    ],
                );
            });

            it("should add second schain in a hole", async () => {
                await schainsData.addSchainForNode(5, web3.utils.soliditySha3("NewSchain"));
                await schainsData.addSchainForNode(5, web3.utils.soliditySha3("NewSchain1"));
                await schainsData.removeSchainForNode(5, 0);
                await schainsData.removeSchainForNode(5, 1);
                await schainsData.addSchainForNode(5, web3.utils.soliditySha3("NewSchain2"));
                await schainsData.addSchainForNode(5, web3.utils.soliditySha3("NewSchain3"));
                await schainsData.getSchainIdsForNode(5).should.eventually.be.deep.equal(
                    [
                        web3.utils.soliditySha3("NewSchain2"),
                        web3.utils.soliditySha3("NewSchain3"),
                        web3.utils.soliditySha3("NewSchain1"),
                    ],
                );
            });

            it("should add third schain like new", async () => {
                await schainsData.addSchainForNode(5, web3.utils.soliditySha3("NewSchain"));
                await schainsData.addSchainForNode(5, web3.utils.soliditySha3("NewSchain1"));
                await schainsData.removeSchainForNode(5, 0);
                await schainsData.removeSchainForNode(5, 1);
                await schainsData.addSchainForNode(5, web3.utils.soliditySha3("NewSchain2"));
                await schainsData.addSchainForNode(5, web3.utils.soliditySha3("NewSchain3"));
                await schainsData.addSchainForNode(5, web3.utils.soliditySha3("NewSchain4"));
                await schainsData.getSchainIdsForNode(5).should.eventually.be.deep.equal(
                    [
                        web3.utils.soliditySha3("NewSchain2"),
                        web3.utils.soliditySha3("NewSchain3"),
                        web3.utils.soliditySha3("NewSchain1"),
                        web3.utils.soliditySha3("NewSchain4"),
                    ],
                );
            });

            it("should get schain part of node", async () => {
                const part = new BigNumber(await schainsData.getSchainsPartOfNode(schainNameHash));
                assert(part.isEqualTo(2));
            });

            it("should return amount of created schains by user", async () => {
                assert(new BigNumber(await schainsData.getSchainListSize(holder)).isEqualTo(1));
                assert(new BigNumber(await schainsData.getSchainListSize(owner)).isEqualTo(0));
            });

            it("should get schains ids by user", async () => {
                await schainsData.getSchainIdsByAddress(holder).should.eventually.be.deep.equal([schainNameHash]);
            });

            it("should return schains by node", async () => {
                await schainsData.getSchainIdsForNode(5).should.eventually.be.deep.equal([schainNameHash]);
            });

            it("should return number of schains per node", async () => {
                const count = new BigNumber(await schainsData.getLengthOfSchainsForNode(5));
                assert (count.isEqualTo(1));
            });

        });

        it("should return list of schains", async () => {
            await schainsData.getSchains().should.eventually.deep.equal([schainNameHash]);
        });

        it("should check if schain name is available", async () => {
            await schainsData.isSchainNameAvailable("TestSchain").should.be.eventually.false;
            await schainsData.isSchainNameAvailable("D2WroteThisTest").should.be.eventually.true;
        });

        it("should check if schain is expired", async () => {
            await schainsData.isTimeExpired(schainNameHash).should.be.eventually.false;

            skipTime(web3, 6);

            await schainsData.isTimeExpired(schainNameHash).should.be.eventually.true;
        });

        it("should check if user is an owner of schain", async () => {
            await schainsData.isOwnerAddress(owner, schainNameHash).should.be.eventually.false;
            await schainsData.isOwnerAddress(holder, schainNameHash).should.be.eventually.true;
        });

    });

    it("should calculate schainId from schainName", async () => {
        await schainsData.getSchainIdFromSchainName("D2WroteThisTest")
        .should.be.eventually.equal(web3.utils.soliditySha3("D2WroteThisTest"));
    });

});<|MERGE_RESOLUTION|>--- conflicted
+++ resolved
@@ -1,21 +1,5 @@
-<<<<<<< HEAD
-import { ContractManagerContract,
-         ContractManagerInstance,
-         SchainsDataContract,
-         SchainsDataInstance,
-         SkaleDKGContract,
-         SkaleDKGInstance,
-         StringUtilsContract,
-         StringUtilsInstance } from "../types/truffle-contracts";
-
-const ContractManager: ContractManagerContract = artifacts.require("./ContractManager");
-const SchainsData: SchainsDataContract = artifacts.require("./SchainsData");
-const SkaleDKG: SkaleDKGContract = artifacts.require("./SkaleDKG");
-const StringUtils: StringUtilsContract = artifacts.require("./StringUtils");
-=======
 import { ContractManagerInstance,
          SchainsDataInstance } from "../types/truffle-contracts";
->>>>>>> d5248a40
 
 import BigNumber from "bignumber.js";
 import chai = require("chai");
@@ -52,24 +36,10 @@
 contract("SchainsData", ([owner, holder]) => {
     let contractManager: ContractManagerInstance;
     let schainsData: SchainsDataInstance;
-<<<<<<< HEAD
-    let skaleDKG: SkaleDKGInstance;
-    let stringUtils: StringUtilsInstance;
-
-    beforeEach(async () => {
-        contractManager = await ContractManager.new({from: owner});
-        schainsData = await SchainsData.new("SchainsFunctionality", contractManager.address, {from: owner});
-        await contractManager.setContractsAddress("SchainsData", schainsData.address, {from: owner});
-        skaleDKG = await SkaleDKG.new(contractManager.address, {from: owner});
-        await contractManager.setContractsAddress("SkaleDKG", skaleDKG.address, {from: owner});
-        stringUtils = await StringUtils.new();
-        await contractManager.setContractsAddress("StringUtils", stringUtils.address);
-=======
 
     beforeEach(async () => {
         contractManager = await deployContractManager();
         schainsData = await deploySchainsData(contractManager);
->>>>>>> d5248a40
     });
 
     it("should initialize schain", async () => {
