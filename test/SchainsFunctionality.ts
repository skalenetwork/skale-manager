import * as chai from "chai";
import * as chaiAsPromised from "chai-as-promised";
import { ConstantsHolderContract,
         ConstantsHolderInstance,
         ContractManagerContract,
         ContractManagerInstance,
         NodesDataContract,
         NodesDataInstance,
         NodesFunctionalityContract,
         NodesFunctionalityInstance,
         SchainsDataContract,
         SchainsDataInstance,
         SchainsFunctionalityContract,
         SchainsFunctionalityInstance,
         SchainsFunctionalityInternalContract,
         SchainsFunctionalityInternalInstance,
         SkaleDKGContract,
         SkaleDKGInstance } from "../types/truffle-contracts";

import BigNumber from "bignumber.js";
import { gasMultiplier } from "./utils/command_line";

const SchainsFunctionality: SchainsFunctionalityContract = artifacts.require("./SchainsFunctionality");
const SchainsFunctionalityInternal: SchainsFunctionalityInternalContract =
    artifacts.require("./SchainsFunctionalityInternal");
const ContractManager: ContractManagerContract = artifacts.require("./ContractManager");
const ConstantsHolder: ConstantsHolderContract = artifacts.require("./ConstantsHolder");
const SchainsData: SchainsDataContract = artifacts.require("./SchainsData");
const NodesData: NodesDataContract = artifacts.require("./NodesData");
const NodesFunctionality: NodesFunctionalityContract = artifacts.require("./NodesFunctionality");
const SkaleDKG: SkaleDKGContract = artifacts.require("./SkaleDKG");

chai.should();
chai.use(chaiAsPromised);

contract("SchainsFunctionality", ([owner, holder, validator]) => {
    let contractManager: ContractManagerInstance;
    let constantsHolder: ConstantsHolderInstance;
    let schainsFunctionality: SchainsFunctionalityInstance;
    let schainsFunctionalityInternal: SchainsFunctionalityInternalInstance;
    let schainsData: SchainsDataInstance;
    let nodesData: NodesDataInstance;
    let nodesFunctionality: NodesFunctionalityInstance;
    let skaleDKG: SkaleDKGInstance;

    beforeEach(async () => {
        contractManager = await ContractManager.new({from: owner});

        constantsHolder = await ConstantsHolder.new(
            contractManager.address,
            {from: owner, gas: 8000000});
        await contractManager.setContractsAddress("Constants", constantsHolder.address);

        nodesData = await NodesData.new(
            5260000,
            contractManager.address,
            {from: owner, gas: 8000000 * gasMultiplier});
        await contractManager.setContractsAddress("NodesData", nodesData.address);

        nodesFunctionality = await NodesFunctionality.new(
            contractManager.address,
            {from: owner, gas: 8000000 * gasMultiplier});
        await contractManager.setContractsAddress("NodesFunctionality", nodesFunctionality.address);

        schainsData = await SchainsData.new(
            "SchainsFunctionalityInternal",
            contractManager.address,
            {from: owner, gas: 8000000 * gasMultiplier});
        await contractManager.setContractsAddress("SchainsData", schainsData.address);

        schainsFunctionality = await SchainsFunctionality.new(
            "SkaleManager",
            "SchainsData",
            contractManager.address,
            {from: owner, gas: 7900000 * gasMultiplier});
        await contractManager.setContractsAddress("SchainsFunctionality", schainsFunctionality.address);

        schainsFunctionalityInternal = await SchainsFunctionalityInternal.new(
            "SchainsFunctionality",
            "SchainsData",
            contractManager.address,
            {from: owner, gas: 7000000 * gasMultiplier});
        await contractManager.setContractsAddress("SchainsFunctionalityInternal", schainsFunctionalityInternal.address);

        skaleDKG = await SkaleDKG.new(contractManager.address, {from: owner, gas: 8000000 * gasMultiplier});
        await contractManager.setContractsAddress("SkaleDKG", skaleDKG.address);
    });

    describe("should add schain", async () => {
        it("should fail when money are not enough", async () => {
            await schainsFunctionality.addSchain(
                holder,
                5,
                "0x10" + "0000000000000000000000000000000000000000000000000000000000000005" + "01" + "0000" + "d2",
                {from: owner})
                .should.be.eventually.rejectedWith("Not enough money to create Schain");
        });

        it("should fail when schain type is wrong", async () => {
            await schainsFunctionality.addSchain(
                holder,
                5,
                "0x10" + "0000000000000000000000000000000000000000000000000000000000000005" + "06" + "0000" + "d2",
                {from: owner})
                .should.be.eventually.rejectedWith("Invalid type of Schain");
        });

        it("should fail when data parameter is too short", async () => {
            await schainsFunctionality.addSchain(
                holder,
                5,
                "0x10" + "0000000000000000000000000000000000000000000000000000000000000005" + "06" + "0000",
                {from: owner}).
                should.be.eventually.rejectedWith("Incorrect bytes data config");
        });

        it("should fail when nodes count is too low", async () => {
            const price = new BigNumber(await schainsFunctionality.getSchainPrice(1, 5));
            await schainsFunctionality.addSchain(
                holder,
                price.toString(),
                "0x10" + "0000000000000000000000000000000000000000000000000000000000000005" + "01" + "0000" + "d2",
                {from: owner})
                .should.be.eventually.rejectedWith("Not enough nodes to create Schain");
        });

        describe("when 2 nodes are registered (Ivan test)", async () => {
            it("should create 2 nodes, and play with schains", async () => {
                const nodesCount = 2;
                for (const index of Array.from(Array(nodesCount).keys())) {
                    const hexIndex = ("0" + index.toString(16)).slice(-2);
                    await nodesFunctionality.createNode(validator,
                        "0x00" +
                        "2161" +
                        "0000" +
                        "7f0000" + hexIndex +
                        "7f0000" + hexIndex +
                        "1122334455667788990011223344556677889900112233445566778899001122" +
                        "1122334455667788990011223344556677889900112233445566778899001122" +
                        "d2" + hexIndex);
                }

                const deposit = await schainsFunctionality.getSchainPrice(4, 5);

                await schainsFunctionality.addSchain(
                    owner,
                    deposit,
                    "0x10" +
                    "0000000000000000000000000000000000000000000000000000000000000005" +
                    "04" +
                    "0000" +
                    "6432",
                    {from: owner});

                await schainsFunctionality.addSchain(
                    owner,
                    deposit,
                    "0x10" +
                    "0000000000000000000000000000000000000000000000000000000000000005" +
                    "04" +
                    "0000" +
                    "6433",
                    {from: owner});

                await schainsFunctionality.deleteSchain(
                    owner,
                    "d2",
                    {from: owner});

                await schainsFunctionality.deleteSchain(
                    owner,
                    "d3",
                    {from: owner});

                await nodesFunctionality.removeNodeByRoot(0, {from: owner});
                await nodesFunctionality.removeNodeByRoot(1, {from: owner});

                for (const index of Array.from(Array(nodesCount).keys())) {
                    const hexIndex = ("1" + index.toString(16)).slice(-2);
                    await nodesFunctionality.createNode(validator,
                        "0x00" +
                        "2161" +
                        "0000" +
                        "7f0000" + hexIndex +
                        "7f0000" + hexIndex +
                        "1122334455667788990011223344556677889900112233445566778899001122" +
                        "1122334455667788990011223344556677889900112233445566778899001122" +
                        "d2" + hexIndex);
                }

                await schainsFunctionality.addSchain(
                    holder,
                    deposit,
                    "0x10" +
                    "0000000000000000000000000000000000000000000000000000000000000005" +
                    "04" +
                    "0000" +
                    "6434",
                    {from: owner});
            });
        });

        describe("when 4 nodes are registered", async () => {
            beforeEach(async () => {
                const nodesCount = 4;
                for (const index of Array.from(Array(nodesCount).keys())) {
                    const hexIndex = ("0" + index.toString(16)).slice(-2);
                    await nodesFunctionality.createNode(validator,
                        "0x00" +
                        "2161" +
                        "0000" +
                        "7f0000" + hexIndex +
                        "7f0000" + hexIndex +
                        "1122334455667788990011223344556677889900112233445566778899001122" +
                        "1122334455667788990011223344556677889900112233445566778899001122" +
                        "d2" + hexIndex);
                }
            });

            it("should create 4 node schain", async () => {
                const deposit = await schainsFunctionality.getSchainPrice(5, 5);

                await schainsFunctionality.addSchain(
                    holder,
                    deposit,
                    "0x10" +
                    "0000000000000000000000000000000000000000000000000000000000000005" +
                    "05" +
                    "0000" +
                    "6432",
                    {from: owner});

                const schains = await schainsData.getSchains();
                schains.length.should.be.equal(1);
                const schainId = schains[0];

                await schainsData.isOwnerAddress(holder, schainId).should.be.eventually.true;
            });

            it("should not create 4 node schain with 1 deleted node", async () => {
                await nodesFunctionality.removeNodeByRoot(1);

                const deposit = await schainsFunctionality.getSchainPrice(5, 5);

                await schainsFunctionality.addSchain(
                    holder,
                    deposit,
                    "0x10" +
                    "0000000000000000000000000000000000000000000000000000000000000005" +
                    "05" +
                    "0000" +
                    "6432",
                    {from: owner}).should.be.eventually.rejectedWith("Not enough nodes to create Schain");
            });

            it("should not create 4 node schain on deleted node", async () => {
                let data = await nodesData.getNodesWithFreeSpace(32);
                const removedNode = 1;
                await nodesFunctionality.removeNodeByRoot(removedNode);

<<<<<<< HEAD
                await nodesFunctionality.createNode(validator,
=======
                data = await nodesData.getNodesWithFreeSpace(32);

                await nodesFunctionality.createNode(validator, "100000000000000000000",
>>>>>>> a0909d4d
                        "0x00" +
                        "2161" +
                        "0000" +
                        "7f000028" +
                        "7f000028" +
                        "1122334455667788990011223344556677889900112233445566778899001122" +
                        "1122334455667788990011223344556677889900112233445566778899001122" +
                        "d228");

                const deposit = await schainsFunctionality.getSchainPrice(5, 5);

                data = await nodesData.getNodesWithFreeSpace(32);

                await schainsFunctionality.addSchain(
                    holder,
                    deposit,
                    "0x10" +
                    "0000000000000000000000000000000000000000000000000000000000000005" +
                    "05" +
                    "0000" +
                    "6432",
                    {from: owner});

                let nodesInGroup = await schainsData.getNodesInGroup(web3.utils.soliditySha3("d2"));

                for (const node of nodesInGroup) {
                    expect(web3.utils.toBN(node).toNumber()).to.be.not.equal(removedNode);
                }

                data = await nodesData.getNodesWithFreeSpace(32);

                await schainsFunctionality.addSchain(
                    holder,
                    deposit,
                    "0x10" +
                    "0000000000000000000000000000000000000000000000000000000000000005" +
                    "05" +
                    "0000" +
                    "6433",
                    {from: owner});

                nodesInGroup = await schainsData.getNodesInGroup(web3.utils.soliditySha3("d3"));

                for (const node of nodesInGroup) {
                    expect(web3.utils.toBN(node).toNumber()).to.be.not.equal(removedNode);
                }

                data = await nodesData.getNodesWithFreeSpace(32);

                await schainsFunctionality.addSchain(
                    holder,
                    deposit,
                    "0x10" +
                    "0000000000000000000000000000000000000000000000000000000000000005" +
                    "05" +
                    "0000" +
                    "6434",
                    {from: owner});

                nodesInGroup = await schainsData.getNodesInGroup(web3.utils.soliditySha3("d4"));

                for (const node of nodesInGroup) {
                    expect(web3.utils.toBN(node).toNumber()).to.be.not.equal(removedNode);
                }

                data = await nodesData.getNodesWithFreeSpace(32);

                await schainsFunctionality.addSchain(
                    holder,
                    deposit,
                    "0x10" +
                    "0000000000000000000000000000000000000000000000000000000000000005" +
                    "05" +
                    "0000" +
                    "6435",
                    {from: owner});

                nodesInGroup = await schainsData.getNodesInGroup(web3.utils.soliditySha3("d5"));

                for (const node of nodesInGroup) {
                    expect(web3.utils.toBN(node).toNumber()).to.be.not.equal(removedNode);
                }
            });

            it("should create & delete 4 node schain", async () => {
                const deposit = await schainsFunctionality.getSchainPrice(5, 5);

                await schainsFunctionality.addSchain(
                    holder,
                    deposit,
                    "0x10" +
                    "0000000000000000000000000000000000000000000000000000000000000005" +
                    "05" +
                    "0000" +
                    "6432",
                    {from: owner});

                const schains = await schainsData.getSchains();
                schains.length.should.be.equal(1);
                const schainId = schains[0];

                await schainsData.isOwnerAddress(holder, schainId).should.be.eventually.true;

                await schainsFunctionality.deleteSchain(
                    holder,
                    "d2",
                    {from: owner});

                await schainsData.getSchains().should.be.eventually.empty;
            });
        });

        describe("when 20 nodes are registered", async () => {
            beforeEach(async () => {
                const nodesCount = 20;
                for (const index of Array.from(Array(nodesCount).keys())) {
                    const hexIndex = ("0" + index.toString(16)).slice(-2);
                    await nodesFunctionality.createNode(validator,
                        "0x00" +
                        "2161" +
                        "0000" +
                        "7f0000" + hexIndex +
                        "7f0000" + hexIndex +
                        "1122334455667788990011223344556677889900112233445566778899001122" +
                        "1122334455667788990011223344556677889900112233445566778899001122" +
                        "d2" + hexIndex);
                }
            });

            it("should create Medium schain", async () => {
                const deposit = await schainsFunctionality.getSchainPrice(3, 5);

                await schainsFunctionality.addSchain(
                    holder,
                    deposit,
                    "0x10" +
                    "0000000000000000000000000000000000000000000000000000000000000005" +
                    "03" +
                    "0000" +
                    "6432",
                    {from: owner});

                const schains = await schainsData.getSchains();
                schains.length.should.be.equal(1);
            });

            it("should not create another Medium schain", async () => {
                const deposit = await schainsFunctionality.getSchainPrice(3, 5);

                await schainsFunctionality.addSchain(
                    holder,
                    deposit,
                    "0x10" +
                    "0000000000000000000000000000000000000000000000000000000000000005" +
                    "03" +
                    "0000" +
                    "6432",
                    {from: owner});

                await schainsFunctionality.addSchain(
                    holder,
                    deposit,
                    "0x10" +
                    "0000000000000000000000000000000000000000000000000000000000000005" +
                    "03" +
                    "0000" +
                    "6433",
                    {from: owner},
                ).should.be.eventually.rejectedWith("Not enough nodes to create Schain");
            });
        });

        describe("when nodes are registered", async () => {

            beforeEach(async () => {
                const nodesCount = 16;
                for (const index of Array.from(Array(nodesCount).keys())) {
                    const hexIndex = ("0" + index.toString(16)).slice(-2);
                    await nodesFunctionality.createNode(validator,
                        "0x00" +
                        "2161" +
                        "0000" +
                        "7f0000" + hexIndex +
                        "7f0000" + hexIndex +
                        "1122334455667788990011223344556677889900112233445566778899001122" +
                        "1122334455667788990011223344556677889900112233445566778899001122" +
                        "d2" + hexIndex);
                }
            });

            it("successfully", async () => {
                const deposit = await schainsFunctionality.getSchainPrice(1, 5);

                await schainsFunctionality.addSchain(
                    holder,
                    deposit,
                    "0x10" +
                    "0000000000000000000000000000000000000000000000000000000000000005" +
                    "01" +
                    "0000" +
                    "6432",
                    {from: owner});

                const schains = await schainsData.getSchains();
                schains.length.should.be.equal(1);
                const schainId = schains[0];

                await schainsData.isOwnerAddress(holder, schainId).should.be.eventually.true;

                const obtainedSchains = await schainsData.schains(schainId);
                const schainsArray = Array(8);
                for (const index of Array.from(Array(8).keys())) {
                    schainsArray[index] = obtainedSchains[index];
                }

                const [obtainedSchainName,
                       obtainedSchainOwner,
                       obtainedIndexInOwnerList,
                       obtainedPart,
                       obtainedLifetime,
                       obtainedStartDate,
                       obtainedDeposit,
                       obtainedIndex] = schainsArray;

                obtainedSchainName.should.be.equal("d2");
                obtainedSchainOwner.should.be.equal(holder);
                expect(obtainedPart.eq(web3.utils.toBN(1))).be.true;
                expect(obtainedLifetime.eq(web3.utils.toBN(5))).be.true;
                expect(obtainedDeposit.eq(web3.utils.toBN(deposit))).be.true;
            });

            describe("when schain is created", async () => {

                beforeEach(async () => {
                    const deposit = await schainsFunctionality.getSchainPrice(1, 5);
                    await schainsFunctionality.addSchain(
                        holder,
                        deposit,
                        "0x10" +
                        "0000000000000000000000000000000000000000000000000000000000000005" +
                        "01" +
                        "0000" +
                        "4432",
                        {from: owner});
                });

                it("should failed when create another schain with the same name", async () => {
                    const deposit = await schainsFunctionality.getSchainPrice(1, 5);
                    await schainsFunctionality.addSchain(
                        holder,
                        deposit,
                        "0x10" +
                        "0000000000000000000000000000000000000000000000000000000000000005" +
                        "01" +
                        "0000" +
                        "4432",
                        {from: owner})
                        .should.be.eventually.rejectedWith("Schain name is not available");
                });

                it("should be able to delete schain", async () => {
                    await schainsFunctionality.deleteSchain(
                        holder,
                        "D2",
                        {from: owner});
                    await schainsData.getSchains().should.be.eventually.empty;
                });

                it("should fail on deleting schain if owner is wrong", async () => {
                    await schainsFunctionality.deleteSchain(
                        validator,
                        "D2",
                        {from: owner})
                        .should.be.eventually.rejectedWith("Message sender is not an owner of Schain");
                });

            });

            describe("when test schain is created", async () => {

                beforeEach(async () => {
                    const deposit = await schainsFunctionality.getSchainPrice(4, 5);
                    await schainsFunctionality.addSchain(
                        holder,
                        deposit,
                        "0x10" +
                        "0000000000000000000000000000000000000000000000000000000000000005" +
                        "04" +
                        "0000" +
                        "4432",
                        {from: owner});
                });

                it("should failed when create another schain with the same name", async () => {
                    const deposit = await schainsFunctionality.getSchainPrice(4, 5);
                    await schainsFunctionality.addSchain(
                        holder,
                        deposit,
                        "0x10" +
                        "0000000000000000000000000000000000000000000000000000000000000005" +
                        "04" +
                        "0000" +
                        "4432",
                        {from: owner})
                        .should.be.eventually.rejectedWith("Schain name is not available");
                });

                it("should be able to delete schain", async () => {

                    await schainsFunctionality.deleteSchain(
                        holder,
                        "D2",
                        {from: owner});
                    await schainsData.getSchains().should.be.eventually.empty;
                });

                it("should fail on deleting schain if owner is wrong", async () => {

                    await schainsFunctionality.deleteSchain(
                        validator,
                        "D2",
                        {from: owner})
                        .should.be.eventually.rejectedWith("Message sender is not an owner of Schain");
                });

            });

        });
    });

    describe("should calculate schain price", async () => {
        it("of tiny schain", async () => {
            const price = web3.utils.toBN(await schainsFunctionality.getSchainPrice(1, 5));
            const correctPrice = web3.utils.toBN(3952894150981);

            expect(price.eq(correctPrice)).to.be.true;
        });

        it("of small schain", async () => {
            const price = web3.utils.toBN(await schainsFunctionality.getSchainPrice(2, 5));
            const correctPrice = web3.utils.toBN(63246306415705);

            expect(price.eq(correctPrice)).to.be.true;
        });

        it("of medium schain", async () => {
            const price = web3.utils.toBN(await schainsFunctionality.getSchainPrice(3, 5));
            const correctPrice = web3.utils.toBN(505970451325642);

            expect(price.eq(correctPrice)).to.be.true;
        });

        it("of test schain", async () => {
            const price = web3.utils.toBN(await schainsFunctionality.getSchainPrice(4, 5));
            const correctPrice = web3.utils.toBN(1000000000000000000);

            expect(price.eq(correctPrice)).to.be.true;
        });

        it("of medium test schain", async () => {
            const price = web3.utils.toBN(await schainsFunctionality.getSchainPrice(5, 5));
            const correctPrice = web3.utils.toBN(31623153207852);

            expect(price.eq(correctPrice)).to.be.true;
        });

        it("should revert on wrong schain type", async () => {
            await schainsFunctionality.getSchainPrice(6, 5).should.be.eventually.rejectedWith("Bad schain type");
        });
    });

    describe("when node removed from schain", async () => {
        it("should decrease number of nodes in schain", async () => {
            const bobSchain = "0x38e47a7b719dce63662aeaf43440326f551b8a7ee198cee35cb5d517f2d296a2";
            const numberOfNodes = 5;
            for (let i = 0; i < numberOfNodes; i++) {
                await nodesData.addNode(holder, "John", "0x7f000001", "0x7f000002", 8545, "0x1122334455", 0);
                // await nodesData.addFractionalNode(i);
            }
            await schainsFunctionalityInternal.createGroupForSchain("bob", bobSchain, numberOfNodes, 8);
            await schainsFunctionalityInternal.removeNodeFromSchain(3, bobSchain);
            const gottenNodesInGroup = await schainsData.getNodesInGroup(bobSchain);
            const nodesAfterRemoving = [];
            for (const node of gottenNodesInGroup) {
                nodesAfterRemoving.push(node.toNumber());
            }
            nodesAfterRemoving.indexOf(3).should.be.equal(-1);
        });

        it("should rotate 3 nodes on schain", async () => {
            const bobSchain = "0x38e47a7b719dce63662aeaf43440326f551b8a7ee198cee35cb5d517f2d296a2";
            let nodes;
            let i = 0;
            for (; i < 5; i++) {
                await nodesData.addNode(holder, "John", "0x7f000001", "0x7f000002", 8545, "0x1122334455", 0);
                // await nodesData.addFractionalNode(i);
            }

            // await nodesData.addNode(holder, "John", "0x7f000001", "0x7f000002", 8545, "0x1122334455");
            // await nodesData.addFullNode(i++);
            await schainsFunctionalityInternal.createGroupForSchain("bob", bobSchain, 5, 8);

            for (; i < 8; i++) {
                await nodesData.addNode(holder, "John", "0x7f000001", "0x7f000002", 8545, "0x1122334455", 0);
                // await nodesData.addFractionalNode(i);
            }
            nodes = await schainsData.getNodesInGroup(bobSchain);
            for (let j = 0; j < 3; j++) {
                await nodesFunctionality.removeNodeByRoot(j);
                const schainIds = await schainsData.getSchainIdsForNode(j);
                for (const schainId of schainIds) {
                    await schainsFunctionality.rotateNode(j, schainId);
                }
            }

            nodes = await schainsData.getNodesInGroup(bobSchain);
            nodes = nodes.map((value) => value.toNumber());
            nodes.sort();
            nodes.should.be.deep.equal([3, 4, 5, 6, 7]);
        });

        it("should rotate nodes on 2 schains", async () => {
            const bobSchain = "0x38e47a7b719dce63662aeaf43440326f551b8a7ee198cee35cb5d517f2d296a2";
            const vitalikSchain = "0xaf2caa1c2ca1d027f1ac823b529d0a67cd144264b2789fa2ea4d63a67c7103cc";
            let i = 0;
            let nodes;
            for (; i < 5; i++) {
                await nodesData.addNode(holder, "John", "0x7f000001", "0x7f000002", 8545, "0x1122334455", 0);
                // await nodesData.addFractionalNode(i);
            }

            await schainsFunctionalityInternal.createGroupForSchain("bob", bobSchain, 5, 8);
            await schainsFunctionalityInternal.createGroupForSchain("vitalik", vitalikSchain, 5, 8);

            for (; i < 7; i++) {
                await nodesData.addNode(holder, "John", "0x7f000001", "0x7f000002", 8545, "0x1122334455", 0);
                // await nodesData.addFractionalNode(i);
            }
            for (let j = 0; j < 2; j++) {
                await nodesFunctionality.removeNodeByRoot(j);
                const schainIds = await schainsData.getSchainIdsForNode(j);
                for (const schainId of schainIds) {
                    await schainsFunctionality.rotateNode(j, schainId);
                }
            }

            nodes = await schainsData.getNodesInGroup(bobSchain);
            nodes = nodes.map((value) => value.toNumber());
            nodes.sort();
            nodes.should.be.deep.equal([2, 3, 4, 5, 6]);

            nodes = await schainsData.getNodesInGroup(vitalikSchain);
            nodes = nodes.map((value) => value.toNumber());
            nodes.sort();

            nodes.should.be.deep.equal([2, 3, 4, 5, 6]);
        });

        it("should rotate node on full schain", async () => {
            const bobSchain = "0x38e47a7b719dce63662aeaf43440326f551b8a7ee198cee35cb5d517f2d296a2";
            const vitalikSchain = "0xaf2caa1c2ca1d027f1ac823b529d0a67cd144264b2789fa2ea4d63a67c7103cc";
            let i = 0;
            for (; i < 6; i++) {
                await nodesData.addNode(holder, "John", "0x7f000001", "0x7f000002", 8545, "0x1122334455", 0);
                // await nodesData.addFullNode(i);
            }

            await schainsFunctionalityInternal.createGroupForSchain("bob", bobSchain, 3, 128);
            await schainsFunctionalityInternal.createGroupForSchain("vitalik", vitalikSchain, 3, 128);

            await nodesData.addNode(holder, "John", "0x7f000001", "0x7f000002", 8545, "0x1122334455", 0);
            // await nodesData.addFullNode(i++);

            // for (; i < 15; i++) {
            //     await nodesData.addNode(holder, "John", "0x7f000001", "0x7f000002", 8545, "0x1122334455");
            //     // await nodesData.addFractionalNode(i);
            // }

            await nodesFunctionality.removeNodeByRoot(0);
            const schainId = (await schainsData.getSchainIdsForNode(0))[0];
            const tx = await schainsFunctionality.rotateNode(0, schainId);
            const rotatedNode = tx.logs[0].args.newNode.toNumber();
            rotatedNode.should.be.equal(6);

        });

        it("should rotate on medium test schain", async () => {
            const bobSchain = "0x38e47a7b719dce63662aeaf43440326f551b8a7ee198cee35cb5d517f2d296a2";
            const indexOfNodeToRotate = 4;
            for (let i = 0; i < 4; i++) {
                await nodesData.addNode(holder, "John", "0x7f000001", "0x7f000002", 8545, "0x1122334455", 0);
                // await nodesData.addFullNode(i);
            }
            await schainsFunctionalityInternal.createGroupForSchain("bob", bobSchain, 4, 4);

            await nodesData.addNode(holder, "John", "0x7f000001", "0x7f000002", 8545, "0x1122334455", 0);
            // await nodesData.addFullNode(indexOfNodeToRotate);
            await nodesFunctionality.removeNodeByRoot(0);
            const schainId = (await schainsData.getSchainIdsForNode(0))[0];
            const tx = await schainsFunctionality.rotateNode(0, schainId);
            const rotatedNode = tx.logs[0].args.newNode.toNumber();
            rotatedNode.should.be.equal(indexOfNodeToRotate);

        });
    });
});<|MERGE_RESOLUTION|>--- conflicted
+++ resolved
@@ -258,13 +258,9 @@
                 const removedNode = 1;
                 await nodesFunctionality.removeNodeByRoot(removedNode);
 
-<<<<<<< HEAD
+                data = await nodesData.getNodesWithFreeSpace(32);
+
                 await nodesFunctionality.createNode(validator,
-=======
-                data = await nodesData.getNodesWithFreeSpace(32);
-
-                await nodesFunctionality.createNode(validator, "100000000000000000000",
->>>>>>> a0909d4d
                         "0x00" +
                         "2161" +
                         "0000" +
