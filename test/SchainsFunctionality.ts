import * as chai from "chai";
import * as chaiAsPromised from "chai-as-promised";
import { ConstantsHolderContract,
         ConstantsHolderInstance,
         ContractManagerContract,
         ContractManagerInstance,
         NodesDataContract,
         NodesDataInstance,
         NodesFunctionalityContract,
         NodesFunctionalityInstance,
         SchainsDataContract,
         SchainsDataInstance,
         SchainsFunctionalityContract,
         SchainsFunctionalityInstance,
         SchainsFunctionalityInternalContract,
         SchainsFunctionalityInternalInstance,
         SkaleDKGContract,
         SkaleDKGInstance } from "../types/truffle-contracts";

import BigNumber from "bignumber.js";
import { gasMultiplier } from "./utils/command_line";

const SchainsFunctionality: SchainsFunctionalityContract = artifacts.require("./SchainsFunctionality");
const SchainsFunctionalityInternal: SchainsFunctionalityInternalContract =
    artifacts.require("./SchainsFunctionalityInternal");
const ContractManager: ContractManagerContract = artifacts.require("./ContractManager");
const ConstantsHolder: ConstantsHolderContract = artifacts.require("./ConstantsHolder");
const SchainsData: SchainsDataContract = artifacts.require("./SchainsData");
const NodesData: NodesDataContract = artifacts.require("./NodesData");
const NodesFunctionality: NodesFunctionalityContract = artifacts.require("./NodesFunctionality");
const SkaleDKG: SkaleDKGContract = artifacts.require("./SkaleDKG");

chai.should();
chai.use(chaiAsPromised);

contract("SchainsFunctionality", ([owner, holder, validator]) => {
    let contractManager: ContractManagerInstance;
    let constantsHolder: ConstantsHolderInstance;
    let schainsFunctionality: SchainsFunctionalityInstance;
    let schainsFunctionalityInternal: SchainsFunctionalityInternalInstance;
    let schainsData: SchainsDataInstance;
    let nodesData: NodesDataInstance;
    let nodesFunctionality: NodesFunctionalityInstance;
    let skaleDKG: SkaleDKGInstance;

    beforeEach(async () => {
        contractManager = await ContractManager.new({from: owner});

        constantsHolder = await ConstantsHolder.new(
            contractManager.address,
            {from: owner, gas: 8000000});
        await contractManager.setContractsAddress("Constants", constantsHolder.address);

        nodesData = await NodesData.new(
            5260000,
            contractManager.address,
            {from: owner, gas: 8000000 * gasMultiplier});
        await contractManager.setContractsAddress("NodesData", nodesData.address);

        nodesFunctionality = await NodesFunctionality.new(
            contractManager.address,
            {from: owner, gas: 8000000 * gasMultiplier});
        await contractManager.setContractsAddress("NodesFunctionality", nodesFunctionality.address);

        schainsData = await SchainsData.new(
            "SchainsFunctionalityInternal",
            contractManager.address,
            {from: owner, gas: 8000000 * gasMultiplier});
        await contractManager.setContractsAddress("SchainsData", schainsData.address);

        schainsFunctionality = await SchainsFunctionality.new(
            "SkaleManager",
            "SchainsData",
            contractManager.address,
            {from: owner, gas: 7900000 * gasMultiplier});
        await contractManager.setContractsAddress("SchainsFunctionality", schainsFunctionality.address);

        schainsFunctionalityInternal = await SchainsFunctionalityInternal.new(
            "SchainsFunctionality",
            "SchainsData",
            contractManager.address,
            {from: owner, gas: 7000000 * gasMultiplier});
        await contractManager.setContractsAddress("SchainsFunctionalityInternal", schainsFunctionalityInternal.address);

        skaleDKG = await SkaleDKG.new(contractManager.address, {from: owner, gas: 8000000 * gasMultiplier});
        await contractManager.setContractsAddress("SkaleDKG", skaleDKG.address);
    });

    describe("should add schain", async () => {
        it("should fail when money are not enough", async () => {
            await schainsFunctionality.addSchain(
                holder,
                5,
                "0x10" + "0000000000000000000000000000000000000000000000000000000000000005" + "01" + "0000" + "d2",
                {from: owner})
                .should.be.eventually.rejectedWith("Not enough money to create Schain");
        });

        it("should fail when schain type is wrong", async () => {
            await schainsFunctionality.addSchain(
                holder,
                5,
                "0x10" + "0000000000000000000000000000000000000000000000000000000000000005" + "06" + "0000" + "d2",
                {from: owner})
                .should.be.eventually.rejectedWith("Invalid type of Schain");
        });

        it("should fail when data parameter is too short", async () => {
            await schainsFunctionality.addSchain(
                holder,
                5,
                "0x10" + "0000000000000000000000000000000000000000000000000000000000000005" + "06" + "0000",
                {from: owner}).
                should.be.eventually.rejectedWith("Incorrect bytes data config");
        });

        it("should fail when nodes count is too low", async () => {
            const price = new BigNumber(await schainsFunctionality.getSchainPrice(1, 5));
            await schainsFunctionality.addSchain(
                holder,
                price.toString(),
                "0x10" + "0000000000000000000000000000000000000000000000000000000000000005" + "01" + "0000" + "d2",
                {from: owner})
                .should.be.eventually.rejectedWith("Not enough nodes to create Schain");
        });

        describe("when 2 nodes are registered (Ivan test)", async () => {
            it("should create 2 nodes, and play with schains", async () => {
                const nodesCount = 2;
                for (const index of Array.from(Array(nodesCount).keys())) {
                    const hexIndex = ("0" + index.toString(16)).slice(-2);
<<<<<<< HEAD
                    await nodesFunctionality.createNode(0,
=======
                    await nodesFunctionality.createNode(validator,
>>>>>>> be3f0578
                        "0x00" +
                        "2161" +
                        "0000" +
                        "7f0000" + hexIndex +
                        "7f0000" + hexIndex +
                        "1122334455667788990011223344556677889900112233445566778899001122" +
                        "1122334455667788990011223344556677889900112233445566778899001122" +
                        "d2" + hexIndex);
                }

                const deposit = await schainsFunctionality.getSchainPrice(4, 5);

                await schainsFunctionality.addSchain(
                    owner,
                    deposit,
                    "0x10" +
                    "0000000000000000000000000000000000000000000000000000000000000005" +
                    "04" +
                    "0000" +
                    "6432",
                    {from: owner});

                await schainsFunctionality.addSchain(
                    owner,
                    deposit,
                    "0x10" +
                    "0000000000000000000000000000000000000000000000000000000000000005" +
                    "04" +
                    "0000" +
                    "6433",
                    {from: owner});

                await schainsFunctionality.deleteSchain(
                    owner,
                    "d2",
                    {from: owner});

                await schainsFunctionality.deleteSchain(
                    owner,
                    "d3",
                    {from: owner});

                await nodesFunctionality.removeNodeByRoot(0, {from: owner});
                await nodesFunctionality.removeNodeByRoot(1, {from: owner});

                for (const index of Array.from(Array(nodesCount).keys())) {
                    const hexIndex = ("1" + index.toString(16)).slice(-2);
<<<<<<< HEAD
                    await nodesFunctionality.createNode(0,
=======
                    await nodesFunctionality.createNode(validator,
>>>>>>> be3f0578
                        "0x00" +
                        "2161" +
                        "0000" +
                        "7f0000" + hexIndex +
                        "7f0000" + hexIndex +
                        "1122334455667788990011223344556677889900112233445566778899001122" +
                        "1122334455667788990011223344556677889900112233445566778899001122" +
                        "d2" + hexIndex);
                }

                await schainsFunctionality.addSchain(
                    holder,
                    deposit,
                    "0x10" +
                    "0000000000000000000000000000000000000000000000000000000000000005" +
                    "04" +
                    "0000" +
                    "6434",
                    {from: owner});
            });
        });

        describe("when 4 nodes are registered", async () => {
            beforeEach(async () => {
                const nodesCount = 4;
                for (const index of Array.from(Array(nodesCount).keys())) {
                    const hexIndex = ("0" + index.toString(16)).slice(-2);
<<<<<<< HEAD
                    await nodesFunctionality.createNode(0,
=======
                    await nodesFunctionality.createNode(validator,
>>>>>>> be3f0578
                        "0x00" +
                        "2161" +
                        "0000" +
                        "7f0000" + hexIndex +
                        "7f0000" + hexIndex +
                        "1122334455667788990011223344556677889900112233445566778899001122" +
                        "1122334455667788990011223344556677889900112233445566778899001122" +
                        "d2" + hexIndex);
                }
            });

            it("should create 4 node schain", async () => {
                const deposit = await schainsFunctionality.getSchainPrice(5, 5);

                await schainsFunctionality.addSchain(
                    holder,
                    deposit,
                    "0x10" +
                    "0000000000000000000000000000000000000000000000000000000000000005" +
                    "05" +
                    "0000" +
                    "6432",
                    {from: owner});

                const schains = await schainsData.getSchains();
                schains.length.should.be.equal(1);
                const schainId = schains[0];

                await schainsData.isOwnerAddress(holder, schainId).should.be.eventually.true;
            });

            it("should not create 4 node schain with 1 deleted node", async () => {
                await nodesFunctionality.removeNodeByRoot(1);

                const deposit = await schainsFunctionality.getSchainPrice(5, 5);

                await schainsFunctionality.addSchain(
                    holder,
                    deposit,
                    "0x10" +
                    "0000000000000000000000000000000000000000000000000000000000000005" +
                    "05" +
                    "0000" +
                    "6432",
                    {from: owner}).should.be.eventually.rejectedWith("Not enough nodes to create Schain");
            });

            it("should not create 4 node schain on deleted node", async () => {
                let data = await nodesData.getNodesWithFreeSpace(32);
                const removedNode = 1;
                await nodesFunctionality.removeNodeByRoot(removedNode);

                data = await nodesData.getNodesWithFreeSpace(32);

                await nodesFunctionality.createNode(validator,
                        "0x00" +
                        "2161" +
                        "0000" +
                        "7f000028" +
                        "7f000028" +
                        "1122334455667788990011223344556677889900112233445566778899001122" +
                        "1122334455667788990011223344556677889900112233445566778899001122" +
                        "d228");

                const deposit = await schainsFunctionality.getSchainPrice(5, 5);

                data = await nodesData.getNodesWithFreeSpace(32);

                await schainsFunctionality.addSchain(
                    holder,
                    deposit,
                    "0x10" +
                    "0000000000000000000000000000000000000000000000000000000000000005" +
                    "05" +
                    "0000" +
                    "6432",
                    {from: owner});

                let nodesInGroup = await schainsData.getNodesInGroup(web3.utils.soliditySha3("d2"));

                for (const node of nodesInGroup) {
                    expect(web3.utils.toBN(node).toNumber()).to.be.not.equal(removedNode);
                }

                data = await nodesData.getNodesWithFreeSpace(32);

                await schainsFunctionality.addSchain(
                    holder,
                    deposit,
                    "0x10" +
                    "0000000000000000000000000000000000000000000000000000000000000005" +
                    "05" +
                    "0000" +
                    "6433",
                    {from: owner});

                nodesInGroup = await schainsData.getNodesInGroup(web3.utils.soliditySha3("d3"));

                for (const node of nodesInGroup) {
                    expect(web3.utils.toBN(node).toNumber()).to.be.not.equal(removedNode);
                }

                data = await nodesData.getNodesWithFreeSpace(32);

                await schainsFunctionality.addSchain(
                    holder,
                    deposit,
                    "0x10" +
                    "0000000000000000000000000000000000000000000000000000000000000005" +
                    "05" +
                    "0000" +
                    "6434",
                    {from: owner});

                nodesInGroup = await schainsData.getNodesInGroup(web3.utils.soliditySha3("d4"));

                for (const node of nodesInGroup) {
                    expect(web3.utils.toBN(node).toNumber()).to.be.not.equal(removedNode);
                }

                data = await nodesData.getNodesWithFreeSpace(32);

                await schainsFunctionality.addSchain(
                    holder,
                    deposit,
                    "0x10" +
                    "0000000000000000000000000000000000000000000000000000000000000005" +
                    "05" +
                    "0000" +
                    "6435",
                    {from: owner});

                nodesInGroup = await schainsData.getNodesInGroup(web3.utils.soliditySha3("d5"));

                for (const node of nodesInGroup) {
                    expect(web3.utils.toBN(node).toNumber()).to.be.not.equal(removedNode);
                }
            });

            it("should create & delete 4 node schain", async () => {
                const deposit = await schainsFunctionality.getSchainPrice(5, 5);

                await schainsFunctionality.addSchain(
                    holder,
                    deposit,
                    "0x10" +
                    "0000000000000000000000000000000000000000000000000000000000000005" +
                    "05" +
                    "0000" +
                    "6432",
                    {from: owner});

                const schains = await schainsData.getSchains();
                schains.length.should.be.equal(1);
                const schainId = schains[0];

                await schainsData.isOwnerAddress(holder, schainId).should.be.eventually.true;

                await schainsFunctionality.deleteSchain(
                    holder,
                    "d2",
                    {from: owner});

                await schainsData.getSchains().should.be.eventually.empty;
            });
        });

        describe("when 20 nodes are registered", async () => {
            beforeEach(async () => {
                const nodesCount = 20;
                for (const index of Array.from(Array(nodesCount).keys())) {
                    const hexIndex = ("0" + index.toString(16)).slice(-2);
<<<<<<< HEAD
                    await nodesFunctionality.createNode(0,
=======
                    await nodesFunctionality.createNode(validator,
>>>>>>> be3f0578
                        "0x00" +
                        "2161" +
                        "0000" +
                        "7f0000" + hexIndex +
                        "7f0000" + hexIndex +
                        "1122334455667788990011223344556677889900112233445566778899001122" +
                        "1122334455667788990011223344556677889900112233445566778899001122" +
                        "d2" + hexIndex);
                }
            });

            it("should create Medium schain", async () => {
                const deposit = await schainsFunctionality.getSchainPrice(3, 5);

                await schainsFunctionality.addSchain(
                    holder,
                    deposit,
                    "0x10" +
                    "0000000000000000000000000000000000000000000000000000000000000005" +
                    "03" +
                    "0000" +
                    "6432",
                    {from: owner});

                const schains = await schainsData.getSchains();
                schains.length.should.be.equal(1);
            });

            it("should not create another Medium schain", async () => {
                const deposit = await schainsFunctionality.getSchainPrice(3, 5);

                await schainsFunctionality.addSchain(
                    holder,
                    deposit,
                    "0x10" +
                    "0000000000000000000000000000000000000000000000000000000000000005" +
                    "03" +
                    "0000" +
                    "6432",
                    {from: owner});

                await schainsFunctionality.addSchain(
                    holder,
                    deposit,
                    "0x10" +
                    "0000000000000000000000000000000000000000000000000000000000000005" +
                    "03" +
                    "0000" +
                    "6433",
                    {from: owner},
                ).should.be.eventually.rejectedWith("Not enough nodes to create Schain");
            });
        });

        describe("when nodes are registered", async () => {

            beforeEach(async () => {
                const nodesCount = 16;
                for (const index of Array.from(Array(nodesCount).keys())) {
                    const hexIndex = ("0" + index.toString(16)).slice(-2);
<<<<<<< HEAD
                    await nodesFunctionality.createNode(0,
=======
                    await nodesFunctionality.createNode(validator,
>>>>>>> be3f0578
                        "0x00" +
                        "2161" +
                        "0000" +
                        "7f0000" + hexIndex +
                        "7f0000" + hexIndex +
                        "1122334455667788990011223344556677889900112233445566778899001122" +
                        "1122334455667788990011223344556677889900112233445566778899001122" +
                        "d2" + hexIndex);
                }
            });

            it("successfully", async () => {
                const deposit = await schainsFunctionality.getSchainPrice(1, 5);

                await schainsFunctionality.addSchain(
                    holder,
                    deposit,
                    "0x10" +
                    "0000000000000000000000000000000000000000000000000000000000000005" +
                    "01" +
                    "0000" +
                    "6432",
                    {from: owner});

                const schains = await schainsData.getSchains();
                schains.length.should.be.equal(1);
                const schainId = schains[0];

                await schainsData.isOwnerAddress(holder, schainId).should.be.eventually.true;

                const obtainedSchains = await schainsData.schains(schainId);
                const schainsArray = Array(8);
                for (const index of Array.from(Array(8).keys())) {
                    schainsArray[index] = obtainedSchains[index];
                }

                const [obtainedSchainName,
                       obtainedSchainOwner,
                       obtainedIndexInOwnerList,
                       obtainedPart,
                       obtainedLifetime,
                       obtainedStartDate,
                       obtainedDeposit,
                       obtainedIndex] = schainsArray;

                obtainedSchainName.should.be.equal("d2");
                obtainedSchainOwner.should.be.equal(holder);
                expect(obtainedPart.eq(web3.utils.toBN(1))).be.true;
                expect(obtainedLifetime.eq(web3.utils.toBN(5))).be.true;
                expect(obtainedDeposit.eq(web3.utils.toBN(deposit))).be.true;
            });

            describe("when schain is created", async () => {

                beforeEach(async () => {
                    const deposit = await schainsFunctionality.getSchainPrice(1, 5);
                    await schainsFunctionality.addSchain(
                        holder,
                        deposit,
                        "0x10" +
                        "0000000000000000000000000000000000000000000000000000000000000005" +
                        "01" +
                        "0000" +
                        "4432",
                        {from: owner});
                });

                it("should failed when create another schain with the same name", async () => {
                    const deposit = await schainsFunctionality.getSchainPrice(1, 5);
                    await schainsFunctionality.addSchain(
                        holder,
                        deposit,
                        "0x10" +
                        "0000000000000000000000000000000000000000000000000000000000000005" +
                        "01" +
                        "0000" +
                        "4432",
                        {from: owner})
                        .should.be.eventually.rejectedWith("Schain name is not available");
                });

                it("should be able to delete schain", async () => {
                    await schainsFunctionality.deleteSchain(
                        holder,
                        "D2",
                        {from: owner});
                    await schainsData.getSchains().should.be.eventually.empty;
                });

                it("should fail on deleting schain if owner is wrong", async () => {
                    await schainsFunctionality.deleteSchain(
                        validator,
                        "D2",
                        {from: owner})
                        .should.be.eventually.rejectedWith("Message sender is not an owner of Schain");
                });

            });

            describe("when test schain is created", async () => {

                beforeEach(async () => {
                    const deposit = await schainsFunctionality.getSchainPrice(4, 5);
                    await schainsFunctionality.addSchain(
                        holder,
                        deposit,
                        "0x10" +
                        "0000000000000000000000000000000000000000000000000000000000000005" +
                        "04" +
                        "0000" +
                        "4432",
                        {from: owner});
                });

                it("should failed when create another schain with the same name", async () => {
                    const deposit = await schainsFunctionality.getSchainPrice(4, 5);
                    await schainsFunctionality.addSchain(
                        holder,
                        deposit,
                        "0x10" +
                        "0000000000000000000000000000000000000000000000000000000000000005" +
                        "04" +
                        "0000" +
                        "4432",
                        {from: owner})
                        .should.be.eventually.rejectedWith("Schain name is not available");
                });

                it("should be able to delete schain", async () => {

                    await schainsFunctionality.deleteSchain(
                        holder,
                        "D2",
                        {from: owner});
                    await schainsData.getSchains().should.be.eventually.empty;
                });

                it("should fail on deleting schain if owner is wrong", async () => {

                    await schainsFunctionality.deleteSchain(
                        validator,
                        "D2",
                        {from: owner})
                        .should.be.eventually.rejectedWith("Message sender is not an owner of Schain");
                });

            });

        });
    });

    describe("should calculate schain price", async () => {
        it("of tiny schain", async () => {
            const price = web3.utils.toBN(await schainsFunctionality.getSchainPrice(1, 5));
            const correctPrice = web3.utils.toBN(3952894150981);

            expect(price.eq(correctPrice)).to.be.true;
        });

        it("of small schain", async () => {
            const price = web3.utils.toBN(await schainsFunctionality.getSchainPrice(2, 5));
            const correctPrice = web3.utils.toBN(63246306415705);

            expect(price.eq(correctPrice)).to.be.true;
        });

        it("of medium schain", async () => {
            const price = web3.utils.toBN(await schainsFunctionality.getSchainPrice(3, 5));
            const correctPrice = web3.utils.toBN(505970451325642);

            expect(price.eq(correctPrice)).to.be.true;
        });

        it("of test schain", async () => {
            const price = web3.utils.toBN(await schainsFunctionality.getSchainPrice(4, 5));
            const correctPrice = web3.utils.toBN(1000000000000000000);

            expect(price.eq(correctPrice)).to.be.true;
        });

        it("of medium test schain", async () => {
            const price = web3.utils.toBN(await schainsFunctionality.getSchainPrice(5, 5));
            const correctPrice = web3.utils.toBN(31623153207852);

            expect(price.eq(correctPrice)).to.be.true;
        });

        it("should revert on wrong schain type", async () => {
            await schainsFunctionality.getSchainPrice(6, 5).should.be.eventually.rejectedWith("Bad schain type");
        });
    });

    describe("when node removed from schain", async () => {
        it("should decrease number of nodes in schain", async () => {
            const bobSchain = "0x38e47a7b719dce63662aeaf43440326f551b8a7ee198cee35cb5d517f2d296a2";
            const numberOfNodes = 5;
            for (let i = 0; i < numberOfNodes; i++) {
                await nodesData.addNode(holder, "John", "0x7f000001", "0x7f000002", 8545, "0x1122334455", 0);
                // await nodesData.addFractionalNode(i);
            }
            await schainsFunctionalityInternal.createGroupForSchain("bob", bobSchain, numberOfNodes, 8);
            await schainsFunctionalityInternal.removeNodeFromSchain(3, bobSchain);
            const gottenNodesInGroup = await schainsData.getNodesInGroup(bobSchain);
            const nodesAfterRemoving = [];
            for (const node of gottenNodesInGroup) {
                nodesAfterRemoving.push(node.toNumber());
            }
            nodesAfterRemoving.indexOf(3).should.be.equal(-1);
        });

        it("should rotate 3 nodes on schain", async () => {
            const bobSchain = "0x38e47a7b719dce63662aeaf43440326f551b8a7ee198cee35cb5d517f2d296a2";
            let nodes;
            let i = 0;
            for (; i < 5; i++) {
                await nodesData.addNode(holder, "John", "0x7f000001", "0x7f000002", 8545, "0x1122334455", 0);
                // await nodesData.addFractionalNode(i);
            }

            // await nodesData.addNode(holder, "John", "0x7f000001", "0x7f000002", 8545, "0x1122334455");
            // await nodesData.addFullNode(i++);
            await schainsFunctionalityInternal.createGroupForSchain("bob", bobSchain, 5, 8);

            for (; i < 8; i++) {
                await nodesData.addNode(holder, "John", "0x7f000001", "0x7f000002", 8545, "0x1122334455", 0);
                // await nodesData.addFractionalNode(i);
            }
            nodes = await schainsData.getNodesInGroup(bobSchain);
            for (let j = 0; j < 3; j++) {
                await nodesFunctionality.removeNodeByRoot(j);
                const schainIds = await schainsData.getSchainIdsForNode(j);
                for (const schainId of schainIds) {
                    await schainsFunctionality.rotateNode(j, schainId);
                }
            }

            nodes = await schainsData.getNodesInGroup(bobSchain);
            nodes = nodes.map((value) => value.toNumber());
            nodes.sort();
            nodes.should.be.deep.equal([3, 4, 5, 6, 7]);
        });

        it("should rotate nodes on 2 schains", async () => {
            const bobSchain = "0x38e47a7b719dce63662aeaf43440326f551b8a7ee198cee35cb5d517f2d296a2";
            const vitalikSchain = "0xaf2caa1c2ca1d027f1ac823b529d0a67cd144264b2789fa2ea4d63a67c7103cc";
            let i = 0;
            let nodes;
            for (; i < 5; i++) {
                await nodesData.addNode(holder, "John", "0x7f000001", "0x7f000002", 8545, "0x1122334455", 0);
                // await nodesData.addFractionalNode(i);
            }

            await schainsFunctionalityInternal.createGroupForSchain("bob", bobSchain, 5, 8);
            await schainsFunctionalityInternal.createGroupForSchain("vitalik", vitalikSchain, 5, 8);

            for (; i < 7; i++) {
                await nodesData.addNode(holder, "John", "0x7f000001", "0x7f000002", 8545, "0x1122334455", 0);
                // await nodesData.addFractionalNode(i);
            }
            for (let j = 0; j < 2; j++) {
                await nodesFunctionality.removeNodeByRoot(j);
                const schainIds = await schainsData.getSchainIdsForNode(j);
                for (const schainId of schainIds) {
                    await schainsFunctionality.rotateNode(j, schainId);
                }
            }

            nodes = await schainsData.getNodesInGroup(bobSchain);
            nodes = nodes.map((value) => value.toNumber());
            nodes.sort();
            nodes.should.be.deep.equal([2, 3, 4, 5, 6]);

            nodes = await schainsData.getNodesInGroup(vitalikSchain);
            nodes = nodes.map((value) => value.toNumber());
            nodes.sort();

            nodes.should.be.deep.equal([2, 3, 4, 5, 6]);
        });

        it("should rotate node on full schain", async () => {
            const bobSchain = "0x38e47a7b719dce63662aeaf43440326f551b8a7ee198cee35cb5d517f2d296a2";
            const vitalikSchain = "0xaf2caa1c2ca1d027f1ac823b529d0a67cd144264b2789fa2ea4d63a67c7103cc";
            let i = 0;
            for (; i < 6; i++) {
                await nodesData.addNode(holder, "John", "0x7f000001", "0x7f000002", 8545, "0x1122334455", 0);
                // await nodesData.addFullNode(i);
            }

            await schainsFunctionalityInternal.createGroupForSchain("bob", bobSchain, 3, 128);
            await schainsFunctionalityInternal.createGroupForSchain("vitalik", vitalikSchain, 3, 128);

            await nodesData.addNode(holder, "John", "0x7f000001", "0x7f000002", 8545, "0x1122334455", 0);
            // await nodesData.addFullNode(i++);

            // for (; i < 15; i++) {
            //     await nodesData.addNode(holder, "John", "0x7f000001", "0x7f000002", 8545, "0x1122334455");
            //     // await nodesData.addFractionalNode(i);
            // }

            await nodesFunctionality.removeNodeByRoot(0);
            const schainId = (await schainsData.getSchainIdsForNode(0))[0];
            const tx = await schainsFunctionality.rotateNode(0, schainId);
            const rotatedNode = tx.logs[0].args.newNode.toNumber();
            rotatedNode.should.be.equal(6);

        });

        it("should rotate on medium test schain", async () => {
            const bobSchain = "0x38e47a7b719dce63662aeaf43440326f551b8a7ee198cee35cb5d517f2d296a2";
            const indexOfNodeToRotate = 4;
            for (let i = 0; i < 4; i++) {
                await nodesData.addNode(holder, "John", "0x7f000001", "0x7f000002", 8545, "0x1122334455", 0);
                // await nodesData.addFullNode(i);
            }
            await schainsFunctionalityInternal.createGroupForSchain("bob", bobSchain, 4, 4);

            await nodesData.addNode(holder, "John", "0x7f000001", "0x7f000002", 8545, "0x1122334455", 0);
            // await nodesData.addFullNode(indexOfNodeToRotate);
            await nodesFunctionality.removeNodeByRoot(0);
            const schainId = (await schainsData.getSchainIdsForNode(0))[0];
            const tx = await schainsFunctionality.rotateNode(0, schainId);
            const rotatedNode = tx.logs[0].args.newNode.toNumber();
            rotatedNode.should.be.equal(indexOfNodeToRotate);

        });
    });
});<|MERGE_RESOLUTION|>--- conflicted
+++ resolved
@@ -129,11 +129,7 @@
                 const nodesCount = 2;
                 for (const index of Array.from(Array(nodesCount).keys())) {
                     const hexIndex = ("0" + index.toString(16)).slice(-2);
-<<<<<<< HEAD
-                    await nodesFunctionality.createNode(0,
-=======
                     await nodesFunctionality.createNode(validator,
->>>>>>> be3f0578
                         "0x00" +
                         "2161" +
                         "0000" +
@@ -181,11 +177,7 @@
 
                 for (const index of Array.from(Array(nodesCount).keys())) {
                     const hexIndex = ("1" + index.toString(16)).slice(-2);
-<<<<<<< HEAD
-                    await nodesFunctionality.createNode(0,
-=======
                     await nodesFunctionality.createNode(validator,
->>>>>>> be3f0578
                         "0x00" +
                         "2161" +
                         "0000" +
@@ -213,11 +205,7 @@
                 const nodesCount = 4;
                 for (const index of Array.from(Array(nodesCount).keys())) {
                     const hexIndex = ("0" + index.toString(16)).slice(-2);
-<<<<<<< HEAD
-                    await nodesFunctionality.createNode(0,
-=======
                     await nodesFunctionality.createNode(validator,
->>>>>>> be3f0578
                         "0x00" +
                         "2161" +
                         "0000" +
@@ -390,11 +378,7 @@
                 const nodesCount = 20;
                 for (const index of Array.from(Array(nodesCount).keys())) {
                     const hexIndex = ("0" + index.toString(16)).slice(-2);
-<<<<<<< HEAD
-                    await nodesFunctionality.createNode(0,
-=======
                     await nodesFunctionality.createNode(validator,
->>>>>>> be3f0578
                         "0x00" +
                         "2161" +
                         "0000" +
@@ -455,11 +439,7 @@
                 const nodesCount = 16;
                 for (const index of Array.from(Array(nodesCount).keys())) {
                     const hexIndex = ("0" + index.toString(16)).slice(-2);
-<<<<<<< HEAD
-                    await nodesFunctionality.createNode(0,
-=======
                     await nodesFunctionality.createNode(validator,
->>>>>>> be3f0578
                         "0x00" +
                         "2161" +
                         "0000" +
