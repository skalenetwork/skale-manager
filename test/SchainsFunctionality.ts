import * as chai from "chai";
import * as chaiAsPromised from "chai-as-promised";
import { ContractManagerInstance,
         NodesDataInstance,
         NodesFunctionalityInstance,
         SchainsDataContract,
         SchainsDataInstance,
         SchainsFunctionalityContract,
         SchainsFunctionalityInstance,
         SchainsFunctionalityInternalContract,
         SchainsFunctionalityInternalInstance,
         SkaleDKGContract,
         SkaleDKGInstance,
<<<<<<< HEAD
         ValidatorServiceInstance} from "../types/truffle-contracts";

import BigNumber from "bignumber.js";
import { gasMultiplier } from "./utils/command_line";
import { deployContractManager } from "./utils/deploy/contractManager";
import { deployValidatorService } from "./utils/deploy/delegation/validatorService";
import { deployNodesData } from "./utils/deploy/nodesData";
import { deployNodesFunctionality } from "./utils/deploy/nodesFunctionality";
=======
         SkaleManagerContract,
         SkaleManagerInstance,
         StringUtilsContract,
         StringUtilsInstance } from "../types/truffle-contracts";

import BigNumber from "bignumber.js";
import { gasMultiplier } from "./utils/command_line";
import { skipTime } from "./utils/time";
>>>>>>> 6658be5b

const SchainsFunctionality: SchainsFunctionalityContract = artifacts.require("./SchainsFunctionality");
const SchainsFunctionalityInternal: SchainsFunctionalityInternalContract =
    artifacts.require("./SchainsFunctionalityInternal");
const SchainsData: SchainsDataContract = artifacts.require("./SchainsData");
const SkaleDKG: SkaleDKGContract = artifacts.require("./SkaleDKG");
const StringUtils: StringUtilsContract = artifacts.require("./StringUtils");
const SkaleManager: SkaleManagerContract = artifacts.require("./SkaleManager");

chai.should();
chai.use(chaiAsPromised);

contract("SchainsFunctionality", ([owner, holder, validator]) => {
    let contractManager: ContractManagerInstance;
    let schainsFunctionality: SchainsFunctionalityInstance;
    let schainsFunctionalityInternal: SchainsFunctionalityInternalInstance;
    let schainsData: SchainsDataInstance;
    let nodesData: NodesDataInstance;
    let nodesFunctionality: NodesFunctionalityInstance;
    let skaleDKG: SkaleDKGInstance;
<<<<<<< HEAD
    let validatorService: ValidatorServiceInstance;

    beforeEach(async () => {
        contractManager = await deployContractManager();

        nodesData = await deployNodesData(contractManager);
        nodesFunctionality = await deployNodesFunctionality(contractManager);
=======
    let stringUtils: StringUtilsInstance;
    let skaleManager: SkaleManagerInstance;

    beforeEach(async () => {
        if (await web3.eth.getCode("0x1820a4B7618BdE71Dce8cdc73aAB6C95905faD24") === "0x") {
            await web3.eth.sendTransaction({ from: "0x7E6CE355Ca303EAe3a858c172c3cD4CeB23701bc", to: "0xa990077c3205cbDf861e17Fa532eeB069cE9fF96", value: "80000000000000000"});
            await web3.eth.sendSignedTransaction("0xf90a388085174876e800830c35008080b909e5608060405234801561001057600080fd5b506109c5806100206000396000f3fe608060405234801561001057600080fd5b50600436106100a5576000357c010000000000000000000000000000000000000000000000000000000090048063a41e7d5111610078578063a41e7d51146101d4578063aabbb8ca1461020a578063b705676514610236578063f712f3e814610280576100a5565b806329965a1d146100aa5780633d584063146100e25780635df8122f1461012457806365ba36c114610152575b600080fd5b6100e0600480360360608110156100c057600080fd5b50600160a060020a038135811691602081013591604090910135166102b6565b005b610108600480360360208110156100f857600080fd5b5035600160a060020a0316610570565b60408051600160a060020a039092168252519081900360200190f35b6100e06004803603604081101561013a57600080fd5b50600160a060020a03813581169160200135166105bc565b6101c26004803603602081101561016857600080fd5b81019060208101813564010000000081111561018357600080fd5b82018360208201111561019557600080fd5b803590602001918460018302840111640100000000831117156101b757600080fd5b5090925090506106b3565b60408051918252519081900360200190f35b6100e0600480360360408110156101ea57600080fd5b508035600160a060020a03169060200135600160e060020a0319166106ee565b6101086004803603604081101561022057600080fd5b50600160a060020a038135169060200135610778565b61026c6004803603604081101561024c57600080fd5b508035600160a060020a03169060200135600160e060020a0319166107ef565b604080519115158252519081900360200190f35b61026c6004803603604081101561029657600080fd5b508035600160a060020a03169060200135600160e060020a0319166108aa565b6000600160a060020a038416156102cd57836102cf565b335b9050336102db82610570565b600160a060020a031614610339576040805160e560020a62461bcd02815260206004820152600f60248201527f4e6f7420746865206d616e616765720000000000000000000000000000000000604482015290519081900360640190fd5b6103428361092a565b15610397576040805160e560020a62461bcd02815260206004820152601a60248201527f4d757374206e6f7420626520616e204552433136352068617368000000000000604482015290519081900360640190fd5b600160a060020a038216158015906103b85750600160a060020a0382163314155b156104ff5760405160200180807f455243313832305f4143434550545f4d4147494300000000000000000000000081525060140190506040516020818303038152906040528051906020012082600160a060020a031663249cb3fa85846040518363ffffffff167c01000000000000000000000000000000000000000000000000000000000281526004018083815260200182600160a060020a0316600160a060020a031681526020019250505060206040518083038186803b15801561047e57600080fd5b505afa158015610492573d6000803e3d6000fd5b505050506040513d60208110156104a857600080fd5b5051146104ff576040805160e560020a62461bcd02815260206004820181905260248201527f446f6573206e6f7420696d706c656d656e742074686520696e74657266616365604482015290519081900360640190fd5b600160a060020a03818116600081815260208181526040808320888452909152808220805473ffffffffffffffffffffffffffffffffffffffff19169487169485179055518692917f93baa6efbd2244243bfee6ce4cfdd1d04fc4c0e9a786abd3a41313bd352db15391a450505050565b600160a060020a03818116600090815260016020526040812054909116151561059a5750806105b7565b50600160a060020a03808216600090815260016020526040902054165b919050565b336105c683610570565b600160a060020a031614610624576040805160e560020a62461bcd02815260206004820152600f60248201527f4e6f7420746865206d616e616765720000000000000000000000000000000000604482015290519081900360640190fd5b81600160a060020a031681600160a060020a0316146106435780610646565b60005b600160a060020a03838116600081815260016020526040808220805473ffffffffffffffffffffffffffffffffffffffff19169585169590951790945592519184169290917f605c2dbf762e5f7d60a546d42e7205dcb1b011ebc62a61736a57c9089d3a43509190a35050565b600082826040516020018083838082843780830192505050925050506040516020818303038152906040528051906020012090505b92915050565b6106f882826107ef565b610703576000610705565b815b600160a060020a03928316600081815260208181526040808320600160e060020a031996909616808452958252808320805473ffffffffffffffffffffffffffffffffffffffff19169590971694909417909555908152600284528181209281529190925220805460ff19166001179055565b600080600160a060020a038416156107905783610792565b335b905061079d8361092a565b156107c357826107ad82826108aa565b6107b85760006107ba565b815b925050506106e8565b600160a060020a0390811660009081526020818152604080832086845290915290205416905092915050565b6000808061081d857f01ffc9a70000000000000000000000000000000000000000000000000000000061094c565b909250905081158061082d575080155b1561083d576000925050506106e8565b61084f85600160e060020a031961094c565b909250905081158061086057508015155b15610870576000925050506106e8565b61087a858561094c565b909250905060018214801561088f5750806001145b1561089f576001925050506106e8565b506000949350505050565b600160a060020a0382166000908152600260209081526040808320600160e060020a03198516845290915281205460ff1615156108f2576108eb83836107ef565b90506106e8565b50600160a060020a03808316600081815260208181526040808320600160e060020a0319871684529091529020549091161492915050565b7bffffffffffffffffffffffffffffffffffffffffffffffffffffffff161590565b6040517f01ffc9a7000000000000000000000000000000000000000000000000000000008082526004820183905260009182919060208160248189617530fa90519096909550935050505056fea165627a7a72305820377f4a2d4301ede9949f163f319021a6e9c687c292a5e2b2c4734c126b524e6c00291ba01820182018201820182018201820182018201820182018201820182018201820a01820182018201820182018201820182018201820182018201820182018201820");
        }
        contractManager = await ContractManager.new({from: owner});

        constantsHolder = await ConstantsHolder.new(
            contractManager.address,
            {from: owner});
        await contractManager.setContractsAddress("Constants", constantsHolder.address);

        nodesData = await NodesData.new(
            contractManager.address,
            {from: owner});
        await contractManager.setContractsAddress("NodesData", nodesData.address);

        nodesFunctionality = await NodesFunctionality.new(
            contractManager.address,
            {from: owner});
        await contractManager.setContractsAddress("NodesFunctionality", nodesFunctionality.address);
>>>>>>> 6658be5b

        schainsData = await SchainsData.new(
            "SchainsFunctionalityInternal",
            contractManager.address,
            {from: owner});
        await contractManager.setContractsAddress("SchainsData", schainsData.address);

        schainsFunctionality = await SchainsFunctionality.new(
            "SkaleManager",
            "SchainsData",
            contractManager.address,
            {from: owner});
        await contractManager.setContractsAddress("SchainsFunctionality", schainsFunctionality.address);

        schainsFunctionalityInternal = await SchainsFunctionalityInternal.new(
            "SchainsFunctionality",
            "SchainsData",
            contractManager.address,
            {from: owner});
        await contractManager.setContractsAddress("SchainsFunctionalityInternal", schainsFunctionalityInternal.address);

        skaleDKG = await SkaleDKG.new(contractManager.address, {from: owner});
        await contractManager.setContractsAddress("SkaleDKG", skaleDKG.address);

<<<<<<< HEAD
        validatorService = await deployValidatorService(contractManager);

        validatorService.registerValidator("D2", validator, "D2 is even", 0, 0);
=======
        stringUtils = await StringUtils.new();
        await contractManager.setContractsAddress("StringUtils", stringUtils.address);

        skaleManager = await SkaleManager.new(contractManager.address, {from: owner});
        await contractManager.setContractsAddress("SkaleManager", skaleManager.address);

>>>>>>> 6658be5b
    });

    describe("should add schain", async () => {
        it("should fail when money are not enough", async () => {
            await schainsFunctionality.addSchain(
                holder,
                5,
                "0x10" + "0000000000000000000000000000000000000000000000000000000000000005" + "01" + "0000" + "d2",
                {from: owner})
                .should.be.eventually.rejectedWith("Not enough money to create Schain");
        });

        it("should fail when schain type is wrong", async () => {
            await schainsFunctionality.addSchain(
                holder,
                5,
                "0x10" + "0000000000000000000000000000000000000000000000000000000000000005" + "06" + "0000" + "d2",
                {from: owner})
                .should.be.eventually.rejectedWith("Invalid type of Schain");
        });

        it("should fail when data parameter is too short", async () => {
            await schainsFunctionality.addSchain(
                holder,
                5,
                "0x10" + "0000000000000000000000000000000000000000000000000000000000000005" + "06" + "0000",
                {from: owner}).
                should.be.eventually.rejectedWith("Incorrect bytes data config");
        });

        it("should fail when nodes count is too low", async () => {
            const price = new BigNumber(await schainsFunctionality.getSchainPrice(1, 5));
            await schainsFunctionality.addSchain(
                holder,
                price.toString(),
                "0x10" + "0000000000000000000000000000000000000000000000000000000000000005" + "01" + "0000" + "d2",
                {from: owner})
                .should.be.eventually.rejectedWith("Not enough nodes to create Schain");
        });

        describe("when 2 nodes are registered (Ivan test)", async () => {
            it("should create 2 nodes, and play with schains", async () => {
                const nodesCount = 2;
                for (const index of Array.from(Array(nodesCount).keys())) {
                    const hexIndex = ("0" + index.toString(16)).slice(-2);
                    await nodesFunctionality.createNode(validator,
                        "0x00" +
                        "2161" +
                        "0000" +
                        "7f0000" + hexIndex +
                        "7f0000" + hexIndex +
                        "1122334455667788990011223344556677889900112233445566778899001122" +
                        "1122334455667788990011223344556677889900112233445566778899001122" +
                        "d2" + hexIndex);
                }

                const deposit = await schainsFunctionality.getSchainPrice(4, 5);

                await schainsFunctionality.addSchain(
                    owner,
                    deposit,
                    "0x10" +
                    "0000000000000000000000000000000000000000000000000000000000000005" +
                    "04" +
                    "0000" +
                    "6432",
                    {from: owner});

                await schainsFunctionality.addSchain(
                    owner,
                    deposit,
                    "0x10" +
                    "0000000000000000000000000000000000000000000000000000000000000005" +
                    "04" +
                    "0000" +
                    "6433",
                    {from: owner});

                await schainsFunctionality.deleteSchain(
                    owner,
                    "d2",
                    {from: owner});

                await schainsFunctionality.deleteSchain(
                    owner,
                    "d3",
                    {from: owner});

                await nodesFunctionality.removeNodeByRoot(0, {from: owner});
                await nodesFunctionality.removeNodeByRoot(1, {from: owner});

                for (const index of Array.from(Array(nodesCount).keys())) {
                    const hexIndex = ("1" + index.toString(16)).slice(-2);
                    await nodesFunctionality.createNode(validator,
                        "0x00" +
                        "2161" +
                        "0000" +
                        "7f0000" + hexIndex +
                        "7f0000" + hexIndex +
                        "1122334455667788990011223344556677889900112233445566778899001122" +
                        "1122334455667788990011223344556677889900112233445566778899001122" +
                        "d2" + hexIndex);
                }

                await schainsFunctionality.addSchain(
                    holder,
                    deposit,
                    "0x10" +
                    "0000000000000000000000000000000000000000000000000000000000000005" +
                    "04" +
                    "0000" +
                    "6434",
                    {from: owner});
            });
        });

        describe("when 4 nodes are registered", async () => {
            beforeEach(async () => {
                const nodesCount = 4;
                for (const index of Array.from(Array(nodesCount).keys())) {
                    const hexIndex = ("0" + index.toString(16)).slice(-2);
                    await nodesFunctionality.createNode(validator,
                        "0x00" +
                        "2161" +
                        "0000" +
                        "7f0000" + hexIndex +
                        "7f0000" + hexIndex +
                        "1122334455667788990011223344556677889900112233445566778899001122" +
                        "1122334455667788990011223344556677889900112233445566778899001122" +
                        "d2" + hexIndex);
                }
            });

            it("should create 4 node schain", async () => {
                const deposit = await schainsFunctionality.getSchainPrice(5, 5);

                await schainsFunctionality.addSchain(
                    holder,
                    deposit,
                    "0x10" +
                    "0000000000000000000000000000000000000000000000000000000000000005" +
                    "05" +
                    "0000" +
                    "6432",
                    {from: owner});

                const schains = await schainsData.getSchains();
                schains.length.should.be.equal(1);
                const schainId = schains[0];

                await schainsData.isOwnerAddress(holder, schainId).should.be.eventually.true;
            });

            it("should not create 4 node schain with 1 deleted node", async () => {
                await nodesFunctionality.removeNodeByRoot(1);

                const deposit = await schainsFunctionality.getSchainPrice(5, 5);

                await schainsFunctionality.addSchain(
                    holder,
                    deposit,
                    "0x10" +
                    "0000000000000000000000000000000000000000000000000000000000000005" +
                    "05" +
                    "0000" +
                    "6432",
                    {from: owner}).should.be.eventually.rejectedWith("Not enough nodes to create Schain");
            });

            it("should not create 4 node schain on deleted node", async () => {
                let data = await nodesData.getNodesWithFreeSpace(32);
                const removedNode = 1;
                await nodesFunctionality.removeNodeByRoot(removedNode);

                data = await nodesData.getNodesWithFreeSpace(32);

                await nodesFunctionality.createNode(validator,
                        "0x00" +
                        "2161" +
                        "0000" +
                        "7f000028" +
                        "7f000028" +
                        "1122334455667788990011223344556677889900112233445566778899001122" +
                        "1122334455667788990011223344556677889900112233445566778899001122" +
                        "d228");

                const deposit = await schainsFunctionality.getSchainPrice(5, 5);

                data = await nodesData.getNodesWithFreeSpace(32);

                await schainsFunctionality.addSchain(
                    holder,
                    deposit,
                    "0x10" +
                    "0000000000000000000000000000000000000000000000000000000000000005" +
                    "05" +
                    "0000" +
                    "6432",
                    {from: owner});

                let nodesInGroup = await schainsData.getNodesInGroup(web3.utils.soliditySha3("d2"));

                for (const node of nodesInGroup) {
                    expect(web3.utils.toBN(node).toNumber()).to.be.not.equal(removedNode);
                }

                data = await nodesData.getNodesWithFreeSpace(32);

                await schainsFunctionality.addSchain(
                    holder,
                    deposit,
                    "0x10" +
                    "0000000000000000000000000000000000000000000000000000000000000005" +
                    "05" +
                    "0000" +
                    "6433",
                    {from: owner});

                nodesInGroup = await schainsData.getNodesInGroup(web3.utils.soliditySha3("d3"));

                for (const node of nodesInGroup) {
                    expect(web3.utils.toBN(node).toNumber()).to.be.not.equal(removedNode);
                }

                data = await nodesData.getNodesWithFreeSpace(32);

                await schainsFunctionality.addSchain(
                    holder,
                    deposit,
                    "0x10" +
                    "0000000000000000000000000000000000000000000000000000000000000005" +
                    "05" +
                    "0000" +
                    "6434",
                    {from: owner});

                nodesInGroup = await schainsData.getNodesInGroup(web3.utils.soliditySha3("d4"));

                for (const node of nodesInGroup) {
                    expect(web3.utils.toBN(node).toNumber()).to.be.not.equal(removedNode);
                }

                data = await nodesData.getNodesWithFreeSpace(32);

                await schainsFunctionality.addSchain(
                    holder,
                    deposit,
                    "0x10" +
                    "0000000000000000000000000000000000000000000000000000000000000005" +
                    "05" +
                    "0000" +
                    "6435",
                    {from: owner});

                nodesInGroup = await schainsData.getNodesInGroup(web3.utils.soliditySha3("d5"));

                for (const node of nodesInGroup) {
                    expect(web3.utils.toBN(node).toNumber()).to.be.not.equal(removedNode);
                }
            });

            it("should create & delete 4 node schain", async () => {
                const deposit = await schainsFunctionality.getSchainPrice(5, 5);

                await schainsFunctionality.addSchain(
                    holder,
                    deposit,
                    "0x10" +
                    "0000000000000000000000000000000000000000000000000000000000000005" +
                    "05" +
                    "0000" +
                    "6432",
                    {from: owner});

                const schains = await schainsData.getSchains();
                schains.length.should.be.equal(1);
                const schainId = schains[0];

                await schainsData.isOwnerAddress(holder, schainId).should.be.eventually.true;

                await schainsFunctionality.deleteSchain(
                    holder,
                    "d2",
                    {from: owner});

                await schainsData.getSchains().should.be.eventually.empty;
            });
        });

        describe("when 20 nodes are registered", async () => {
            beforeEach(async () => {
                const nodesCount = 20;
                for (const index of Array.from(Array(nodesCount).keys())) {
                    const hexIndex = ("0" + index.toString(16)).slice(-2);
                    await nodesFunctionality.createNode(validator,
                        "0x00" +
                        "2161" +
                        "0000" +
                        "7f0000" + hexIndex +
                        "7f0000" + hexIndex +
                        "1122334455667788990011223344556677889900112233445566778899001122" +
                        "1122334455667788990011223344556677889900112233445566778899001122" +
                        "d2" + hexIndex);
                }
            });

            it("should create Medium schain", async () => {
                const deposit = await schainsFunctionality.getSchainPrice(3, 5);

                await schainsFunctionality.addSchain(
                    holder,
                    deposit,
                    "0x10" +
                    "0000000000000000000000000000000000000000000000000000000000000005" +
                    "03" +
                    "0000" +
                    "6432",
                    {from: owner});

                const schains = await schainsData.getSchains();
                schains.length.should.be.equal(1);
            });

            it("should not create another Medium schain", async () => {
                const deposit = await schainsFunctionality.getSchainPrice(3, 5);

                await schainsFunctionality.addSchain(
                    holder,
                    deposit,
                    "0x10" +
                    "0000000000000000000000000000000000000000000000000000000000000005" +
                    "03" +
                    "0000" +
                    "6432",
                    {from: owner});

                await schainsFunctionality.addSchain(
                    holder,
                    deposit,
                    "0x10" +
                    "0000000000000000000000000000000000000000000000000000000000000005" +
                    "03" +
                    "0000" +
                    "6433",
                    {from: owner},
                ).should.be.eventually.rejectedWith("Not enough nodes to create Schain");
            });
        });

        describe("when nodes are registered", async () => {

            beforeEach(async () => {
                const nodesCount = 16;
                for (const index of Array.from(Array(nodesCount).keys())) {
                    const hexIndex = ("0" + index.toString(16)).slice(-2);
                    await nodesFunctionality.createNode(validator,
                        "0x00" +
                        "2161" +
                        "0000" +
                        "7f0000" + hexIndex +
                        "7f0000" + hexIndex +
                        "1122334455667788990011223344556677889900112233445566778899001122" +
                        "1122334455667788990011223344556677889900112233445566778899001122" +
                        "d2" + hexIndex);
                }
            });

            it("successfully", async () => {
                const deposit = await schainsFunctionality.getSchainPrice(1, 5);

                await schainsFunctionality.addSchain(
                    holder,
                    deposit,
                    "0x10" +
                    "0000000000000000000000000000000000000000000000000000000000000005" +
                    "01" +
                    "0000" +
                    "6432",
                    {from: owner});

                const schains = await schainsData.getSchains();
                schains.length.should.be.equal(1);
                const schainId = schains[0];

                await schainsData.isOwnerAddress(holder, schainId).should.be.eventually.true;

                const obtainedSchains = await schainsData.schains(schainId);
                const schainsArray = Array(8);
                for (const index of Array.from(Array(8).keys())) {
                    schainsArray[index] = obtainedSchains[index];
                }

                const [obtainedSchainName,
                       obtainedSchainOwner,
                       obtainedIndexInOwnerList,
                       obtainedPart,
                       obtainedLifetime,
                       obtainedStartDate,
                       obtainedDeposit,
                       obtainedIndex] = schainsArray;

                obtainedSchainName.should.be.equal("d2");
                obtainedSchainOwner.should.be.equal(holder);
                expect(obtainedPart.eq(web3.utils.toBN(1))).be.true;
                expect(obtainedLifetime.eq(web3.utils.toBN(5))).be.true;
                expect(obtainedDeposit.eq(web3.utils.toBN(deposit))).be.true;
            });

            describe("when schain is created", async () => {

                beforeEach(async () => {
                    const deposit = await schainsFunctionality.getSchainPrice(1, 5);
                    await schainsFunctionality.addSchain(
                        holder,
                        deposit,
                        "0x10" +
                        "0000000000000000000000000000000000000000000000000000000000000005" +
                        "01" +
                        "0000" +
                        "4432",
                        {from: owner});
                });

                it("should failed when create another schain with the same name", async () => {
                    const deposit = await schainsFunctionality.getSchainPrice(1, 5);
                    await schainsFunctionality.addSchain(
                        holder,
                        deposit,
                        "0x10" +
                        "0000000000000000000000000000000000000000000000000000000000000005" +
                        "01" +
                        "0000" +
                        "4432",
                        {from: owner})
                        .should.be.eventually.rejectedWith("Schain name is not available");
                });

                it("should be able to delete schain", async () => {
                    await schainsFunctionality.deleteSchain(
                        holder,
                        "D2",
                        {from: owner});
                    await schainsData.getSchains().should.be.eventually.empty;
                });

                it("should fail on deleting schain if owner is wrong", async () => {
                    await schainsFunctionality.deleteSchain(
                        validator,
                        "D2",
                        {from: owner})
                        .should.be.eventually.rejectedWith("Message sender is not an owner of Schain");
                });

            });

            describe("when test schain is created", async () => {

                beforeEach(async () => {
                    const deposit = await schainsFunctionality.getSchainPrice(4, 5);
                    await schainsFunctionality.addSchain(
                        holder,
                        deposit,
                        "0x10" +
                        "0000000000000000000000000000000000000000000000000000000000000005" +
                        "04" +
                        "0000" +
                        "4432",
                        {from: owner});
                });

                it("should failed when create another schain with the same name", async () => {
                    const deposit = await schainsFunctionality.getSchainPrice(4, 5);
                    await schainsFunctionality.addSchain(
                        holder,
                        deposit,
                        "0x10" +
                        "0000000000000000000000000000000000000000000000000000000000000005" +
                        "04" +
                        "0000" +
                        "4432",
                        {from: owner})
                        .should.be.eventually.rejectedWith("Schain name is not available");
                });

                it("should be able to delete schain", async () => {

                    await schainsFunctionality.deleteSchain(
                        holder,
                        "D2",
                        {from: owner});
                    await schainsData.getSchains().should.be.eventually.empty;
                });

                it("should fail on deleting schain if owner is wrong", async () => {

                    await schainsFunctionality.deleteSchain(
                        validator,
                        "D2",
                        {from: owner})
                        .should.be.eventually.rejectedWith("Message sender is not an owner of Schain");
                });

            });

        });
    });

    describe("should calculate schain price", async () => {
        it("of tiny schain", async () => {
            const price = web3.utils.toBN(await schainsFunctionality.getSchainPrice(1, 5));
            const correctPrice = web3.utils.toBN(3952894150981);

            expect(price.eq(correctPrice)).to.be.true;
        });

        it("of small schain", async () => {
            const price = web3.utils.toBN(await schainsFunctionality.getSchainPrice(2, 5));
            const correctPrice = web3.utils.toBN(63246306415705);

            expect(price.eq(correctPrice)).to.be.true;
        });

        it("of medium schain", async () => {
            const price = web3.utils.toBN(await schainsFunctionality.getSchainPrice(3, 5));
            const correctPrice = web3.utils.toBN(505970451325642);

            expect(price.eq(correctPrice)).to.be.true;
        });

        it("of test schain", async () => {
            const price = web3.utils.toBN(await schainsFunctionality.getSchainPrice(4, 5));
            const correctPrice = web3.utils.toBN(1000000000000000000);

            expect(price.eq(correctPrice)).to.be.true;
        });

        it("of medium test schain", async () => {
            const price = web3.utils.toBN(await schainsFunctionality.getSchainPrice(5, 5));
            const correctPrice = web3.utils.toBN(31623153207852);

            expect(price.eq(correctPrice)).to.be.true;
        });

        it("should revert on wrong schain type", async () => {
            await schainsFunctionality.getSchainPrice(6, 5).should.be.eventually.rejectedWith("Bad schain type");
        });
    });

<<<<<<< HEAD
    describe("when node removed from schain", async () => {
        it("should decrease number of nodes in schain", async () => {
            const bobSchain = "0x38e47a7b719dce63662aeaf43440326f551b8a7ee198cee35cb5d517f2d296a2";
            const numberOfNodes = 5;
            for (let i = 0; i < numberOfNodes; i++) {
                await nodesData.addNode(holder, "John", "0x7f000001", "0x7f000002", 8545, "0x1122334455", 0);
                // await nodesData.addFractionalNode(i);
            }
            await schainsFunctionalityInternal.createGroupForSchain("bob", bobSchain, numberOfNodes, 8);
            await schainsFunctionalityInternal.removeNodeFromSchain(3, bobSchain);
            const gottenNodesInGroup = await schainsData.getNodesInGroup(bobSchain);
            const nodesAfterRemoving = [];
            for (const node of gottenNodesInGroup) {
                nodesAfterRemoving.push(node.toNumber());
            }
            nodesAfterRemoving.indexOf(3).should.be.equal(-1);
        });

        it("should rotate 3 nodes on schain", async () => {
            const bobSchain = "0x38e47a7b719dce63662aeaf43440326f551b8a7ee198cee35cb5d517f2d296a2";
            let nodes;
            let i = 0;
            for (; i < 5; i++) {
                await nodesData.addNode(holder, "John", "0x7f000001", "0x7f000002", 8545, "0x1122334455", 0);
                // await nodesData.addFractionalNode(i);
            }

            // await nodesData.addNode(holder, "John", "0x7f000001", "0x7f000002", 8545, "0x1122334455");
            // await nodesData.addFullNode(i++);
            await schainsFunctionalityInternal.createGroupForSchain("bob", bobSchain, 5, 8);

            for (; i < 8; i++) {
                await nodesData.addNode(holder, "John", "0x7f000001", "0x7f000002", 8545, "0x1122334455", 0);
                // await nodesData.addFractionalNode(i);
            }
            nodes = await schainsData.getNodesInGroup(bobSchain);
            for (let j = 0; j < 3; j++) {
                await nodesFunctionality.removeNodeByRoot(j);
                const schainIds = await schainsData.getSchainIdsForNode(j);
                for (const schainId of schainIds) {
                    await schainsFunctionality.rotateNode(j, schainId);
                }
            }

            nodes = await schainsData.getNodesInGroup(bobSchain);
            nodes = nodes.map((value) => value.toNumber());
            nodes.sort();
            nodes.should.be.deep.equal([3, 4, 5, 6, 7]);
        });

        it("should rotate nodes on 2 schains", async () => {
            const bobSchain = "0x38e47a7b719dce63662aeaf43440326f551b8a7ee198cee35cb5d517f2d296a2";
            const vitalikSchain = "0xaf2caa1c2ca1d027f1ac823b529d0a67cd144264b2789fa2ea4d63a67c7103cc";
            let i = 0;
            let nodes;
            for (; i < 5; i++) {
                await nodesData.addNode(holder, "John", "0x7f000001", "0x7f000002", 8545, "0x1122334455", 0);
                // await nodesData.addFractionalNode(i);
            }

            await schainsFunctionalityInternal.createGroupForSchain("bob", bobSchain, 5, 8);
            await schainsFunctionalityInternal.createGroupForSchain("vitalik", vitalikSchain, 5, 8);

            for (; i < 7; i++) {
                await nodesData.addNode(holder, "John", "0x7f000001", "0x7f000002", 8545, "0x1122334455", 0);
                // await nodesData.addFractionalNode(i);
            }
            for (let j = 0; j < 2; j++) {
                await nodesFunctionality.removeNodeByRoot(j);
                const schainIds = await schainsData.getSchainIdsForNode(j);
                for (const schainId of schainIds) {
                    await schainsFunctionality.rotateNode(j, schainId);
                }
=======
    describe("when 4 nodes, 2 schains and 2 additional nodes created", async () => {
        const ACTIVE = 0;
        const LEAVING = 1;
        const LEFT = 2;
        let nodeStatus;
        beforeEach(async () => {
            const deposit = await schainsFunctionality.getSchainPrice(5, 5);
            const nodesCount = 4;
            for (const index of Array.from(Array(nodesCount).keys())) {
                const hexIndex = ("0" + index.toString(16)).slice(-2);
                await nodesFunctionality.createNode(validator, "100000000000000000000",
                    "0x00" +
                    "2161" +
                    "0000" +
                    "7f0000" + hexIndex +
                    "7f0000" + hexIndex +
                    "1122334455667788990011223344556677889900112233445566778899001122" +
                    "1122334455667788990011223344556677889900112233445566778899001122" +
                    "d2" + hexIndex);
>>>>>>> 6658be5b
            }
            await schainsFunctionality.addSchain(
                holder,
                deposit,
                "0x10" +
                "0000000000000000000000000000000000000000000000000000000000000005" +
                "05" +
                "0000" +
                "6432",
                {from: owner});
            await schainsFunctionality.addSchain(
                holder,
                deposit,
                "0x10" +
                "0000000000000000000000000000000000000000000000000000000000000005" +
                "05" +
                "0000" +
                "6433",
                {from: owner});
            await nodesFunctionality.createNode(validator, "100000000000000000000",
                "0x00" +
                "2161" +
                "0000" +
                "7f000010" +
                "7f000010" +
                "1122334455667788990011223344556677889900112233445566778899001122" +
                "1122334455667788990011223344556677889900112233445566778899001122" +
                "d210");
            await nodesFunctionality.createNode(validator, "100000000000000000000",
                "0x00" +
                "2161" +
                "0000" +
                "7f000011" +
                "7f000011" +
                "1122334455667788990011223344556677889900112233445566778899001122" +
                "1122334455667788990011223344556677889900112233445566778899001122" +
                "d211");

        });

<<<<<<< HEAD
        it("should rotate node on full schain", async () => {
            const bobSchain = "0x38e47a7b719dce63662aeaf43440326f551b8a7ee198cee35cb5d517f2d296a2";
            const vitalikSchain = "0xaf2caa1c2ca1d027f1ac823b529d0a67cd144264b2789fa2ea4d63a67c7103cc";
            let i = 0;
            for (; i < 6; i++) {
                await nodesData.addNode(holder, "John", "0x7f000001", "0x7f000002", 8545, "0x1122334455", 0);
                // await nodesData.addFullNode(i);
            }

            await schainsFunctionalityInternal.createGroupForSchain("bob", bobSchain, 3, 128);
            await schainsFunctionalityInternal.createGroupForSchain("vitalik", vitalikSchain, 3, 128);

            await nodesData.addNode(holder, "John", "0x7f000001", "0x7f000002", 8545, "0x1122334455", 0);
            // await nodesData.addFullNode(i++);

            // for (; i < 15; i++) {
            //     await nodesData.addNode(holder, "John", "0x7f000001", "0x7f000002", 8545, "0x1122334455");
            //     // await nodesData.addFractionalNode(i);
            // }

            await nodesFunctionality.removeNodeByRoot(0);
            const schainId = (await schainsData.getSchainIdsForNode(0))[0];
            const tx = await schainsFunctionality.rotateNode(0, schainId);
            const rotatedNode = tx.logs[0].args.newNode.toNumber();
            rotatedNode.should.be.equal(6);

        });

        it("should rotate on medium test schain", async () => {
            const bobSchain = "0x38e47a7b719dce63662aeaf43440326f551b8a7ee198cee35cb5d517f2d296a2";
            const indexOfNodeToRotate = 4;
            for (let i = 0; i < 4; i++) {
                await nodesData.addNode(holder, "John", "0x7f000001", "0x7f000002", 8545, "0x1122334455", 0);
                // await nodesData.addFullNode(i);
            }
            await schainsFunctionalityInternal.createGroupForSchain("bob", bobSchain, 4, 4);

            await nodesData.addNode(holder, "John", "0x7f000001", "0x7f000002", 8545, "0x1122334455", 0);
            // await nodesData.addFullNode(indexOfNodeToRotate);
            await nodesFunctionality.removeNodeByRoot(0);
            const schainId = (await schainsData.getSchainIdsForNode(0))[0];
            const tx = await schainsFunctionality.rotateNode(0, schainId);
            const rotatedNode = tx.logs[0].args.newNode.toNumber();
            rotatedNode.should.be.equal(indexOfNodeToRotate);

=======
        it("should rotate 2 nodes consistently", async () => {
            await skaleManager.nodeExit(0, {from: validator});
            await skaleManager.nodeExit(0, {from: holder})
                .should.be.eventually.rejectedWith("Node does not exist for message sender");
            await skaleManager.nodeExit(1, {from: validator})
                .should.be.eventually.rejectedWith("You cannot rotate on Schain d2, occupied by Node 0");
            await skaleManager.nodeExit(0, {from: validator});
            nodeStatus = (await nodesData.getNodeStatus(0)).toNumber();
            assert.equal(nodeStatus, LEFT);
            await skaleManager.nodeExit(0, {from: validator})
                .should.be.eventually.rejectedWith("Node is not Leaving");

            nodeStatus = (await nodesData.getNodeStatus(1)).toNumber();
            assert.equal(nodeStatus, ACTIVE);
            await skaleManager.nodeExit(1, {from: validator})
                .should.be.eventually.rejectedWith("You cannot rotate on Schain d2, occupied by Node 0");
            skipTime(web3, 43260);

            await skaleManager.nodeExit(1, {from: validator});
            nodeStatus = (await nodesData.getNodeStatus(1)).toNumber();
            assert.equal(nodeStatus, LEAVING);
            await skaleManager.nodeExit(1, {from: validator});
            nodeStatus = (await nodesData.getNodeStatus(1)).toNumber();
            assert.equal(nodeStatus, LEFT);
            await skaleManager.nodeExit(1, {from: validator})
                .should.be.eventually.rejectedWith("Node is not Leaving");
        });

        it("should allow to rotate if occupied node didn't rotated for 12 hours", async () => {
            await skaleManager.nodeExit(0, {from: validator});
            await skaleManager.nodeExit(1, {from: validator})
                .should.be.eventually.rejectedWith("You cannot rotate on Schain d2, occupied by Node 0");
            skipTime(web3, 43260);
            await skaleManager.nodeExit(1, {from: validator});

            await skaleManager.nodeExit(0, {from: validator})
                .should.be.eventually.rejectedWith("You cannot rotate on Schain d3, occupied by Node 1");

            nodeStatus = (await nodesData.getNodeStatus(1)).toNumber();
            assert.equal(nodeStatus, LEAVING);
            await skaleManager.nodeExit(1, {from: validator});
            nodeStatus = (await nodesData.getNodeStatus(1)).toNumber();
            assert.equal(nodeStatus, LEFT);
>>>>>>> 6658be5b
        });
    });

});<|MERGE_RESOLUTION|>--- conflicted
+++ resolved
@@ -11,32 +11,23 @@
          SchainsFunctionalityInternalInstance,
          SkaleDKGContract,
          SkaleDKGInstance,
-<<<<<<< HEAD
+         SkaleManagerContract,
+         SkaleManagerInstance,
          ValidatorServiceInstance} from "../types/truffle-contracts";
 
 import BigNumber from "bignumber.js";
-import { gasMultiplier } from "./utils/command_line";
+import { skipTime } from "./utils/time";
+
 import { deployContractManager } from "./utils/deploy/contractManager";
 import { deployValidatorService } from "./utils/deploy/delegation/validatorService";
 import { deployNodesData } from "./utils/deploy/nodesData";
 import { deployNodesFunctionality } from "./utils/deploy/nodesFunctionality";
-=======
-         SkaleManagerContract,
-         SkaleManagerInstance,
-         StringUtilsContract,
-         StringUtilsInstance } from "../types/truffle-contracts";
-
-import BigNumber from "bignumber.js";
-import { gasMultiplier } from "./utils/command_line";
-import { skipTime } from "./utils/time";
->>>>>>> 6658be5b
 
 const SchainsFunctionality: SchainsFunctionalityContract = artifacts.require("./SchainsFunctionality");
 const SchainsFunctionalityInternal: SchainsFunctionalityInternalContract =
     artifacts.require("./SchainsFunctionalityInternal");
 const SchainsData: SchainsDataContract = artifacts.require("./SchainsData");
 const SkaleDKG: SkaleDKGContract = artifacts.require("./SkaleDKG");
-const StringUtils: StringUtilsContract = artifacts.require("./StringUtils");
 const SkaleManager: SkaleManagerContract = artifacts.require("./SkaleManager");
 
 chai.should();
@@ -50,40 +41,14 @@
     let nodesData: NodesDataInstance;
     let nodesFunctionality: NodesFunctionalityInstance;
     let skaleDKG: SkaleDKGInstance;
-<<<<<<< HEAD
     let validatorService: ValidatorServiceInstance;
+    let skaleManager: SkaleManagerInstance;
 
     beforeEach(async () => {
         contractManager = await deployContractManager();
 
         nodesData = await deployNodesData(contractManager);
         nodesFunctionality = await deployNodesFunctionality(contractManager);
-=======
-    let stringUtils: StringUtilsInstance;
-    let skaleManager: SkaleManagerInstance;
-
-    beforeEach(async () => {
-        if (await web3.eth.getCode("0x1820a4B7618BdE71Dce8cdc73aAB6C95905faD24") === "0x") {
-            await web3.eth.sendTransaction({ from: "0x7E6CE355Ca303EAe3a858c172c3cD4CeB23701bc", to: "0xa990077c3205cbDf861e17Fa532eeB069cE9fF96", value: "80000000000000000"});
-            await web3.eth.sendSignedTransaction("0xf90a388085174876e800830c35008080b909e5608060405234801561001057600080fd5b506109c5806100206000396000f3fe608060405234801561001057600080fd5b50600436106100a5576000357c010000000000000000000000000000000000000000000000000000000090048063a41e7d5111610078578063a41e7d51146101d4578063aabbb8ca1461020a578063b705676514610236578063f712f3e814610280576100a5565b806329965a1d146100aa5780633d584063146100e25780635df8122f1461012457806365ba36c114610152575b600080fd5b6100e0600480360360608110156100c057600080fd5b50600160a060020a038135811691602081013591604090910135166102b6565b005b610108600480360360208110156100f857600080fd5b5035600160a060020a0316610570565b60408051600160a060020a039092168252519081900360200190f35b6100e06004803603604081101561013a57600080fd5b50600160a060020a03813581169160200135166105bc565b6101c26004803603602081101561016857600080fd5b81019060208101813564010000000081111561018357600080fd5b82018360208201111561019557600080fd5b803590602001918460018302840111640100000000831117156101b757600080fd5b5090925090506106b3565b60408051918252519081900360200190f35b6100e0600480360360408110156101ea57600080fd5b508035600160a060020a03169060200135600160e060020a0319166106ee565b6101086004803603604081101561022057600080fd5b50600160a060020a038135169060200135610778565b61026c6004803603604081101561024c57600080fd5b508035600160a060020a03169060200135600160e060020a0319166107ef565b604080519115158252519081900360200190f35b61026c6004803603604081101561029657600080fd5b508035600160a060020a03169060200135600160e060020a0319166108aa565b6000600160a060020a038416156102cd57836102cf565b335b9050336102db82610570565b600160a060020a031614610339576040805160e560020a62461bcd02815260206004820152600f60248201527f4e6f7420746865206d616e616765720000000000000000000000000000000000604482015290519081900360640190fd5b6103428361092a565b15610397576040805160e560020a62461bcd02815260206004820152601a60248201527f4d757374206e6f7420626520616e204552433136352068617368000000000000604482015290519081900360640190fd5b600160a060020a038216158015906103b85750600160a060020a0382163314155b156104ff5760405160200180807f455243313832305f4143434550545f4d4147494300000000000000000000000081525060140190506040516020818303038152906040528051906020012082600160a060020a031663249cb3fa85846040518363ffffffff167c01000000000000000000000000000000000000000000000000000000000281526004018083815260200182600160a060020a0316600160a060020a031681526020019250505060206040518083038186803b15801561047e57600080fd5b505afa158015610492573d6000803e3d6000fd5b505050506040513d60208110156104a857600080fd5b5051146104ff576040805160e560020a62461bcd02815260206004820181905260248201527f446f6573206e6f7420696d706c656d656e742074686520696e74657266616365604482015290519081900360640190fd5b600160a060020a03818116600081815260208181526040808320888452909152808220805473ffffffffffffffffffffffffffffffffffffffff19169487169485179055518692917f93baa6efbd2244243bfee6ce4cfdd1d04fc4c0e9a786abd3a41313bd352db15391a450505050565b600160a060020a03818116600090815260016020526040812054909116151561059a5750806105b7565b50600160a060020a03808216600090815260016020526040902054165b919050565b336105c683610570565b600160a060020a031614610624576040805160e560020a62461bcd02815260206004820152600f60248201527f4e6f7420746865206d616e616765720000000000000000000000000000000000604482015290519081900360640190fd5b81600160a060020a031681600160a060020a0316146106435780610646565b60005b600160a060020a03838116600081815260016020526040808220805473ffffffffffffffffffffffffffffffffffffffff19169585169590951790945592519184169290917f605c2dbf762e5f7d60a546d42e7205dcb1b011ebc62a61736a57c9089d3a43509190a35050565b600082826040516020018083838082843780830192505050925050506040516020818303038152906040528051906020012090505b92915050565b6106f882826107ef565b610703576000610705565b815b600160a060020a03928316600081815260208181526040808320600160e060020a031996909616808452958252808320805473ffffffffffffffffffffffffffffffffffffffff19169590971694909417909555908152600284528181209281529190925220805460ff19166001179055565b600080600160a060020a038416156107905783610792565b335b905061079d8361092a565b156107c357826107ad82826108aa565b6107b85760006107ba565b815b925050506106e8565b600160a060020a0390811660009081526020818152604080832086845290915290205416905092915050565b6000808061081d857f01ffc9a70000000000000000000000000000000000000000000000000000000061094c565b909250905081158061082d575080155b1561083d576000925050506106e8565b61084f85600160e060020a031961094c565b909250905081158061086057508015155b15610870576000925050506106e8565b61087a858561094c565b909250905060018214801561088f5750806001145b1561089f576001925050506106e8565b506000949350505050565b600160a060020a0382166000908152600260209081526040808320600160e060020a03198516845290915281205460ff1615156108f2576108eb83836107ef565b90506106e8565b50600160a060020a03808316600081815260208181526040808320600160e060020a0319871684529091529020549091161492915050565b7bffffffffffffffffffffffffffffffffffffffffffffffffffffffff161590565b6040517f01ffc9a7000000000000000000000000000000000000000000000000000000008082526004820183905260009182919060208160248189617530fa90519096909550935050505056fea165627a7a72305820377f4a2d4301ede9949f163f319021a6e9c687c292a5e2b2c4734c126b524e6c00291ba01820182018201820182018201820182018201820182018201820182018201820a01820182018201820182018201820182018201820182018201820182018201820");
-        }
-        contractManager = await ContractManager.new({from: owner});
-
-        constantsHolder = await ConstantsHolder.new(
-            contractManager.address,
-            {from: owner});
-        await contractManager.setContractsAddress("Constants", constantsHolder.address);
-
-        nodesData = await NodesData.new(
-            contractManager.address,
-            {from: owner});
-        await contractManager.setContractsAddress("NodesData", nodesData.address);
-
-        nodesFunctionality = await NodesFunctionality.new(
-            contractManager.address,
-            {from: owner});
-        await contractManager.setContractsAddress("NodesFunctionality", nodesFunctionality.address);
->>>>>>> 6658be5b
 
         schainsData = await SchainsData.new(
             "SchainsFunctionalityInternal",
@@ -108,18 +73,13 @@
         skaleDKG = await SkaleDKG.new(contractManager.address, {from: owner});
         await contractManager.setContractsAddress("SkaleDKG", skaleDKG.address);
 
-<<<<<<< HEAD
         validatorService = await deployValidatorService(contractManager);
 
         validatorService.registerValidator("D2", validator, "D2 is even", 0, 0);
-=======
-        stringUtils = await StringUtils.new();
-        await contractManager.setContractsAddress("StringUtils", stringUtils.address);
 
         skaleManager = await SkaleManager.new(contractManager.address, {from: owner});
         await contractManager.setContractsAddress("SkaleManager", skaleManager.address);
 
->>>>>>> 6658be5b
     });
 
     describe("should add schain", async () => {
@@ -668,81 +628,6 @@
         });
     });
 
-<<<<<<< HEAD
-    describe("when node removed from schain", async () => {
-        it("should decrease number of nodes in schain", async () => {
-            const bobSchain = "0x38e47a7b719dce63662aeaf43440326f551b8a7ee198cee35cb5d517f2d296a2";
-            const numberOfNodes = 5;
-            for (let i = 0; i < numberOfNodes; i++) {
-                await nodesData.addNode(holder, "John", "0x7f000001", "0x7f000002", 8545, "0x1122334455", 0);
-                // await nodesData.addFractionalNode(i);
-            }
-            await schainsFunctionalityInternal.createGroupForSchain("bob", bobSchain, numberOfNodes, 8);
-            await schainsFunctionalityInternal.removeNodeFromSchain(3, bobSchain);
-            const gottenNodesInGroup = await schainsData.getNodesInGroup(bobSchain);
-            const nodesAfterRemoving = [];
-            for (const node of gottenNodesInGroup) {
-                nodesAfterRemoving.push(node.toNumber());
-            }
-            nodesAfterRemoving.indexOf(3).should.be.equal(-1);
-        });
-
-        it("should rotate 3 nodes on schain", async () => {
-            const bobSchain = "0x38e47a7b719dce63662aeaf43440326f551b8a7ee198cee35cb5d517f2d296a2";
-            let nodes;
-            let i = 0;
-            for (; i < 5; i++) {
-                await nodesData.addNode(holder, "John", "0x7f000001", "0x7f000002", 8545, "0x1122334455", 0);
-                // await nodesData.addFractionalNode(i);
-            }
-
-            // await nodesData.addNode(holder, "John", "0x7f000001", "0x7f000002", 8545, "0x1122334455");
-            // await nodesData.addFullNode(i++);
-            await schainsFunctionalityInternal.createGroupForSchain("bob", bobSchain, 5, 8);
-
-            for (; i < 8; i++) {
-                await nodesData.addNode(holder, "John", "0x7f000001", "0x7f000002", 8545, "0x1122334455", 0);
-                // await nodesData.addFractionalNode(i);
-            }
-            nodes = await schainsData.getNodesInGroup(bobSchain);
-            for (let j = 0; j < 3; j++) {
-                await nodesFunctionality.removeNodeByRoot(j);
-                const schainIds = await schainsData.getSchainIdsForNode(j);
-                for (const schainId of schainIds) {
-                    await schainsFunctionality.rotateNode(j, schainId);
-                }
-            }
-
-            nodes = await schainsData.getNodesInGroup(bobSchain);
-            nodes = nodes.map((value) => value.toNumber());
-            nodes.sort();
-            nodes.should.be.deep.equal([3, 4, 5, 6, 7]);
-        });
-
-        it("should rotate nodes on 2 schains", async () => {
-            const bobSchain = "0x38e47a7b719dce63662aeaf43440326f551b8a7ee198cee35cb5d517f2d296a2";
-            const vitalikSchain = "0xaf2caa1c2ca1d027f1ac823b529d0a67cd144264b2789fa2ea4d63a67c7103cc";
-            let i = 0;
-            let nodes;
-            for (; i < 5; i++) {
-                await nodesData.addNode(holder, "John", "0x7f000001", "0x7f000002", 8545, "0x1122334455", 0);
-                // await nodesData.addFractionalNode(i);
-            }
-
-            await schainsFunctionalityInternal.createGroupForSchain("bob", bobSchain, 5, 8);
-            await schainsFunctionalityInternal.createGroupForSchain("vitalik", vitalikSchain, 5, 8);
-
-            for (; i < 7; i++) {
-                await nodesData.addNode(holder, "John", "0x7f000001", "0x7f000002", 8545, "0x1122334455", 0);
-                // await nodesData.addFractionalNode(i);
-            }
-            for (let j = 0; j < 2; j++) {
-                await nodesFunctionality.removeNodeByRoot(j);
-                const schainIds = await schainsData.getSchainIdsForNode(j);
-                for (const schainId of schainIds) {
-                    await schainsFunctionality.rotateNode(j, schainId);
-                }
-=======
     describe("when 4 nodes, 2 schains and 2 additional nodes created", async () => {
         const ACTIVE = 0;
         const LEAVING = 1;
@@ -753,7 +638,7 @@
             const nodesCount = 4;
             for (const index of Array.from(Array(nodesCount).keys())) {
                 const hexIndex = ("0" + index.toString(16)).slice(-2);
-                await nodesFunctionality.createNode(validator, "100000000000000000000",
+                await nodesFunctionality.createNode(validator,
                     "0x00" +
                     "2161" +
                     "0000" +
@@ -762,7 +647,6 @@
                     "1122334455667788990011223344556677889900112233445566778899001122" +
                     "1122334455667788990011223344556677889900112233445566778899001122" +
                     "d2" + hexIndex);
->>>>>>> 6658be5b
             }
             await schainsFunctionality.addSchain(
                 holder,
@@ -782,7 +666,7 @@
                 "0000" +
                 "6433",
                 {from: owner});
-            await nodesFunctionality.createNode(validator, "100000000000000000000",
+            await nodesFunctionality.createNode(validator,
                 "0x00" +
                 "2161" +
                 "0000" +
@@ -791,7 +675,7 @@
                 "1122334455667788990011223344556677889900112233445566778899001122" +
                 "1122334455667788990011223344556677889900112233445566778899001122" +
                 "d210");
-            await nodesFunctionality.createNode(validator, "100000000000000000000",
+            await nodesFunctionality.createNode(validator,
                 "0x00" +
                 "2161" +
                 "0000" +
@@ -803,53 +687,6 @@
 
         });
 
-<<<<<<< HEAD
-        it("should rotate node on full schain", async () => {
-            const bobSchain = "0x38e47a7b719dce63662aeaf43440326f551b8a7ee198cee35cb5d517f2d296a2";
-            const vitalikSchain = "0xaf2caa1c2ca1d027f1ac823b529d0a67cd144264b2789fa2ea4d63a67c7103cc";
-            let i = 0;
-            for (; i < 6; i++) {
-                await nodesData.addNode(holder, "John", "0x7f000001", "0x7f000002", 8545, "0x1122334455", 0);
-                // await nodesData.addFullNode(i);
-            }
-
-            await schainsFunctionalityInternal.createGroupForSchain("bob", bobSchain, 3, 128);
-            await schainsFunctionalityInternal.createGroupForSchain("vitalik", vitalikSchain, 3, 128);
-
-            await nodesData.addNode(holder, "John", "0x7f000001", "0x7f000002", 8545, "0x1122334455", 0);
-            // await nodesData.addFullNode(i++);
-
-            // for (; i < 15; i++) {
-            //     await nodesData.addNode(holder, "John", "0x7f000001", "0x7f000002", 8545, "0x1122334455");
-            //     // await nodesData.addFractionalNode(i);
-            // }
-
-            await nodesFunctionality.removeNodeByRoot(0);
-            const schainId = (await schainsData.getSchainIdsForNode(0))[0];
-            const tx = await schainsFunctionality.rotateNode(0, schainId);
-            const rotatedNode = tx.logs[0].args.newNode.toNumber();
-            rotatedNode.should.be.equal(6);
-
-        });
-
-        it("should rotate on medium test schain", async () => {
-            const bobSchain = "0x38e47a7b719dce63662aeaf43440326f551b8a7ee198cee35cb5d517f2d296a2";
-            const indexOfNodeToRotate = 4;
-            for (let i = 0; i < 4; i++) {
-                await nodesData.addNode(holder, "John", "0x7f000001", "0x7f000002", 8545, "0x1122334455", 0);
-                // await nodesData.addFullNode(i);
-            }
-            await schainsFunctionalityInternal.createGroupForSchain("bob", bobSchain, 4, 4);
-
-            await nodesData.addNode(holder, "John", "0x7f000001", "0x7f000002", 8545, "0x1122334455", 0);
-            // await nodesData.addFullNode(indexOfNodeToRotate);
-            await nodesFunctionality.removeNodeByRoot(0);
-            const schainId = (await schainsData.getSchainIdsForNode(0))[0];
-            const tx = await schainsFunctionality.rotateNode(0, schainId);
-            const rotatedNode = tx.logs[0].args.newNode.toNumber();
-            rotatedNode.should.be.equal(indexOfNodeToRotate);
-
-=======
         it("should rotate 2 nodes consistently", async () => {
             await skaleManager.nodeExit(0, {from: validator});
             await skaleManager.nodeExit(0, {from: holder})
@@ -893,7 +730,6 @@
             await skaleManager.nodeExit(1, {from: validator});
             nodeStatus = (await nodesData.getNodeStatus(1)).toNumber();
             assert.equal(nodeStatus, LEFT);
->>>>>>> 6658be5b
         });
     });
 
