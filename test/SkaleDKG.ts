--- conflicted
+++ resolved
@@ -15,15 +15,10 @@
          SchainsFunctionalityInternalInstance,
          SkaleDKGContract,
          SkaleDKGInstance,
-<<<<<<< HEAD
          SkaleTokenInstance,
+         SlashingTableInstance,
          ValidatorServiceInstance } from "../types/truffle-contracts";
-=======
-         StringUtilsContract,
-         StringUtilsInstance} from "../types/truffle-contracts";
->>>>>>> 6658be5b
-
-import { gasMultiplier } from "./utils/command_line";
+
 import { skipTime } from "./utils/time";
 
 const SchainsData: SchainsDataContract = artifacts.require("./SchainsData");
@@ -32,7 +27,6 @@
 const SkaleDKG: SkaleDKGContract = artifacts.require("./SkaleDKG");
 const Decryption: DecryptionContract = artifacts.require("./Decryption");
 const ECDH: ECDHContract = artifacts.require("./ECDH");
-const StringUtils: StringUtilsContract = artifacts.require("./StringUtils");
 
 import BigNumber from "bignumber.js";
 import { deployContractManager } from "./utils/deploy/contractManager";
@@ -81,99 +75,51 @@
     let skaleDKG: SkaleDKGInstance;
     let decryption: DecryptionInstance;
     let ecdh: ECDHInstance;
-<<<<<<< HEAD
     let delegationService: DelegationServiceInstance;
     let skaleToken: SkaleTokenInstance;
     let validatorService: ValidatorServiceInstance;
+    let slashingTable: SlashingTableInstance;
 
     beforeEach(async () => {
         contractManager = await deployContractManager();
 
         nodesFunctionality = await deployNodesFunctionality(contractManager);
-=======
-    let stringUtils: StringUtilsInstance;
-
-    beforeEach(async () => {
-        contractManager = await ContractManager.new({from: validator1});
-
-        constantsHolder = await ConstantsHolder.new(
-            contractManager.address,
-            {from: validator1});
-        await contractManager.setContractsAddress("Constants", constantsHolder.address);
-
-        nodesData = await NodesData.new(
-            contractManager.address,
-            {from: validator1});
-        await contractManager.setContractsAddress("NodesData", nodesData.address);
-
-        nodesFunctionality = await NodesFunctionality.new(
-            contractManager.address,
-            {from: validator1});
-        await contractManager.setContractsAddress("NodesFunctionality", nodesFunctionality.address);
->>>>>>> 6658be5b
+        delegationService = await deployDelegationService(contractManager);
+        validatorService = await deployValidatorService(contractManager);
+        skaleToken = await deploySkaleToken(contractManager);
+        slashingTable = await deploySlashingTable(contractManager);
+
+        await slashingTable.setPenalty("FailedDKG", 5);
 
         schainsData = await SchainsData.new(
             "SchainsFunctionalityInternal",
             contractManager.address,
-<<<<<<< HEAD
-            {from: owner, gas: 8000000 * gasMultiplier});
-=======
-            {from: validator1});
->>>>>>> 6658be5b
+            {from: owner});
         await contractManager.setContractsAddress("SchainsData", schainsData.address);
 
         schainsFunctionality = await SchainsFunctionality.new(
             "SkaleManager",
             "SchainsData",
             contractManager.address,
-<<<<<<< HEAD
-            {from: owner, gas: 7900000 * gasMultiplier});
-=======
-            {from: validator1});
->>>>>>> 6658be5b
+            {from: owner});
         await contractManager.setContractsAddress("SchainsFunctionality", schainsFunctionality.address);
 
         schainsFunctionalityInternal = await SchainsFunctionalityInternal.new(
             "SchainsFunctionality",
             "SchainsData",
             contractManager.address,
-<<<<<<< HEAD
-            {from: owner, gas: 7000000 * gasMultiplier});
+            {from: owner});
         await contractManager.setContractsAddress("SchainsFunctionalityInternal", schainsFunctionalityInternal.address);
 
-        skaleDKG = await SkaleDKG.new(contractManager.address, {from: owner, gas: 8000000 * gasMultiplier});
+        skaleDKG = await SkaleDKG.new(contractManager.address, {from: owner});
         await contractManager.setContractsAddress("SkaleDKG", skaleDKG.address);
 
-        decryption = await Decryption.new({from: owner, gas: 8000000 * gasMultiplier});
+        decryption = await Decryption.new({from: owner});
         await contractManager.setContractsAddress("Decryption", decryption.address);
 
-        ecdh = await ECDH.new({from: owner, gas: 8000000 * gasMultiplier});
+        ecdh = await ECDH.new({from: owner});
         await contractManager.setContractsAddress("ECDH", ecdh.address);
 
-        delegationService = await deployDelegationService(contractManager);
-
-        skaleToken = await deploySkaleToken(contractManager);
-
-        validatorService = await deployValidatorService(contractManager);
-
-        const slashingTable = await deploySlashingTable(contractManager);
-        await slashingTable.setPenalty("FailedDKG", 5);
-=======
-            {from: validator1});
-        await contractManager.setContractsAddress("SchainsFunctionalityInternal", schainsFunctionalityInternal.address);
-
-        skaleDKG = await SkaleDKG.new(contractManager.address, {from: validator1});
-        await contractManager.setContractsAddress("SkaleDKG", skaleDKG.address);
-
-        decryption = await Decryption.new({from: validator1});
-        await contractManager.setContractsAddress("Decryption", decryption.address);
-
-        ecdh = await ECDH.new({from: validator1});
-        await contractManager.setContractsAddress("ECDH", ecdh.address);
-
-        stringUtils = await StringUtils.new({from: validator1});
-        await contractManager.setContractsAddress("StringUtils", stringUtils.address);
->>>>>>> 6658be5b
     });
 
     describe("when 2 nodes are created", async () => {
