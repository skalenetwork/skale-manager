--- conflicted
+++ resolved
@@ -36,14 +36,11 @@
 import { deployNodeRotation } from "./tools/deploy/nodeRotation";
 import { deploySkaleManager } from "./tools/deploy/skaleManager";
 import { deployConstantsHolder } from "./tools/deploy/constantsHolder";
-<<<<<<< HEAD
 import { deployWallets } from "./tools/deploy/wallets";
-=======
 import { ethers, web3 } from "hardhat";
 import { solidity } from "ethereum-waffle";
 import { SignerWithAddress } from "@nomiclabs/hardhat-ethers/dist/src/signer-with-address";
 import { assert, expect } from "chai";
->>>>>>> 8728a1b5
 
 chai.should();
 chai.use(chaiAsPromised);
@@ -377,7 +374,7 @@
 
                 let nodesInGroup = await schainsInternal.getNodesInGroup(stringValue(web3.utils.soliditySha3("d2")));
                 schainName = "d2";
-                await wallets.rechargeSchainWallet(web3.utils.soliditySha3(schainName), {from: owner, value: 1e20.toString()});
+                await wallets.connect(owner).rechargeSchainWallet(stringValue(web3.utils.soliditySha3(schainName)), {value: 1e20.toString()});
                 let index = 3;
                 while (nodesInGroup[0].eq(1)) {
                     await schains.deleteSchainByRoot(schainName);
@@ -387,14 +384,9 @@
                         validator1.address,
                         deposit,
                         web3.eth.abi.encodeParameters(["uint", "uint8", "uint16", "string"], [5, 4, 0, schainName]));
-<<<<<<< HEAD
-                    nodesInGroup = await schainsInternal.getNodesInGroup(web3.utils.soliditySha3(schainName));
-                    await wallets.rechargeSchainWallet(web3.utils.soliditySha3(schainName), {from: owner, value: 1e20.toString()});
-            }
-=======
                     nodesInGroup = await schainsInternal.getNodesInGroup(stringValue(web3.utils.soliditySha3(schainName)));
-                }
->>>>>>> 8728a1b5
+                    await wallets.rechargeSchainWallet(stringValue(web3.utils.soliditySha3(schainName)), {value: 1e20.toString()});
+                }
             });
 
             it("should broadcast data from 1 node", async () => {
@@ -1147,14 +1139,9 @@
                     domainName: "somedomain.name"
                 });
 
-<<<<<<< HEAD
-            await wallets.rechargeSchainWallet(web3.utils.soliditySha3(schainName), {from: owner, value: 1e20.toString()});
-            await skaleDKG.broadcast(
-                web3.utils.soliditySha3(schainName),
-=======
+            await wallets.connect(owner).rechargeSchainWallet(stringValue(web3.utils.soliditySha3(schainName)), {value: 1e20.toString()});
             await skaleDKG.connect(validatorsAccount[0]).broadcast(
                 stringValue(web3.utils.soliditySha3(schainName)),
->>>>>>> 8728a1b5
                 0,
                 verificationVectors[indexes[0]],
                 // the last symbol is spoiled in parameter below
@@ -1306,14 +1293,9 @@
                     domainName: "somedomain.name"
                 });
 
-<<<<<<< HEAD
-            await wallets.rechargeSchainWallet(web3.utils.soliditySha3(schainName), {from: owner, value: 1e20.toString()});
-            await skaleDKG.broadcast(
-                web3.utils.soliditySha3(schainName),
-=======
+            await wallets.connect(owner).rechargeSchainWallet(stringValue(web3.utils.soliditySha3(schainName)), {value: 1e20.toString()});
             await skaleDKG.connect(validatorsAccount[0]).broadcast(
                 stringValue(web3.utils.soliditySha3(schainName)),
->>>>>>> 8728a1b5
                 0,
                 verificationVectors[indexes[0]],
                 // the last symbol is spoiled in parameter below
@@ -1498,7 +1480,7 @@
                 verificationVectorNew[i] = verificationVectors[i % 2][0];
             }
 
-            await wallets.rechargeSchainWallet(web3.utils.soliditySha3("New16NodeSchain"), {from: owner, value: 1e20.toString()});
+            await wallets.connect(owner).rechargeSchainWallet(stringValue(web3.utils.soliditySha3("New16NodeSchain")), {value: 1e20.toString()});
             for (let i = 0; i < 16; i++) {
                 let index = 0;
                 if (i === 1) {
@@ -1832,7 +1814,7 @@
                 }
             ];
 
-            await wallets.rechargeSchainWallet(web3.utils.soliditySha3("New16NodeSchain"), {from: owner, value: 1e20.toString()});
+            await wallets.connect(owner).rechargeSchainWallet(stringValue(web3.utils.soliditySha3("New16NodeSchain")), {value: 1e20.toString()});
             for (let i = 0; i < 16; i++) {
                 let index = 0;
                 if (i === 1) {
@@ -1943,7 +1925,7 @@
                 verificationVectorNew[i] = verificationVectors[i % 2][0];
             }
 
-            await wallets.rechargeSchainWallet(web3.utils.soliditySha3("New16NodeSchain"), {from: owner, value: 1e20.toString()});
+            await wallets.connect(owner).rechargeSchainWallet(stringValue(web3.utils.soliditySha3("New16NodeSchain")), {value: 1e20.toString()});
             for (let i = 0; i < 15; i++) {
                 let index = 0;
                 if (i === 1) {
@@ -2011,7 +1993,7 @@
                 verificationVectorNew[i] = verificationVectors[i % 2][0];
             }
 
-            await wallets.rechargeSchainWallet(web3.utils.soliditySha3("New16NodeSchain"), {from: owner, value: 1e20.toString()});
+            await wallets.connect(owner).rechargeSchainWallet(stringValue(web3.utils.soliditySha3("New16NodeSchain")), {value: 1e20.toString()});
             for (let i = 0; i < 15; i++) {
                 let index = 0;
                 if (i === 1) {
