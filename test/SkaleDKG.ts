--- conflicted
+++ resolved
@@ -1965,31 +1965,6 @@
                     {from: validatorsAccount[index]},
                 );
             }
-<<<<<<< HEAD
-
-            comPubKey = await keyStorage.getCommonPublicKey(web3.utils.soliditySha3("New16NodeSchain"));
-            assert.equal(comPubKey.x.a.toString() !== "0", true);
-            assert.equal(comPubKey.x.b.toString() !== "0", true);
-            assert.equal(comPubKey.y.a.toString() !== "0", true);
-            assert.equal(comPubKey.y.b.toString() !== "0", true);
-
-            const hashName = web3.utils.soliditySha3("New16NodeSchain");
-            (await skaleDKG.channels(hashName))[1].toNumber().should.be.equal(16);
-            (await skaleDKG.channels(hashName))[2].toNumber().should.not.be.equal(0);
-            (await keyStorage.getCommonPublicKey(hashName)).x.a.should.not.be.equal('0');
-            (await keyStorage.getCommonPublicKey(hashName)).x.a.should.not.be.equal('0');
-            (await keyStorage.getCommonPublicKey(hashName)).y.b.should.not.be.equal('0');
-            (await keyStorage.getCommonPublicKey(hashName)).y.b.should.not.be.equal('0');
-
-            await skaleManager.deleteSchain("New16NodeSchain", {from: validator1});
-
-            (await skaleDKG.channels(hashName))[1].toNumber().should.be.equal(0);
-            (await skaleDKG.channels(hashName))[2].toNumber().should.be.equal(0);
-            (await keyStorage.getCommonPublicKey(hashName)).x.a.should.be.equal('0');
-            (await keyStorage.getCommonPublicKey(hashName)).x.a.should.be.equal('0');
-            (await keyStorage.getCommonPublicKey(hashName)).y.b.should.be.equal('0');
-            (await keyStorage.getCommonPublicKey(hashName)).y.b.should.be.equal('0');
-=======
             const nodesInGroup = await schainsInternal.getNodesInGroup(web3.utils.soliditySha3("New16NodeSchain"));
             const accusedNode = nodesInGroup[14].toString();
             let complaintNode = "7";
@@ -2052,7 +2027,6 @@
             assert.equal(resResp.logs[0].event, "BadGuy");
             assert.equal(resResp.logs[0].args.nodeIndex.toString(), accusedNode);
             assert.isAtMost(resResp.receipt.gasUsed + resPreResp.receipt.gasUsed, 10000000);
->>>>>>> baa0a13b
         });
 
         it("16 nodes schain test with incorrect complaint and deleting Schain", async () => {
