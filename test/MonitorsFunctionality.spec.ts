--- conflicted
+++ resolved
@@ -27,36 +27,6 @@
   let nodesFunctionality: NodesFunctionalityInstance;
 
   beforeEach(async () => {
-<<<<<<< HEAD
-    contractManager = await ContractManager.new({from: owner});
-
-    monitorsFunctionality = await MonitorsFunctionality.new(
-      "SkaleManager", "MonitorsData",
-      contractManager.address, {from: owner, gas: 8000000 * gasMultiplier});
-    await contractManager.setContractsAddress("MonitorsFunctionality", monitorsFunctionality.address);
-
-    monitorsData = await MonitorsData.new(
-      "MonitorsFunctionality",
-      contractManager.address, {from: owner, gas: 8000000 * gasMultiplier});
-    await contractManager.setContractsAddress("MonitorsData", monitorsData.address);
-
-    constantsHolder = await ConstantsHolder.new(
-      contractManager.address, {from: owner});
-    await contractManager.setContractsAddress("Constants", constantsHolder.address);
-
-    nodesData = await NodesData.new(
-        contractManager.address,
-        {from: owner});
-    await contractManager.setContractsAddress("NodesData", nodesData.address);
-
-    nodesFunctionality = await NodesFunctionality.new(
-      contractManager.address,
-      {from: owner});
-    await contractManager.setContractsAddress("NodesFunctionality", nodesFunctionality.address);
-
-    skaleDKG = await SkaleDKG.new(contractManager.address, {from: owner});
-    await contractManager.setContractsAddress("SkaleDKG", skaleDKG.address);
-=======
     contractManager = await deployContractManager();
 
     monitorsFunctionality = await deployMonitorsFunctionality(contractManager);
@@ -64,7 +34,6 @@
     nodesData = await deployNodesData(contractManager);
     constantsHolder = await deployConstantsHolder(contractManager);
     nodesFunctionality = await deployNodesFunctionality(contractManager);
->>>>>>> 5f656688
 
     // create a node for monitors functions tests
     await nodesData.addNode(validator, "elvis1", "0x7f000001", "0x7f000002", 8545, "0x1122334455", 0);
