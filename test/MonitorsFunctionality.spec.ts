--- conflicted
+++ resolved
@@ -68,8 +68,6 @@
     assert.equal(logs[3].event, "MonitorUpgraded");
   });
 
-<<<<<<< HEAD
-=======
   it("should send Verdict", async () => {
     // preparation
     // ip = 127.0.0.1
@@ -84,9 +82,9 @@
         timeInSec).slice(-28);
     const data32bytes = "0x" + indexNode1ToHex + timeToHex + ipToHex;
 
-    await monitorsFunctionality.addMonitor(indexNode0, {from: owner});
-
-    await monitorsData.addCheckedNode(
+    await monitors.addMonitor(indexNode0, {from: owner});
+
+    await monitors.addCheckedNode(
       indexNode0inSha3, data32bytes, {from: owner},
       );
     // execution
@@ -95,13 +93,12 @@
       downtime: 1,
       latency: 0,
     };
-    const { logs } = await monitorsFunctionality
+    const { logs } = await monitors
           .sendVerdict(0, verd, {from: owner});
     // assertion
     assert.equal(logs[0].event, "VerdictWasSent");
   });
 
->>>>>>> 4e9c48a1
   it("should rejected with `Checked Node...` error when invoke sendVerdict", async () => {
     const error = "Checked Node does not exist in MonitorsArray";
     const verd = {
@@ -109,14 +106,7 @@
       downtime: 0,
       latency: 0,
     };
-<<<<<<< HEAD
     await monitors
-          .sendVerdict(0, verd, {from: owner})
-          .should.be.eventually.rejectedWith(error);
-  });
-
-=======
-    await monitorsFunctionality
           .sendVerdict(0, verd, {from: owner})
           .should.be.eventually.rejectedWith(error);
   });
@@ -138,7 +128,7 @@
     // for data32bytes should revert to hex indexNode1 + oneSec + 127.0.0.1
     const data32bytes = "0x" + indexNode1ToHex + add0ToHex + ipToHex;
 
-    await monitorsData.addCheckedNode(
+    await monitors.addCheckedNode(
       indexNode0inSha3, data32bytes, {from: owner},
       );
     const verd = {
@@ -146,9 +136,9 @@
       downtime: 0,
       latency: 0,
     };
-    await monitorsFunctionality
+    await monitors
           .sendVerdict(0, verd, {from: owner});
-    const lengthOfMetrics = await monitorsData.getLengthOfMetrics(monitorIndex1, {from: owner});
+    const lengthOfMetrics = await monitors.getLengthOfMetrics(monitorIndex1, {from: owner});
     lengthOfMetrics.toNumber().should.be.equal(0);
   });
 
@@ -156,28 +146,28 @@
     // preparation
     const indexNode1 = 1;
     const monitorIndex1 = web3.utils.soliditySha3(indexNode1);
-    await monitorsData.addGroup(
+    await monitors.createGroup(
       monitorIndex1, 1, "0x0000000000000000000000000000000000000000000000000000000000000000", {from: owner},
       );
-    await monitorsData.setNodeInGroup(
+    await monitors.setNodeInGroup(
       monitorIndex1, indexNode1, {from: owner},
       );
-    await monitorsData.addVerdict(monitorIndex1, 10, 0, {from: owner});
-    await monitorsData.addVerdict(monitorIndex1, 10, 50, {from: owner});
-    await monitorsData.addVerdict(monitorIndex1, 100, 40, {from: owner});
-    const res = new BigNumber(await monitorsData.getLengthOfMetrics(monitorIndex1, {from: owner}));
+    await monitors.addVerdict(monitorIndex1, 10, 0, {from: owner});
+    await monitors.addVerdict(monitorIndex1, 10, 50, {from: owner});
+    await monitors.addVerdict(monitorIndex1, 100, 40, {from: owner});
+    const res = new BigNumber(await monitors.getLengthOfMetrics(monitorIndex1, {from: owner}));
     expect(parseInt(res.toString(), 10)).to.equal(3);
 
-    const metrics = await await monitorsFunctionality.calculateMetrics.call(indexNode1, {from: owner});
+    const metrics = await await monitors.calculateMetrics.call(indexNode1, {from: owner});
     const downtime = web3.utils.toBN(metrics[0]).toNumber();
     const latency = web3.utils.toBN(metrics[1]).toNumber();
     downtime.should.be.equal(10);
     latency.should.be.equal(40);
 
     // execution
-    await monitorsFunctionality
+    await monitors
           .calculateMetrics(indexNode1, {from: owner});
-    const res2 = new BigNumber(await monitorsData.getLengthOfMetrics(monitorIndex1, {from: owner}));
+    const res2 = new BigNumber(await monitors.getLengthOfMetrics(monitorIndex1, {from: owner}));
     // expectation
     expect(parseInt(res2.toString(), 10)).to.equal(0);
   });
@@ -198,7 +188,7 @@
     timeInHex).slice(-28);
     const data32bytes = "0x" + indexNode1ToHex + add0ToHex + ipToHex;
 
-    await monitorsData.addCheckedNode(
+    await monitors.addCheckedNode(
       indexNode0inSha3, data32bytes, {from: owner},
       );
     // execution
@@ -208,14 +198,13 @@
       downtime: 0,
       latency: 0,
     };
-    await monitorsFunctionality
+    await monitors
           .sendVerdict(0, verd, {from: owner});
-    const res = new BigNumber(await monitorsData.getLengthOfMetrics(monitorIndex1, {from: owner}));
+    const res = new BigNumber(await monitors.getLengthOfMetrics(monitorIndex1, {from: owner}));
     // expectation
     expect(parseInt(res.toString(), 10)).to.equal(1);
   });
 
->>>>>>> 4e9c48a1
   it("should not contain duplicates after epoch ending", async () => {
     await monitors.addMonitor(0);
 
@@ -278,7 +267,6 @@
     const node3Hash = web3.utils.soliditySha3(3);
     const node4Hash = web3.utils.soliditySha3(4);
 
-<<<<<<< HEAD
     (await monitors.getCheckedArray(node0Hash)).length.should.be.equal(1);
     (await monitors.getCheckedArray(node1Hash)).length.should.be.equal(1);
     (await monitors.getCheckedArray(node2Hash)).length.should.be.equal(2);
@@ -295,29 +283,6 @@
 
     await monitors.deleteMonitor(1);
 
-    await monitors.getCheckedArray(node0Hash).should.be.eventually.empty;
-    await monitors.getCheckedArray(node1Hash).should.be.eventually.empty;
-    await monitors.getCheckedArray(node2Hash).should.be.eventually.empty;
-    await monitors.getCheckedArray(node3Hash).should.be.eventually.empty;
-    await monitors.getCheckedArray(node4Hash).should.be.eventually.empty;
-=======
-    (await monitorsData.getCheckedArray(node0Hash)).length.should.be.equal(1);
-    (await monitorsData.getCheckedArray(node1Hash)).length.should.be.equal(1);
-    (await monitorsData.getCheckedArray(node2Hash)).length.should.be.equal(2);
-    (await monitorsData.getCheckedArray(node3Hash)).length.should.be.equal(2);
-    (await monitorsData.getCheckedArray(node4Hash)).length.should.be.equal(2);
-
-    await monitorsFunctionality.deleteMonitor(0);
-
-    await monitorsData.getCheckedArray(node0Hash).should.be.eventually.empty;
-    await monitorsData.getCheckedArray(node1Hash).should.be.eventually.empty;
-    (await monitorsData.getCheckedArray(node2Hash)).length.should.be.equal(1);
-    (await monitorsData.getCheckedArray(node3Hash)).length.should.be.equal(1);
-    (await monitorsData.getCheckedArray(node4Hash)).length.should.be.equal(1);
-
-    await monitorsFunctionality.deleteMonitor(1);
-
->>>>>>> 4e9c48a1
   });
 
   const nodesCount = 50;
