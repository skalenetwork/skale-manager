import { ContractManagerInstance, SkaleDKGInstance } from "../../../types/truffle-contracts";
import { deployPunisher } from "./delegation/punisher";
import { deployKeyStorage } from "./keyStorage";
import { deployFunctionFactory } from "./factory";
import { deployNodes } from "./nodes";
import { deploySchainsInternal } from "./schainsInternal";
import { deploySlashingTable } from "./slashingTable";
import { deployNodeRotation } from "./nodeRotation";

const deploySkaleDKG: (contractManager: ContractManagerInstance) => Promise<SkaleDKGInstance>
    = deployFunctionFactory("SkaleDKG",
                            async (contractManager: ContractManagerInstance) => {
                                await deploySchainsInternal(contractManager);
                                await deployPunisher(contractManager);
                                await deployNodes(contractManager);
                                await deploySlashingTable(contractManager);
<<<<<<< HEAD
                                await deployECDH(contractManager);
                                await deployDecryption(contractManager);
                                await deployNodeRotation(contractManager);
=======
                                await deployKeyStorage(contractManager);
>>>>>>> a4d7c54e
                            });

export { deploySkaleDKG };<|MERGE_RESOLUTION|>--- conflicted
+++ resolved
@@ -14,13 +14,8 @@
                                 await deployPunisher(contractManager);
                                 await deployNodes(contractManager);
                                 await deploySlashingTable(contractManager);
-<<<<<<< HEAD
-                                await deployECDH(contractManager);
-                                await deployDecryption(contractManager);
                                 await deployNodeRotation(contractManager);
-=======
                                 await deployKeyStorage(contractManager);
->>>>>>> a4d7c54e
                             });
 
 export { deploySkaleDKG };