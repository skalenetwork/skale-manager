import { ContractManagerInstance, SkaleManagerInstance } from "../../../types/truffle-contracts";
import { deployConstantsHolder } from "./constantsHolder";
import { deployDistributor } from "./delegation/distributor";
import { deployValidatorService } from "./delegation/validatorService";
import { deployFunctionFactory } from "./factory";
<<<<<<< HEAD
import { deployManagerData } from "./managerData";
=======
>>>>>>> 230a1a58
import { deployMonitors } from "./monitors";
import { deployNodes } from "./nodes";
import { deploySchains } from "./schains";
import { deploySkaleToken } from "./skaleToken";

const deploySkaleManager: (contractManager: ContractManagerInstance) => Promise<SkaleManagerInstance>
    = deployFunctionFactory("SkaleManager",
                            async (contractManager: ContractManagerInstance) => {
                                await deploySchains(contractManager);
                                await deployValidatorService(contractManager);
                                await deployMonitors(contractManager);
                                await deployNodes(contractManager);
                                await deployConstantsHolder(contractManager);
                                await deploySkaleToken(contractManager);
                                await deployDistributor(contractManager);
                            });

export { deploySkaleManager };<|MERGE_RESOLUTION|>--- conflicted
+++ resolved
@@ -3,10 +3,6 @@
 import { deployDistributor } from "./delegation/distributor";
 import { deployValidatorService } from "./delegation/validatorService";
 import { deployFunctionFactory } from "./factory";
-<<<<<<< HEAD
-import { deployManagerData } from "./managerData";
-=======
->>>>>>> 230a1a58
 import { deployMonitors } from "./monitors";
 import { deployNodes } from "./nodes";
 import { deploySchains } from "./schains";
