import { ContractManagerInstance, SkaleManagerInstance } from "../../../types/truffle-contracts";
import { deployConstantsHolder } from "./constantsHolder";
import { deployDistributor } from "./delegation/distributor";
import { deployValidatorService } from "./delegation/validatorService";
import { deployFunctionFactory } from "./factory";
import { deployMonitors } from "./monitors";
import { deployNodes } from "./nodes";
import { deploySchains } from "./schains";
import { deploySkaleToken } from "./skaleToken";
<<<<<<< HEAD
import { deployBounty } from "./bounty";
=======
import { deployNodeRotation } from "./nodeRotation";
>>>>>>> 5f154424

const deploySkaleManager: (contractManager: ContractManagerInstance) => Promise<SkaleManagerInstance>
    = deployFunctionFactory("SkaleManager",
                            async (contractManager: ContractManagerInstance) => {
                                await deploySchains(contractManager);
                                await deployValidatorService(contractManager);
                                await deployMonitors(contractManager);
                                await deployNodes(contractManager);
                                await deployConstantsHolder(contractManager);
                                await deploySkaleToken(contractManager);
                                await deployDistributor(contractManager);
<<<<<<< HEAD
                                await deployBounty(contractManager);
=======
                                await deployNodeRotation(contractManager);
>>>>>>> 5f154424
                            });

export { deploySkaleManager };<|MERGE_RESOLUTION|>--- conflicted
+++ resolved
@@ -7,11 +7,8 @@
 import { deployNodes } from "./nodes";
 import { deploySchains } from "./schains";
 import { deploySkaleToken } from "./skaleToken";
-<<<<<<< HEAD
+import { deployNodeRotation } from "./nodeRotation";
 import { deployBounty } from "./bounty";
-=======
-import { deployNodeRotation } from "./nodeRotation";
->>>>>>> 5f154424
 
 const deploySkaleManager: (contractManager: ContractManagerInstance) => Promise<SkaleManagerInstance>
     = deployFunctionFactory("SkaleManager",
@@ -23,11 +20,8 @@
                                 await deployConstantsHolder(contractManager);
                                 await deploySkaleToken(contractManager);
                                 await deployDistributor(contractManager);
-<<<<<<< HEAD
+                                await deployNodeRotation(contractManager);
                                 await deployBounty(contractManager);
-=======
-                                await deployNodeRotation(contractManager);
->>>>>>> 5f154424
                             });
 
 export { deploySkaleManager };