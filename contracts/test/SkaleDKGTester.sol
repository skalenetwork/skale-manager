--- conflicted
+++ resolved
@@ -25,18 +25,10 @@
 import "../SkaleDKG.sol";
 
 contract SkaleDKGTester is SkaleDKG {
-<<<<<<< HEAD
-    function setSuccessfulDKGPublic(bytes32 schainId) external {
-        lastSuccesfulDKG[schainId] = block.timestamp;
-        channels[schainId].active = false;
-        KeyStorage(contractManager.getContract("KeyStorage")).finalizePublicKey(schainId);
-        emit SuccessfulDKG(schainId);
-=======
     function setSuccessfulDKGPublic(bytes32 schainHash) external {
-        lastSuccessfulDKG[schainHash] = now;
+        lastSuccessfulDKG[schainHash] = block.timestamp;
         channels[schainHash].active = false;
         KeyStorage(contractManager.getContract("KeyStorage")).finalizePublicKey(schainHash);
         emit SuccessfulDKG(schainHash);
->>>>>>> 377ebb04
     }
 }