--- conflicted
+++ resolved
@@ -155,81 +155,4 @@
 
         return true;
     }
-<<<<<<< HEAD
-=======
-
-    // Fp2 operations
-
-    function _addFp2(Fp2 memory a, Fp2 memory b) private pure returns (Fp2 memory) {
-        return Fp2({ x: addmod(a.x, b.x, _P), y: addmod(a.y, b.y, _P) });
-    }
-
-    function _scalarMulFp2(uint scalar, Fp2 memory a) private pure returns (Fp2 memory) {
-        return Fp2({ x: mulmod(scalar, a.x, _P), y: mulmod(scalar, a.y, _P) });
-    }
-
-    function _minusFp2(Fp2 memory a, Fp2 memory b) private pure returns (Fp2 memory) {
-        uint first;
-        uint second;
-        if (a.x >= b.x) {
-            first = addmod(a.x, _P.sub(b.x), _P);
-        } else {
-            first = _P.sub(addmod(b.x, _P.sub(a.x), _P));
-        }
-        if (a.y >= b.y) {
-            second = addmod(a.y, _P.sub(b.y), _P);
-        } else {
-            second = _P.sub(addmod(b.y, _P.sub(a.y), _P));
-        }
-        return Fp2({ x: first, y: second });
-    }
-
-    function _mulFp2(Fp2 memory a, Fp2 memory b) private pure returns (Fp2 memory) {
-        uint aA = mulmod(a.x, b.x, _P);
-        uint bB = mulmod(a.y, b.y, _P);
-        return Fp2({
-            x: addmod(aA, mulmod(_P - 1, bB, _P), _P),
-            y: addmod(mulmod(addmod(a.x, a.y, _P), addmod(b.x, b.y, _P), _P), _P.sub(addmod(aA, bB, _P)), _P)
-        });
-    }
-
-    function _squaredFp2(Fp2 memory a) private pure returns (Fp2 memory) {
-        uint ab = mulmod(a.x, a.y, _P);
-        uint mult = mulmod(addmod(a.x, a.y, _P), addmod(a.x, mulmod(_P - 1, a.y, _P), _P), _P);
-        return Fp2({ x: mult, y: addmod(ab, ab, _P) });
-    }
-
-    function _inverseFp2(Fp2 memory a) private view returns (Fp2 memory x) {
-        uint t0 = mulmod(a.x, a.x, _P);
-        uint t1 = mulmod(a.y, a.y, _P);
-        uint t2 = mulmod(_P - 1, t1, _P);
-        if (t0 >= t2) {
-            t2 = addmod(t0, _P.sub(t2), _P);
-        } else {
-            t2 = _P.sub(addmod(t2, _P.sub(t0), _P));
-        }
-        uint t3 = Precompiled.bigModExp(t2, _P - 2, _P);
-        x.x = mulmod(a.x, t3, _P);
-        x.y = _P.sub(mulmod(a.y, t3, _P));
-    }
-
-    // End of Fp2 operations
-
-    function _isG1(uint x, uint y) private pure returns (bool) {
-        return mulmod(y, y, _P) == addmod(mulmod(mulmod(x, x, _P), x, _P), 3, _P);
-    }
-
-    function _isG2(Fp2 memory x, Fp2 memory y) private pure returns (bool) {
-        if (_isG2Zero(x, y)) {
-            return true;
-        }
-        Fp2 memory squaredY = _squaredFp2(y);
-        Fp2 memory res = _minusFp2(_minusFp2(squaredY, _mulFp2(_squaredFp2(x), x)), Fp2({x: _TWISTBX, y: _TWISTBY}));
-        return res.x == 0 && res.y == 0;
-    }
-
-    function _isG2Zero(Fp2 memory x, Fp2 memory y) private pure returns (bool) {
-        return x.x == 0 && x.y == 0 && y.x == 1 && y.y == 0;
-    }
->>>>>>> f4cbbcbe
 }