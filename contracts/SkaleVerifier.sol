// SPDX-License-Identifier: AGPL-3.0-only

/*
    SkaleVerifier.sol - SKALE Manager
    Copyright (C) 2018-Present SKALE Labs
    @author Artem Payvin

    SKALE Manager is free software: you can redistribute it and/or modify
    it under the terms of the GNU Affero General Public License as published
    by the Free Software Foundation, either version 3 of the License, or
    (at your option) any later version.

    SKALE Manager is distributed in the hope that it will be useful,
    but WITHOUT ANY WARRANTY; without even the implied warranty of
    MERCHANTABILITY or FITNESS FOR A PARTICULAR PURPOSE.  See the
    GNU Affero General Public License for more details.

    You should have received a copy of the GNU Affero General Public License
    along with SKALE Manager.  If not, see <https://www.gnu.org/licenses/>.
*/

pragma solidity 0.6.10;
pragma experimental ABIEncoderV2;

import "./Permissions.sol";
import "./SchainsInternal.sol";
import "./utils/Precompiled.sol";
import "./utils/FieldOperations.sol";

/**
 * @title SkaleVerifier
 * @dev Contains verify function to perform BLS signature verification.
 */
contract SkaleVerifier is Permissions {  
    using Fp2Operations for Fp2Operations.Fp2Point;


    /**
    * @dev Verifies a BLS signature.
    * 
    * Requirements:
    * 
    * - Signature is in G1.
    * - Hash is in G1.
    * - G2.one in G2.
    * - Public Key in G2.
    */
    function verify(
        Fp2Operations.Fp2Point calldata signature,
        bytes32 hash,
        uint counter,
        uint hashA,
        uint hashB,
        G2Operations.G2Point calldata publicKey
    )
        external
        view
        returns (bool)
    {
        require(signature.a < Fp2Operations.P && signature.b < Fp2Operations.P, "Signature is not valid");
        if (!_checkHashToGroupWithHelper(
            hash,
            counter,
            hashA,
            hashB
            )
        )
        {
            return false;
        }

<<<<<<< HEAD
        uint newSignB = Fp2Operations.P.sub(signature.b).mod(Fp2Operations.P);
        require(G2Operations.isG1Point(signature.a, newSignB), "Sign not in G1");
        require(G2Operations.isG1Point(hashA, hashB), "Hash not in G1");
=======
        uint newSignB = (Fp2Operations.P - signature.b) % Fp2Operations.P;
        require(G1Operations.isG1Point(signature.a, newSignB), "Sign not in G1");
        require(G1Operations.isG1Point(hashA, hashB), "Hash not in G1");
>>>>>>> 0025505a

        G2Operations.G2Point memory g2 = G2Operations.getG2Generator();
        require(
            G2Operations.isG2(publicKey),
            "Public Key not in G2"
        );

        return Precompiled.bn256Pairing(
            signature.a, newSignB,
            g2.x.b, g2.x.a, g2.y.b, g2.y.a,
            hashA, hashB,
            publicKey.x.b, publicKey.x.a, publicKey.y.b, publicKey.y.a
        );
    }

    function initialize(address newContractsAddress) public override initializer {
        Permissions.initialize(newContractsAddress);
    }

    function _checkHashToGroupWithHelper(
        bytes32 hash,
        uint counter,
        uint hashA,
        uint hashB
    )
        private
        pure
        returns (bool)
    {
        if (counter > 100) {
            return false;
        }
        uint xCoord = uint(hash) % Fp2Operations.P;
        xCoord = (xCoord.add(counter)) % Fp2Operations.P;

        uint ySquared = addmod(
            mulmod(mulmod(xCoord, xCoord, Fp2Operations.P), xCoord, Fp2Operations.P),
            3,
            Fp2Operations.P
        );
        if (hashB < Fp2Operations.P.div(2) || mulmod(hashB, hashB, Fp2Operations.P) != ySquared || xCoord != hashA) {
            return false;
        }

        return true;
    }
}<|MERGE_RESOLUTION|>--- conflicted
+++ resolved
@@ -69,15 +69,9 @@
             return false;
         }
 
-<<<<<<< HEAD
         uint newSignB = Fp2Operations.P.sub(signature.b).mod(Fp2Operations.P);
-        require(G2Operations.isG1Point(signature.a, newSignB), "Sign not in G1");
-        require(G2Operations.isG1Point(hashA, hashB), "Hash not in G1");
-=======
-        uint newSignB = (Fp2Operations.P - signature.b) % Fp2Operations.P;
         require(G1Operations.isG1Point(signature.a, newSignB), "Sign not in G1");
         require(G1Operations.isG1Point(hashA, hashB), "Hash not in G1");
->>>>>>> 0025505a
 
         G2Operations.G2Point memory g2 = G2Operations.getG2Generator();
         require(
