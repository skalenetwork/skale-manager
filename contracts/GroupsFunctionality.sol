--- conflicted
+++ resolved
@@ -20,32 +20,8 @@
 pragma solidity ^0.5.0;
 
 import "./Permissions.sol";
-<<<<<<< HEAD
+import "./interfaces/IGroupsData.sol";
 
-/**
- * @title GroupsData - interface of GroupsData
- */
-interface IGroupsData {
-    function addGroup(bytes32 groupIndex, uint amountOfNodes, bytes32 data) external;
-    function removeAllNodesInGroup(bytes32 groupIndex) external;
-    function setNewAmountOfNodes(bytes32 groupIndex, uint amountOfNodes) external;
-    function setNewGroupData(bytes32 groupIndex, bytes32 data) external;
-    function setNodeInGroup(bytes32 groupIndex, uint nodeIndex) external;
-    function setNodesInGroup(bytes32 groupIndex, uint[] calldata nodesInGroup) external;
-    function removeExceptionNode(bytes32 groupIndex, uint nodeIndex) external;
-    function removeGroup(bytes32 groupIndex) external;
-    function setException(bytes32 groupIndex, uint nodeIndex) external;
-    function isGroupActive(bytes32 groupIndex) external view returns (bool);
-    function isExceptionNode(bytes32 groupIndex, uint nodeIndex) external view returns (bool);
-    function getGroupsPublicKey(bytes32 groupIndex) external view returns (uint, uint, uint, uint);
-    function getNodesInGroup(bytes32 groupIndex) external view returns (uint[] memory);
-    function getGroupData(bytes32 groupIndex) external view returns (bytes32);
-    function getRecommendedNumberOfNodes(bytes32 groupIndex) external view returns (uint);
-    function getNumberOfNodesInGroup(bytes32 groupIndex) external view returns (uint);
-}
-=======
-import "./interfaces/IGroupsData.sol";
->>>>>>> 3b8eee9f
 
 /**
  * @title SkaleVerifier - interface of SkaleVerifier
