// SPDX-License-Identifier: AGPL-3.0-only

/*
    Monitors.sol - SKALE Manager
    Copyright (C) 2018-Present SKALE Labs
    @author Artem Payvin

    SKALE Manager is free software: you can redistribute it and/or modify
    it under the terms of the GNU Affero General Public License as published
    by the Free Software Foundation, either version 3 of the License, or
    (at your option) any later version.

    SKALE Manager is distributed in the hope that it will be useful,
    but WITHOUT ANY WARRANTY; without even the implied warranty of
    MERCHANTABILITY or FITNESS FOR A PARTICULAR PURPOSE.  See the
    GNU Affero General Public License for more details.

    You should have received a copy of the GNU Affero General Public License
    along with SKALE Manager.  If not, see <https://www.gnu.org/licenses/>.
*/

pragma solidity 0.6.10;
pragma experimental ABIEncoderV2;

import "@openzeppelin/contracts-ethereum-package/contracts/utils/SafeCast.sol";

import "./ConstantsHolder.sol";
import "./Nodes.sol";

/**
 * @title Monitors
 * @dev This contract contains all logic to manage the Node Monitoring Service
 * of the SKALE Network.
 */
contract Monitors is Permissions {

    using StringUtils for string;
    using SafeCast for uint;

    struct Verdict {
        uint toNodeIndex;
        uint32 downtime;
        uint32 latency;
    }

    struct CheckedNode {
        uint nodeIndex;
        uint time;
    }

    struct CheckedNodeWithIp {
        uint nodeIndex;
        uint time;
        bytes4 ip;
    }

    mapping (bytes32 => CheckedNode[]) public checkedNodes;
    mapping (bytes32 => uint[][]) public verdicts;

    mapping (bytes32 => uint[]) public groupsForMonitors;

    mapping (bytes32 => uint) public lastVerdictBlocks;
    mapping (bytes32 => uint) public lastBountyBlocks;

    /**
     * @dev Emitted when a monitor group is created.
     */
    event MonitorCreated(
        uint nodeIndex,
        bytes32 monitorIndex,
        uint numberOfMonitors,
        uint[] nodesInGroup,
        uint time,
        uint gasSpend
    );

    /**
     * @dev Emitted when a verdict is sent.
     */
    event VerdictWasSent(
        uint indexed fromMonitorIndex,
        uint indexed toNodeIndex,
        uint32 downtime,
        uint32 latency,
        bool status,
        uint previousBlockEvent,
        uint time,
        uint gasSpend
    );

    /**
     * @dev Emitted when metrics are calculated.
     */
    event MetricsWereCalculated(
        uint forNodeIndex,
        uint32 averageDowntime,
        uint32 averageLatency,
        uint time,
        uint gasSpend
    );

    /**
     * @dev Emitted when monitoring periods are set.
     */
    event PeriodsWereSet(
        uint rewardPeriod,
        uint deltaPeriod,
        uint time,
        uint gasSpend
    );


    /**
     * @dev Emitted when node rotation in a monitor group is performed.
     */
    event MonitorRotated(
        bytes32 monitorIndex,
        uint newNode
    );

    /**
     * @dev Allows SkaleManager to create a monitoring group.
     *
     * Emits MonitorCreated event.
     */
    function addMonitor(uint nodeIndex) external allow("SkaleManager") {
        ConstantsHolder constantsHolder = ConstantsHolder(contractManager.getContract("ConstantsHolder"));
        bytes32 monitorIndex = keccak256(abi.encodePacked(nodeIndex));
        _generateGroup(monitorIndex, nodeIndex, constantsHolder.NUMBER_OF_MONITORS());
        CheckedNode memory checkedNode = _getCheckedNodeData(nodeIndex);
        for (uint i = 0; i < groupsForMonitors[monitorIndex].length; i++) {
            bytes32 index = keccak256(abi.encodePacked(groupsForMonitors[monitorIndex][i]));
            addCheckedNode(index, checkedNode);
        }

        emit MonitorCreated(
            nodeIndex,
            monitorIndex,
            groupsForMonitors[monitorIndex].length,
            groupsForMonitors[monitorIndex],
            block.timestamp,
            gasleft()
        );
    }

    /**
     * @dev Allows SkaleManager to delete a monitoring group.
     */
    function deleteMonitor(uint nodeIndex) external allow("SkaleManager") {
        bytes32 monitorIndex = keccak256(abi.encodePacked(nodeIndex));
        while (verdicts[keccak256(abi.encodePacked(nodeIndex))].length > 0) {
            verdicts[keccak256(abi.encodePacked(nodeIndex))].pop();
        }
        uint[] memory nodesInGroup = groupsForMonitors[monitorIndex];
        uint index;
        bytes32 monitoringIndex;
        for (uint i = 0; i < nodesInGroup.length; i++) {
            monitoringIndex = keccak256(abi.encodePacked(nodesInGroup[i]));
            (index, ) = _find(monitoringIndex, nodeIndex);
            if (index < checkedNodes[monitoringIndex].length) {
                if (index != checkedNodes[monitoringIndex].length.sub(1)) {
                    checkedNodes[monitoringIndex][index] =
                        checkedNodes[monitoringIndex][checkedNodes[monitoringIndex].length.sub(1)];
                }
                checkedNodes[monitoringIndex].pop();
            }
        }
        delete groupsForMonitors[monitorIndex];
    }

    /**
     * @dev Allows SkaleManager contract to remove a node from a monitor group.
     */
    function removeCheckedNodes(uint nodeIndex) external allow("SkaleManager") {
        bytes32 monitorIndex = keccak256(abi.encodePacked(nodeIndex));
        delete checkedNodes[monitorIndex];
    }

    /**
     * @dev Allows SkaleManager contract to send a monitoring verdict.
     *
     * Emits VerdictWasSent event.
     *
     * Requirements:
     *
     * - Node must exist in the monitor group.
     */
    function sendVerdict(uint fromMonitorIndex, Verdict calldata verdict) external allow("SkaleManager") {
        uint index;
        uint time;
        bytes32 monitorIndex = keccak256(abi.encodePacked(fromMonitorIndex));
        (index, time) = _find(monitorIndex, verdict.toNodeIndex);
        require(time > 0, "Checked Node does not exist in MonitorsArray");
        if (time <= block.timestamp) {
            if (index != checkedNodes[monitorIndex].length.sub(1)) {
                checkedNodes[monitorIndex][index] = 
                    checkedNodes[monitorIndex][checkedNodes[monitorIndex].length.sub(1)];
            }
            delete checkedNodes[monitorIndex][checkedNodes[monitorIndex].length.sub(1)];
            checkedNodes[monitorIndex].pop();
            ConstantsHolder constantsHolder = ConstantsHolder(contractManager.getContract("ConstantsHolder"));
            bool receiveVerdict = time.add(constantsHolder.deltaPeriod()) > block.timestamp;
            if (receiveVerdict) {
                verdicts[keccak256(abi.encodePacked(verdict.toNodeIndex))].push(
                    [uint(verdict.downtime), uint(verdict.latency)]
                );
            }
            _emitVerdictsEvent(fromMonitorIndex, verdict, receiveVerdict);
        }
    }

    /**
     * @dev Allows SkaleManager to calculate median statistics of downtime
     * and latency.
     */
    function calculateMetrics(uint nodeIndex)
        external
        allow("SkaleManager")
        returns (uint averageDowntime, uint averageLatency)
    {
        bytes32 monitorIndex = keccak256(abi.encodePacked(nodeIndex));
        uint lengthOfArray = getLengthOfMetrics(monitorIndex);
        uint[] memory downtimeArray = new uint[](lengthOfArray);
        uint[] memory latencyArray = new uint[](lengthOfArray);
        for (uint i = 0; i < lengthOfArray; i++) {
            downtimeArray[i] = verdicts[monitorIndex][i][0];
            latencyArray[i] = verdicts[monitorIndex][i][1];
        }
        if (lengthOfArray > 0) {
            averageDowntime = _median(downtimeArray);
            averageLatency = _median(latencyArray);
        }
        delete verdicts[monitorIndex];
    }

    /**
     * @dev Allows SkaleManager to set a node's last bounty block.
     */
    function setLastBountyBlock(uint nodeIndex) external allow("SkaleManager") {
        lastBountyBlocks[keccak256(abi.encodePacked(nodeIndex))] = block.number;
    }

    /**
     * @dev Returns node IPs that were last checked. TODO
     */
    function getCheckedArray(bytes32 monitorIndex)
        external
        view
        returns (CheckedNodeWithIp[] memory checkedNodesWithIp)
    {
        Nodes nodes = Nodes(contractManager.getContract("Nodes"));
        checkedNodesWithIp = new CheckedNodeWithIp[](checkedNodes[monitorIndex].length);
        for (uint i = 0; i < checkedNodes[monitorIndex].length; ++i) {
            checkedNodesWithIp[i].nodeIndex = checkedNodes[monitorIndex][i].nodeIndex;
            checkedNodesWithIp[i].time = checkedNodes[monitorIndex][i].time;
            checkedNodesWithIp[i].ip = nodes.getNodeIP(checkedNodes[monitorIndex][i].nodeIndex);
        }
    }

    /**
     * @dev Returns the latest blocknumber when node received bounty.
     */
    function getLastBountyBlock(uint nodeIndex) external view returns (uint) {
        return lastBountyBlocks[keccak256(abi.encodePacked(nodeIndex))];
    }

    /**
     * @dev Returns the nodes in a monitoring group.
     */
    function getNodesInGroup(bytes32 monitorIndex) external view returns (uint[] memory) {
        return groupsForMonitors[monitorIndex];
    }

    /**
     * @dev Returns the number of nodes in a monitoring group.
     */
    function getNumberOfNodesInGroup(bytes32 monitorIndex) external view returns (uint) {
        return groupsForMonitors[monitorIndex].length;
    }

    function initialize(address newContractsAddress) public override initializer {
        Permissions.initialize(newContractsAddress);
    }

    /**
     * @dev Allows SkaleManager to add checked node or update existing one if it is already exits
     */
    function addCheckedNode(bytes32 monitorIndex, CheckedNode memory checkedNode) public allow("SkaleManager") {
        for (uint i = 0; i < checkedNodes[monitorIndex].length; ++i) {
            if (checkedNodes[monitorIndex][i].nodeIndex == checkedNode.nodeIndex) {
                checkedNodes[monitorIndex][i] = checkedNode;
                return;
            }
        }
        checkedNodes[monitorIndex].push(checkedNode);
    }

    /**
     * @dev Returns the blocknumber when a node received its latest verdict.
     */
    function getLastReceivedVerdictBlock(uint nodeIndex) public view returns (uint) {
        return lastVerdictBlocks[keccak256(abi.encodePacked(nodeIndex))];
    }

    /**
     * @dev Returns a count of metric data available for a node. TODO
     */
    function getLengthOfMetrics(bytes32 monitorIndex) public view returns (uint) {
        return verdicts[monitorIndex].length;
    }

    /**
     * @dev Allows SkaleManager contract to generate a monitoring group, using
     * a pseudo-random number generator.
     */
    function _generateGroup(bytes32 monitorIndex, uint nodeIndex, uint numberOfNodes)
        private
    {
        Nodes nodes = Nodes(contractManager.getContract("Nodes"));
        uint[] memory activeNodes = nodes.getActiveNodeIds();
        uint numberOfNodesInGroup;
        uint availableAmount = activeNodes.length.sub((nodes.isNodeActive(nodeIndex)) ? 1 : 0);
        if (numberOfNodes > availableAmount) {
            numberOfNodesInGroup = availableAmount;
        } else {
            numberOfNodesInGroup = numberOfNodes;
        }
        uint ignoringTail = 0;
        uint random = uint(keccak256(abi.encodePacked(uint(blockhash(block.number.sub(1))), monitorIndex)));
        for (uint i = 0; i < numberOfNodesInGroup; ++i) {
            uint index = random % (activeNodes.length.sub(ignoringTail));
            if (activeNodes[index] == nodeIndex) {
                _swap(activeNodes, index, activeNodes.length.sub(ignoringTail).sub(1));
                ++ignoringTail;
                index = random % (activeNodes.length.sub(ignoringTail));
            }
            groupsForMonitors[monitorIndex].push(activeNodes[index]);
            _swap(activeNodes, index, activeNodes.length.sub(ignoringTail).sub(1));
            ++ignoringTail;
        }
    }

    /**
     * @dev Returns the median using the Quicksort algorithm.
     */
    function _median(uint[] memory values) private pure returns (uint) {
        if (values.length < 1) {
            revert("Cannot calculate _median of empty array");
        }
        _quickSort(values, 0, values.length.sub(1));
        return values[values.length.div(2)];
    }

    /**
     * @dev Performs swap functions for monitoring group generation.
     */
    function _swap(uint[] memory array, uint index1, uint index2) private pure {
        uint buffer = array[index1];
        array[index1] = array[index2];
        array[index2] = buffer;
    }

    function _find(bytes32 monitorIndex, uint nodeIndex) private view returns (uint index, uint time) {
        index = checkedNodes[monitorIndex].length;
        time = 0;
        for (uint i = 0; i < checkedNodes[monitorIndex].length; i++) {
            uint checkedNodeNodeIndex;
            uint checkedNodeTime;
            checkedNodeNodeIndex = checkedNodes[monitorIndex][i].nodeIndex;
            checkedNodeTime = checkedNodes[monitorIndex][i].time;
            if (checkedNodeNodeIndex == nodeIndex && (time == 0 || checkedNodeTime < time))
            {
                index = i;
                time = checkedNodeTime;
            }
        }
    }

    /**
     * @dev Performs Quicksort.
     */
    function _quickSort(uint[] memory array, uint left, uint right) private pure {
        uint leftIndex = left;
        uint rightIndex = right;
        uint middle = array[right.add(left).div(2)];
        while (leftIndex <= rightIndex) {
            while (array[leftIndex] < middle) {
                leftIndex++;
                }
            while (middle < array[rightIndex]) {
                rightIndex--;
                }
            if (leftIndex <= rightIndex) {
                (array[leftIndex], array[rightIndex]) = (array[rightIndex], array[leftIndex]);
                leftIndex++;
                rightIndex = (rightIndex > 0 ? rightIndex.sub(1) : 0);
            }
        }
        if (left < rightIndex)
            _quickSort(array, left, rightIndex);
        if (leftIndex < right)
            _quickSort(array, leftIndex, right);
    }

    /**
     * @dev Returns monitoring data for a node. TODO
     */
    function _getCheckedNodeData(uint nodeIndex) private view returns (CheckedNode memory checkedNode) {
        ConstantsHolder constantsHolder = ConstantsHolder(contractManager.getContract("ConstantsHolder"));
        Nodes nodes = Nodes(contractManager.getContract("Nodes"));

        checkedNode.nodeIndex = nodeIndex;
<<<<<<< HEAD
        // Cannot use SafeMath because we subtract uint32
        assert(nodes.getNodeNextRewardDate(nodeIndex) >= constantsHolder.deltaPeriod());
        checkedNode.time = uint(nodes.getNodeNextRewardDate(nodeIndex)).sub(constantsHolder.deltaPeriod()).toUint32();
=======
        checkedNode.time = nodes.getNodeNextRewardDate(nodeIndex).sub(constantsHolder.deltaPeriod());
>>>>>>> 9dd6fa46
    }

    /**
     * @dev Performs emission of VerdictWasSent.
     *
     * Emits VerdictWasSent event.
     */
    function _emitVerdictsEvent(
        uint fromMonitorIndex,
        Verdict memory verdict,
        bool receiveVerdict
    )
        private
    {
        uint previousBlockEvent = getLastReceivedVerdictBlock(verdict.toNodeIndex);
        lastVerdictBlocks[keccak256(abi.encodePacked(verdict.toNodeIndex))] = block.number;

        emit VerdictWasSent(
                fromMonitorIndex,
                verdict.toNodeIndex,
                verdict.downtime,
                verdict.latency,
                receiveVerdict,
                previousBlockEvent,
                block.timestamp,
                gasleft()
            );
    }
}<|MERGE_RESOLUTION|>--- conflicted
+++ resolved
@@ -410,13 +410,7 @@
         Nodes nodes = Nodes(contractManager.getContract("Nodes"));
 
         checkedNode.nodeIndex = nodeIndex;
-<<<<<<< HEAD
-        // Cannot use SafeMath because we subtract uint32
-        assert(nodes.getNodeNextRewardDate(nodeIndex) >= constantsHolder.deltaPeriod());
-        checkedNode.time = uint(nodes.getNodeNextRewardDate(nodeIndex)).sub(constantsHolder.deltaPeriod()).toUint32();
-=======
         checkedNode.time = nodes.getNodeNextRewardDate(nodeIndex).sub(constantsHolder.deltaPeriod());
->>>>>>> 9dd6fa46
     }
 
     /**
