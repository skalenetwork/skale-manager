// SPDX-License-Identifier: AGPL-3.0-only

/*
    Monitors.sol - SKALE Manager
    Copyright (C) 2018-Present SKALE Labs
    @author Artem Payvin

    SKALE Manager is free software: you can redistribute it and/or modify
    it under the terms of the GNU Affero General Public License as published
    by the Free Software Foundation, either version 3 of the License, or
    (at your option) any later version.

    SKALE Manager is distributed in the hope that it will be useful,
    but WITHOUT ANY WARRANTY; without even the implied warranty of
    MERCHANTABILITY or FITNESS FOR A PARTICULAR PURPOSE.  See the
    GNU Affero General Public License for more details.

    You should have received a copy of the GNU Affero General Public License
    along with SKALE Manager.  If not, see <https://www.gnu.org/licenses/>.
*/

pragma solidity 0.6.10;
pragma experimental ABIEncoderV2;

import "@openzeppelin/contracts/utils/SafeCast.sol";

import "./ConstantsHolder.sol";
import "./Nodes.sol";

/**
 * @title Monitors
 * @dev This contract contains all logic to manage the Node Monitoring Service
 * of the SKALE Network.
 */
contract Monitors is Permissions {

    using StringUtils for string;
    using SafeCast for uint;

    struct Verdict {
        uint toNodeIndex;
        uint32 downtime;
        uint32 latency;
    }

    struct CheckedNode {
        uint nodeIndex;
        uint32 time;
    }

    struct CheckedNodeWithIp {
        uint nodeIndex;
        uint32 time;
        bytes4 ip;
    }

    mapping (bytes32 => CheckedNode[]) public checkedNodes;
    mapping (bytes32 => uint[][]) public verdicts;

    mapping (bytes32 => uint[]) public groupsForMonitors;

    mapping (bytes32 => uint) public lastVerdictBlocks;
    mapping (bytes32 => uint) public lastBountyBlocks;

    /**
     * @dev Emitted when a monitor group is created.
     */
    event MonitorCreated(
        uint nodeIndex,
        bytes32 monitorIndex,
        uint numberOfMonitors,
        uint[] nodesInGroup,
        uint32 time,
        uint gasSpend
    );

    /**
     * @dev Emitted when a verdict is sent.
     */
    event VerdictWasSent(
        uint indexed fromMonitorIndex,
        uint indexed toNodeIndex,
        uint32 downtime,
        uint32 latency,
        bool status,
        uint previousBlockEvent,
        uint32 time,
        uint gasSpend
    );

    /**
     * @dev Emitted when metrics are calculated.
     */
    event MetricsWereCalculated(
        uint forNodeIndex,
        uint32 averageDowntime,
        uint32 averageLatency,
        uint32 time,
        uint gasSpend
    );

    /**
     * @dev Emitted when monitoring periods are set.
     */
    event PeriodsWereSet(
        uint rewardPeriod,
        uint deltaPeriod,
        uint32 time,
        uint gasSpend
    );


    /**
     * @dev Emitted when node rotation in a monitor group is performed.
     */
    event MonitorRotated(
        bytes32 monitorIndex,
        uint newNode
    );

    /**
     * @dev Allows SkaleManger to create a monitoring group.
     *
     * Emits MonitorCreated event.
     */
    function addMonitor(uint nodeIndex) external allow("SkaleManager") {
        ConstantsHolder constantsHolder = ConstantsHolder(contractManager.getContract("ConstantsHolder"));
        bytes32 monitorIndex = keccak256(abi.encodePacked(nodeIndex));
        _generateGroup(monitorIndex, nodeIndex, constantsHolder.NUMBER_OF_MONITORS());
        CheckedNode memory checkedNode = _getCheckedNodeData(nodeIndex);
        for (uint i = 0; i < groupsForMonitors[monitorIndex].length; i++) {
            bytes32 index = keccak256(abi.encodePacked(groupsForMonitors[monitorIndex][i]));
            addCheckedNode(index, checkedNode);
        }

        emit MonitorCreated(
            nodeIndex,
            monitorIndex,
            groupsForMonitors[monitorIndex].length,
            groupsForMonitors[monitorIndex],
            uint32(block.timestamp), gasleft()
        );
    }

    /**
     * @dev Allows SkaleManger to delete a monitoring group.
     */
    function deleteMonitor(uint nodeIndex) external allow("SkaleManager") {
        bytes32 monitorIndex = keccak256(abi.encodePacked(nodeIndex));
        while (verdicts[keccak256(abi.encodePacked(nodeIndex))].length > 0) {
            verdicts[keccak256(abi.encodePacked(nodeIndex))].pop();
        }
        uint[] memory nodesInGroup = groupsForMonitors[monitorIndex];
        uint index;
        bytes32 monitoringIndex;
        for (uint i = 0; i < nodesInGroup.length; i++) {
            monitoringIndex = keccak256(abi.encodePacked(nodesInGroup[i]));
            (index, ) = _find(monitoringIndex, nodeIndex);
            if (index < checkedNodes[monitoringIndex].length) {
                if (index != checkedNodes[monitoringIndex].length.sub(1)) {
                    checkedNodes[monitoringIndex][index] =
                        checkedNodes[monitoringIndex][checkedNodes[monitoringIndex].length.sub(1)];
                }
                checkedNodes[monitoringIndex].pop();
            }
        }
        delete groupsForMonitors[monitorIndex];
    }

<<<<<<< HEAD
    /**
     * @dev Allows SkaleManger contract to send a monitoring verdict.
     *
     * Emits VerdictWasSent event.
     *
     * Requirements:
     *
     * - Node must exist in the monitor group.
     */
=======
    function removeCheckedNodes(uint nodeIndex) external allow("SkaleManager") {
        bytes32 monitorIndex = keccak256(abi.encodePacked(nodeIndex));
        delete checkedNodes[monitorIndex];
    }

>>>>>>> 400eb4ba
    function sendVerdict(uint fromMonitorIndex, Verdict calldata verdict) external allow("SkaleManager") {
        uint index;
        uint32 time;
        bytes32 monitorIndex = keccak256(abi.encodePacked(fromMonitorIndex));
        (index, time) = _find(monitorIndex, verdict.toNodeIndex);
        require(time > 0, "Checked Node does not exist in MonitorsArray");
        if (time <= block.timestamp) {
            if (index != checkedNodes[monitorIndex].length.sub(1)) {
                checkedNodes[monitorIndex][index] = 
                    checkedNodes[monitorIndex][checkedNodes[monitorIndex].length.sub(1)];
            }
            delete checkedNodes[monitorIndex][checkedNodes[monitorIndex].length.sub(1)];
            checkedNodes[monitorIndex].pop();
            ConstantsHolder constantsHolder = ConstantsHolder(contractManager.getContract("ConstantsHolder"));
            bool receiveVerdict = uint(time).add(constantsHolder.deltaPeriod()) > uint32(block.timestamp);
            if (receiveVerdict) {
                verdicts[keccak256(abi.encodePacked(verdict.toNodeIndex))].push(
                    [uint(verdict.downtime), uint(verdict.latency)]
                );
            }
            _emitVerdictsEvent(fromMonitorIndex, verdict, receiveVerdict);
        }
    }

    /**
     * @dev Allows SkaleManger to calculate median statistics of downtime
     * and latency.
     */
    function calculateMetrics(uint nodeIndex)
        external
        allow("SkaleManager")
        returns (uint averageDowntime, uint averageLatency)
    {
        bytes32 monitorIndex = keccak256(abi.encodePacked(nodeIndex));
        uint lengthOfArray = getLengthOfMetrics(monitorIndex);
        uint[] memory downtimeArray = new uint[](lengthOfArray);
        uint[] memory latencyArray = new uint[](lengthOfArray);
        for (uint i = 0; i < lengthOfArray; i++) {
            downtimeArray[i] = verdicts[monitorIndex][i][0];
            latencyArray[i] = verdicts[monitorIndex][i][1];
        }
        if (lengthOfArray > 0) {
            averageDowntime = _median(downtimeArray);
            averageLatency = _median(latencyArray);
        }
        delete verdicts[monitorIndex];
    }

    /**
     * @dev Allows SkaleManger to set a node's last bounty block.
     */
    function setLastBountyBlock(uint nodeIndex) external allow("SkaleManager") {
        lastBountyBlocks[keccak256(abi.encodePacked(nodeIndex))] = block.number;
    }

    /**
     * @dev Returns node IPs that were last checked. TODO
     */
    function getCheckedArray(bytes32 monitorIndex)
        external
        view
        returns (CheckedNodeWithIp[] memory checkedNodesWithIp)
    {
        Nodes nodes = Nodes(contractManager.getContract("Nodes"));
        checkedNodesWithIp = new CheckedNodeWithIp[](checkedNodes[monitorIndex].length);
        for (uint i = 0; i < checkedNodes[monitorIndex].length; ++i) {
            checkedNodesWithIp[i].nodeIndex = checkedNodes[monitorIndex][i].nodeIndex;
            checkedNodesWithIp[i].time = checkedNodes[monitorIndex][i].time;
            checkedNodesWithIp[i].ip = nodes.getNodeIP(checkedNodes[monitorIndex][i].nodeIndex);
        }
    }

    /**
     * @dev Returns the latest blocknumber when node received bounty.
     */
    function getLastBountyBlock(uint nodeIndex) external view returns (uint) {
        return lastBountyBlocks[keccak256(abi.encodePacked(nodeIndex))];
    }

    /**
     * @dev Returns the nodes in a monitoring group.
     */
    function getNodesInGroup(bytes32 monitorIndex) external view returns (uint[] memory) {
        return groupsForMonitors[monitorIndex];
    }

    /**
     * @dev Returns the number of nodes in a monitoring group.
     */
    function getNumberOfNodesInGroup(bytes32 monitorIndex) external view returns (uint) {
        return groupsForMonitors[monitorIndex].length;
    }

    function initialize(address newContractsAddress) public override initializer {
        Permissions.initialize(newContractsAddress);
    }

    /**
     * @dev Allows SkaleManager to add checked node or update existing one if it is already exits
     */
    function addCheckedNode(bytes32 monitorIndex, CheckedNode memory checkedNode) public allow("SkaleManager") {
        for (uint i = 0; i < checkedNodes[monitorIndex].length; ++i) {
            if (checkedNodes[monitorIndex][i].nodeIndex == checkedNode.nodeIndex) {
                checkedNodes[monitorIndex][i] = checkedNode;
                return;
            }
        }
        checkedNodes[monitorIndex].push(checkedNode);
    }

    /**
     * @dev Returns the blocknumber when a node received its latest verdict.
     */
    function getLastReceivedVerdictBlock(uint nodeIndex) public view returns (uint) {
        return lastVerdictBlocks[keccak256(abi.encodePacked(nodeIndex))];
    }

    /**
     * @dev Returns a count of metric data available for a node. TODO
     */
    function getLengthOfMetrics(bytes32 monitorIndex) public view returns (uint) {
        return verdicts[monitorIndex].length;
    }

    /**
     * @dev Allows SkaleManager contract to generate a monitoring group, using
     * a pseudo-random number generator.
     */
    function _generateGroup(bytes32 monitorIndex, uint nodeIndex, uint numberOfNodes)
        private
        allow("SkaleManager")
    {
        Nodes nodes = Nodes(contractManager.getContract("Nodes"));
        uint[] memory activeNodes = nodes.getActiveNodeIds();
        uint numberOfNodesInGroup;
        uint availableAmount = activeNodes.length.sub((nodes.isNodeActive(nodeIndex)) ? 1 : 0);
        if (numberOfNodes > availableAmount) {
            numberOfNodesInGroup = availableAmount;
        } else {
            numberOfNodesInGroup = numberOfNodes;
        }
        uint ignoringTail = 0;
        uint random = uint(keccak256(abi.encodePacked(uint(blockhash(block.number.sub(1))), monitorIndex)));
        for (uint i = 0; i < numberOfNodesInGroup; ++i) {
            uint index = random % (activeNodes.length.sub(ignoringTail));
            if (activeNodes[index] == nodeIndex) {
                _swap(activeNodes, index, activeNodes.length.sub(ignoringTail).sub(1));
                ++ignoringTail;
                index = random % (activeNodes.length.sub(ignoringTail));
            }
            groupsForMonitors[monitorIndex].push(activeNodes[index]);
            _swap(activeNodes, index, activeNodes.length.sub(ignoringTail).sub(1));
            ++ignoringTail;
        }
    }

    /**
     * @dev Returns the median using the Quicksort algorithm.
     */
    function _median(uint[] memory values) private pure returns (uint) {
        if (values.length < 1) {
            revert("Can't calculate _median of empty array");
        }
        _quickSort(values, 0, values.length.sub(1));
        return values[values.length.div(2)];
    }

    /**
     * @dev Performs swap functions for monitoring group generation.
     */
    function _swap(uint[] memory array, uint index1, uint index2) private pure {
        uint buffer = array[index1];
        array[index1] = array[index2];
        array[index2] = buffer;
    }

    function _find(bytes32 monitorIndex, uint nodeIndex) private view returns (uint index, uint32 time) {
        index = checkedNodes[monitorIndex].length;
        time = 0;
        for (uint i = 0; i < checkedNodes[monitorIndex].length; i++) {
            uint checkedNodeNodeIndex;
            uint32 checkedNodeTime;
            checkedNodeNodeIndex = checkedNodes[monitorIndex][i].nodeIndex;
            checkedNodeTime = checkedNodes[monitorIndex][i].time;
            if (checkedNodeNodeIndex == nodeIndex && (time == 0 || checkedNodeTime < time))
            {
                index = i;
                time = checkedNodeTime;
            }
        }
    }

    /**
     * @dev Performs Quicksort.
     */
    function _quickSort(uint[] memory array, uint left, uint right) private pure {
        uint leftIndex = left;
        uint rightIndex = right;
        uint middle = array[right.add(left).div(2)];
        while (leftIndex <= rightIndex) {
            while (array[leftIndex] < middle) {
                leftIndex++;
                }
            while (middle < array[rightIndex]) {
                rightIndex--;
                }
            if (leftIndex <= rightIndex) {
                (array[leftIndex], array[rightIndex]) = (array[rightIndex], array[leftIndex]);
                leftIndex++;
                rightIndex = (rightIndex > 0 ? rightIndex.sub(1) : 0);
            }
        }
        if (left < rightIndex)
            _quickSort(array, left, rightIndex);
        if (leftIndex < right)
            _quickSort(array, leftIndex, right);
    }

    /**
     * @dev Returns monitoring data for a node. TODO
     */
    function _getCheckedNodeData(uint nodeIndex) private view returns (CheckedNode memory checkedNode) {
        ConstantsHolder constantsHolder = ConstantsHolder(contractManager.getContract("ConstantsHolder"));
        Nodes nodes = Nodes(contractManager.getContract("Nodes"));

        checkedNode.nodeIndex = nodeIndex;
        // Can't use SafeMath because we subtract uint32
        assert(nodes.getNodeNextRewardDate(nodeIndex) >= constantsHolder.deltaPeriod());
        checkedNode.time = uint(nodes.getNodeNextRewardDate(nodeIndex)).sub(constantsHolder.deltaPeriod()).toUint32();
    }

    /**
     * @dev Performs emission of VerdictWasSent.
     *
     * Emits VerdictWasSent event.
     */
    function _emitVerdictsEvent(
        uint fromMonitorIndex,
        Verdict memory verdict,
        bool receiveVerdict
    )
        private
    {
        uint previousBlockEvent = getLastReceivedVerdictBlock(verdict.toNodeIndex);
        lastVerdictBlocks[keccak256(abi.encodePacked(verdict.toNodeIndex))] = block.number;

        emit VerdictWasSent(
                fromMonitorIndex,
                verdict.toNodeIndex,
                verdict.downtime,
                verdict.latency,
                receiveVerdict,
                previousBlockEvent,
                uint32(block.timestamp),
                gasleft()
            );
    }
}<|MERGE_RESOLUTION|>--- conflicted
+++ resolved
@@ -167,7 +167,14 @@
         delete groupsForMonitors[monitorIndex];
     }
 
-<<<<<<< HEAD
+    /**
+     * @dev Allows SkaleManger contract to remove a node from a monitor group.
+     */
+    function removeCheckedNodes(uint nodeIndex) external allow("SkaleManager") {
+        bytes32 monitorIndex = keccak256(abi.encodePacked(nodeIndex));
+        delete checkedNodes[monitorIndex];
+    }
+
     /**
      * @dev Allows SkaleManger contract to send a monitoring verdict.
      *
@@ -177,13 +184,6 @@
      *
      * - Node must exist in the monitor group.
      */
-=======
-    function removeCheckedNodes(uint nodeIndex) external allow("SkaleManager") {
-        bytes32 monitorIndex = keccak256(abi.encodePacked(nodeIndex));
-        delete checkedNodes[monitorIndex];
-    }
-
->>>>>>> 400eb4ba
     function sendVerdict(uint fromMonitorIndex, Verdict calldata verdict) external allow("SkaleManager") {
         uint index;
         uint32 time;
