// SPDX-License-Identifier: AGPL-3.0-only

/*
    SchainsInternal.sol - SKALE Manager
    Copyright (C) 2018-Present SKALE Labs
    @author Artem Payvin

    SKALE Manager is free software: you can redistribute it and/or modify
    it under the terms of the GNU Affero General Public License as published
    by the Free Software Foundation, either version 3 of the License, or
    (at your option) any later version.

    SKALE Manager is distributed in the hope that it will be useful,
    but WITHOUT ANY WARRANTY; without even the implied warranty of
    MERCHANTABILITY or FITNESS FOR A PARTICULAR PURPOSE.  See the
    GNU Affero General Public License for more details.

    You should have received a copy of the GNU Affero General Public License
    along with SKALE Manager.  If not, see <https://www.gnu.org/licenses/>.
*/

pragma solidity 0.6.9;
pragma experimental ABIEncoderV2;

import "./ConstantsHolder.sol";
import "./Nodes.sol";
import "./interfaces/ISkaleDKG.sol";

// interface ISkaleDKG {
//     function openChannel(bytes32 schainId) external;
//     function reopenChannel(bytes32 schainId) external;
//     function deleteChannel(bytes32 schainId) external;
//     function isChannelOpened(bytes32 schainId) external view returns (bool);
// }

/**
 * @title SchainsInternal - contract contains all functionality logic to manage Schains
 */
contract SchainsInternal is Permissions {

    struct Schain {
        string name;
        address owner;
        uint indexInOwnerList;
        uint8 partOfNode;
        uint lifetime;
        uint startDate;
        uint startBlock;
        uint deposit;
        uint64 index;
    }


    // mapping which contain all schains
    mapping (bytes32 => Schain) public schains;

    mapping (bytes32 => bool) public isSchainActive;

    mapping (bytes32 => uint[]) public schainsGroups;

    mapping (bytes32 => mapping (uint => bool)) private _exceptionsForGroups;
    // mapping shows schains by owner's address
    mapping (address => bytes32[]) public schainIndexes;
    // mapping shows schains which Node composed in
    mapping (uint => bytes32[]) public schainsForNodes;

    mapping (uint => uint[]) public holesForNodes;

    mapping (bytes32 => uint[]) public holesForSchains;



    // array which contain all schains
    bytes32[] public schainsAtSystem;

    uint64 public numberOfSchains;
    // total resources that schains occupied
    uint public sumOfSchainsResources;

    /**
     * @dev initializeSchain - initializes Schain
     * function could be run only by executor
     * @param name - SChain name
     * @param from - Schain owner
     * @param lifetime - initial lifetime of Schain
     * @param deposit - given amount of SKL
     */
    function initializeSchain(
        string calldata name,
        address from,
        uint lifetime,
        uint deposit) external allow("Schains")
    {
        bytes32 schainId = keccak256(abi.encodePacked(name));
        schains[schainId].name = name;
        schains[schainId].owner = from;
        schains[schainId].startDate = block.timestamp;
        schains[schainId].startBlock = block.number;
        schains[schainId].lifetime = lifetime;
        schains[schainId].deposit = deposit;
        schains[schainId].index = numberOfSchains;
        isSchainActive[schainId] = true;
        numberOfSchains++;
        schainsAtSystem.push(schainId);
    }

    function createGroupForSchain(
        bytes32 schainId,
        uint numberOfNodes,
        uint8 partOfNode
    )
        external
        allow("Schains")
        returns (uint[] memory)
    {
        ConstantsHolder constantsHolder = ConstantsHolder(contractManager.getContract("ConstantsHolder"));
        schains[schainId].partOfNode = partOfNode;
        if (partOfNode > 0) {
            sumOfSchainsResources = sumOfSchainsResources.add(
                numberOfNodes.mul(constantsHolder.TOTAL_SPACE_ON_NODE()).div(partOfNode)
            );
        }
        return _generateGroup(schainId, numberOfNodes);
    }

    /**
     * @dev setSchainIndex - adds Schain's hash to owner
     * function could be run only by executor
     * @param schainId - hash by Schain name
     * @param from - Schain owner
     */
    function setSchainIndex(bytes32 schainId, address from) external allow("Schains") {
        schains[schainId].indexInOwnerList = schainIndexes[from].length;
        schainIndexes[from].push(schainId);
    }

    /**
     * @dev changeLifetime - changes Lifetime for Schain
     * function could be run only by executor
     * @param schainId - hash by Schain name
     * @param lifetime - time which would be added to lifetime of Schain
     * @param deposit - amount of SKL which payed for this time
     */
    function changeLifetime(bytes32 schainId, uint lifetime, uint deposit) external allow("Schains") {
        schains[schainId].deposit = schains[schainId].deposit.add(deposit);
        schains[schainId].lifetime = schains[schainId].lifetime.add(lifetime);
    }

    /**
     * @dev removeSchain - removes Schain from the system
     * function could be run only by executor
     * @param schainId - hash by Schain name
     * @param from - owner of Schain
     */
    function removeSchain(bytes32 schainId, address from) external allow("Schains") {
        isSchainActive[schainId] = false;
        uint length = schainIndexes[from].length;
        uint index = schains[schainId].indexInOwnerList;
        if (index != length.sub(1)) {
            bytes32 lastSchainId = schainIndexes[from][length.sub(1)];
            schains[lastSchainId].indexInOwnerList = index;
            schainIndexes[from][index] = lastSchainId;
        }
        schainIndexes[from].pop();

        // TODO:
        // optimize
        for (uint i = 0; i + 1 < schainsAtSystem.length; i++) {
            if (schainsAtSystem[i] == schainId) {
                schainsAtSystem[i] = schainsAtSystem[schainsAtSystem.length.sub(1)];
                break;
            }
        }
        schainsAtSystem.pop();

        delete schains[schainId];
        numberOfSchains--;
    }

    function removeNodeFromSchain(
        uint nodeIndex,
        bytes32 schainHash
    )
<<<<<<< HEAD
        external 
        allowThree("NodeRotation", "SkaleDKG", "Schains")
=======
        external
        allowTwo("Schains", "SkaleDKG")
>>>>>>> a4d7c54e
    {
        uint schainId = findSchainAtSchainsForNode(nodeIndex, schainHash);
        uint indexOfNode = _findNode(schainHash, nodeIndex);
        delete schainsGroups[schainHash][indexOfNode];

        uint length = schainsGroups[schainHash].length;
        if (indexOfNode == length.sub(1)) {
            schainsGroups[schainHash].pop();
        } else {
            delete schainsGroups[schainHash][indexOfNode];
            if (holesForSchains[schainHash].length > 0 && holesForSchains[schainHash][0] > indexOfNode) {
                uint hole = holesForSchains[schainHash][0];
                holesForSchains[schainHash][0] = indexOfNode;
                holesForSchains[schainHash].push(hole);
            } else {
                holesForSchains[schainHash].push(indexOfNode);
            }
        }

        removeSchainForNode(nodeIndex, schainId);
    }

    function removeNodeFromExceptions(bytes32 schainHash, uint nodeIndex) external allow("Schains") {
        _exceptionsForGroups[schainHash][nodeIndex] = false;
    }

    function redirectOpenChannel(bytes32 schainId) external allow("Schains") {
        ISkaleDKG(contractManager.getContract("SkaleDKG")).openChannel(schainId);
    }

    /**
     * @dev deleteGroup - delete Group from Data contract
     * function could be run only by executor
     * @param schainId - Groups identifier
     */
    function deleteGroup(bytes32 schainId) external allow("Schains") {
        // delete channel
        ISkaleDKG skaleDKG = ISkaleDKG(contractManager.getContract("SkaleDKG"));

        delete schainsGroups[schainId];
        if (skaleDKG.isChannelOpened(schainId)) {
            skaleDKG.deleteChannel(schainId);
        }
    }

    /**
     * @dev setException - sets a Node like exception
     * function could be run only by executor
     * @param schainId - Groups identifier
     * @param nodeIndex - index of Node which would be notes like exception
     */
    function setException(bytes32 schainId, uint nodeIndex) external allowTwo("Schains", "NodeRotation") {
        _exceptionsForGroups[schainId][nodeIndex] = true;
    }

    /**
     * @dev setNodeInGroup - adds Node to Group
     * function could be run only by executor
     * @param schainId - Groups
     * @param nodeIndex - index of Node which would be added to the Group
     */
    function setNodeInGroup(bytes32 schainId, uint nodeIndex) external allowTwo("Schains", "NodeRotation") {
        if (holesForSchains[schainId].length == 0) {
            schainsGroups[schainId].push(nodeIndex);
        } else {
            schainsGroups[schainId][holesForSchains[schainId][0]] = nodeIndex;
            uint min = uint(-1);
            uint index = 0;
            for (uint i = 1; i < holesForSchains[schainId].length; i++) {
                if (min > holesForSchains[schainId][i]) {
                    min = holesForSchains[schainId][i];
                    index = i;
                }
            }
            if (min == uint(-1)) {
                delete holesForSchains[schainId];
            } else {
                holesForSchains[schainId][0] = min;
                holesForSchains[schainId][index] =
                    holesForSchains[schainId][holesForSchains[schainId].length - 1];
                holesForSchains[schainId].pop();
            }
        }
    }

<<<<<<< HEAD
    function setGroupFailedDKG(bytes32 schainId) external allow("SkaleDKG") {
        schainsGroups[schainId].lastSuccessfulDKG = false;
    }

=======
    function getRotation(bytes32 schainIndex) external view returns (Rotation memory) {
        return rotations[schainIndex];
    }
>>>>>>> a4d7c54e


    /**
     * @dev getSchains - gets all Schains at the system
     * @return array of hashes by Schain names
     */
    function getSchains() external view returns (bytes32[] memory) {
        return schainsAtSystem;
    }

    /**
     * @dev getSchainsPartOfNode - gets occupied space for given Schain
     * @param schainId - hash by Schain name
     * @return occupied space
     */
    function getSchainsPartOfNode(bytes32 schainId) external view returns (uint8) {
        return schains[schainId].partOfNode;
    }

    /**
     * @dev getSchainListSize - gets number of created Schains at the system by owner
     * @param from - owner of Schain
     * return number of Schains
     */
    function getSchainListSize(address from) external view returns (uint) {
        return schainIndexes[from].length;
    }

    /**
     * @dev getSchainIdsByAddress - gets array of hashes by Schain names which owned by `from`
     * @param from - owner of some Schains
     * @return array of hashes by Schain names
     */
    function getSchainIdsByAddress(address from) external view returns (bytes32[] memory) {
        return schainIndexes[from];
    }

    /**
     * @dev getSchainIdsForNode - returns array of hashes by Schain names,
     * which given Node composed
     * @param nodeIndex - index of Node
     * @return array of hashes by Schain names
     */
    function getSchainIdsForNode(uint nodeIndex) external view returns (bytes32[] memory) {
        return schainsForNodes[nodeIndex];
    }

    function getSchainOwner(bytes32 schainId) external view returns (address) {
        return schains[schainId].owner;
    }

    /**
     * @dev isSchainNameAvailable - checks is given name available
     * Need to delete - copy of web3.utils.soliditySha3
     * @param name - possible new name of Schain
     * @return if available - true, else - false
     */
    function isSchainNameAvailable(string calldata name) external view returns (bool) {
        bytes32 schainId = keccak256(abi.encodePacked(name));
        return schains[schainId].owner == address(0);
    }

    /**
     * @dev isTimeExpired - checks is Schain lifetime expired
     * @param schainId - hash by Schain name
     * @return if expired - true, else - false
     */
    function isTimeExpired(bytes32 schainId) external view returns (bool) {
        return uint(schains[schainId].startDate).add(schains[schainId].lifetime) < block.timestamp;
    }

    /**
     * @dev isOwnerAddress - checks is `from` - owner of `schainId` Schain
     * @param from - owner of Schain
     * @param schainId - hash by Schain name
     * @return if owner - true, else - false
     */
    function isOwnerAddress(address from, bytes32 schainId) external view returns (bool) {
        return schains[schainId].owner == from;
    }

    function isSchainExist(bytes32 schainId) external view returns (bool) {
        return keccak256(abi.encodePacked(schains[schainId].name)) != keccak256(abi.encodePacked(""));
    }

    function getSchainName(bytes32 schainId) external view returns (string memory) {
        return schains[schainId].name;
    }

    function getActiveSchain(uint nodeIndex) external view returns (bytes32) {
        for (uint i = schainsForNodes[nodeIndex].length; i > 0; i--) {
            if (schainsForNodes[nodeIndex][i - 1] != bytes32(0)) {
                return schainsForNodes[nodeIndex][i - 1];
            }
        }
        return bytes32(0);
    }

    function getActiveSchains(uint nodeIndex) external view returns (bytes32[] memory activeSchains) {
        uint activeAmount = 0;
        for (uint i = 0; i < schainsForNodes[nodeIndex].length; i++) {
            if (schainsForNodes[nodeIndex][i] != bytes32(0)) {
                activeAmount++;
            }
        }

        uint cursor = 0;
        activeSchains = new bytes32[](activeAmount);
        for (uint i = schainsForNodes[nodeIndex].length; i > 0; i--) {
            if (schainsForNodes[nodeIndex][i - 1] != bytes32(0)) {
                activeSchains[cursor++] = schainsForNodes[nodeIndex][i - 1];
            }
        }
    }

    /**
     * @dev getNumberOfNodesInGroup - shows number of Nodes in Group
     * @param schainId - Groups identifier
     * @return number of Nodes in Group
     */
    function getNumberOfNodesInGroup(bytes32 schainId) external view returns (uint) {
        return schainsGroups[schainId].length;
    }

    /**
     * @dev getNodesInGroup - shows Nodes in Group
     * @param schainId - Groups identifier
     * @return array of indexes of Nodes in Group
     */
    function getNodesInGroup(bytes32 schainId) external view returns (uint[] memory) {
        return schainsGroups[schainId];
    }

    /**
     * @dev getNodeIndexInGroup - looks for Node in Group
     * @param schainId - Groups identifier
     * @param nodeId - Nodes identifier
     * @return index of Node in Group
     */
    function getNodeIndexInGroup(bytes32 schainId, uint nodeId) external view returns (uint) {
        for (uint index = 0; index < schainsGroups[schainId].length; index++) {
            if (schainsGroups[schainId][index] == nodeId) {
                return index;
            }
        }
        return schainsGroups[schainId].length;
    }

    function isAnyFreeNode(bytes32 schainId) external view returns (bool) {
        Nodes nodes = Nodes(contractManager.getContract("Nodes"));
        uint8 space = schains[schainId].partOfNode;
        uint[] memory nodesWithFreeSpace = nodes.getNodesWithFreeSpace(space);
        for (uint i = 0; i < nodesWithFreeSpace.length; i++) {
            if (_isCorrespond(schainId, nodesWithFreeSpace[i])) {
                return true;
            }
        }
        return false;
    }

    function checkException(bytes32 schainId, uint nodeIndex) external view returns (bool) {
        return _exceptionsForGroups[schainId][nodeIndex];
    }

    function initialize(address newContractsAddress) public override initializer {
        Permissions.initialize(newContractsAddress);

        numberOfSchains = 0;
        sumOfSchainsResources = 0;
    }

    /**
     * @dev addSchainForNode - adds Schain hash to Node
     * function could be run only by executor
     * @param nodeIndex - index of Node
     * @param schainId - hash by Schain name
     */
    function addSchainForNode(uint nodeIndex, bytes32 schainId) public allowTwo("Schains", "NodeRotation") {
        if (holesForNodes[nodeIndex].length == 0) {
            schainsForNodes[nodeIndex].push(schainId);
        } else {
            schainsForNodes[nodeIndex][holesForNodes[nodeIndex][0]] = schainId;
            uint min = uint(-1);
            uint index = 0;
            for (uint i = 1; i < holesForNodes[nodeIndex].length; i++) {
                if (min > holesForNodes[nodeIndex][i]) {
                    min = holesForNodes[nodeIndex][i];
                    index = i;
                }
            }
            if (min == uint(-1)) {
                delete holesForNodes[nodeIndex];
            } else {
                holesForNodes[nodeIndex][0] = min;
                holesForNodes[nodeIndex][index] = holesForNodes[nodeIndex][holesForNodes[nodeIndex].length - 1];
                holesForNodes[nodeIndex].pop();
            }
        }
    }

    /**
     * @dev removesSchainForNode - clean given Node of Schain
     * function could be run only by executor
     * @param nodeIndex - index of Node
     * @param schainIndex - index of Schain in schainsForNodes array by this Node
     */
    function removeSchainForNode(uint nodeIndex, uint schainIndex)
        public
        allowThree("NodeRotation", "SkaleDKG", "Schains")
    {
        uint length = schainsForNodes[nodeIndex].length;
        if (schainIndex == length.sub(1)) {
            schainsForNodes[nodeIndex].pop();
        } else {
            schainsForNodes[nodeIndex][schainIndex] = bytes32(0);
            if (holesForNodes[nodeIndex].length > 0 && holesForNodes[nodeIndex][0] > schainIndex) {
                uint hole = holesForNodes[nodeIndex][0];
                holesForNodes[nodeIndex][0] = schainIndex;
                holesForNodes[nodeIndex].push(hole);
            } else {
                holesForNodes[nodeIndex].push(schainIndex);
            }
        }
    }

    /**
     * @dev getLengthOfSchainsForNode - returns number of Schains which contain given Node
     * @param nodeIndex - index of Node
     * @return number of Schains
     */
    function getLengthOfSchainsForNode(uint nodeIndex) public view returns (uint) {
        return schainsForNodes[nodeIndex].length;
    }

    /**
     * @dev findSchainAtSchainsForNode - finds index of Schain at schainsForNode array
     * @param nodeIndex - index of Node at common array of Nodes
     * @param schainId - hash of name of Schain
     * @return index of Schain at schainsForNode array
     */
    function findSchainAtSchainsForNode(uint nodeIndex, bytes32 schainId) public view returns (uint) {
        uint length = getLengthOfSchainsForNode(nodeIndex);
        for (uint i = 0; i < length; i++) {
            if (schainsForNodes[nodeIndex][i] == schainId) {
                return i;
            }
        }
        return length;
    }

    function isEnoughNodes(bytes32 schainId) public view returns (uint[] memory result) {
        Nodes nodes = Nodes(contractManager.getContract("Nodes"));
        uint8 space = schains[schainId].partOfNode;
        uint[] memory nodesWithFreeSpace = nodes.getNodesWithFreeSpace(space);
        uint counter = 0;
        for (uint i = 0; i < nodesWithFreeSpace.length; i++) {
            if (!_isCorrespond(schainId, nodesWithFreeSpace[i])) {
                counter++;
            }
        }
        if (counter < nodesWithFreeSpace.length) {
            result = new uint[](nodesWithFreeSpace.length.sub(counter));
            counter = 0;
            for (uint i = 0; i < nodesWithFreeSpace.length; i++) {
                if (_isCorrespond(schainId, nodesWithFreeSpace[i])) {
                    result[counter] = nodesWithFreeSpace[i];
                    counter++;
                }
            }
        }
    }

    /**
     * @dev _generateGroup - generates Group for Schain
     * @param schainId - index of Group
     */
    function _generateGroup(bytes32 schainId, uint numberOfNodes) private returns (uint[] memory nodesInGroup) {
        Nodes nodes = Nodes(contractManager.getContract("Nodes"));
        uint8 space = schains[schainId].partOfNode;
        nodesInGroup = new uint[](numberOfNodes);

        uint[] memory possibleNodes = isEnoughNodes(schainId);
        require(possibleNodes.length >= nodesInGroup.length, "Not enough nodes to create Schain");
        uint ignoringTail = 0;
        uint random = uint(keccak256(abi.encodePacked(uint(blockhash(block.number.sub(1))), schainId)));
        for (uint i = 0; i < nodesInGroup.length; ++i) {
            uint index = random % (possibleNodes.length.sub(ignoringTail));
            uint node = possibleNodes[index];
            nodesInGroup[i] = node;
            _swap(possibleNodes, index, possibleNodes.length.sub(ignoringTail).sub(1));
            ++ignoringTail;

            _exceptionsForGroups[schainId][node] = true;
            addSchainForNode(node, schainId);
            require(nodes.removeSpaceFromNode(node, space), "Could not remove space from Node");
        }

        // set generated group
        schainsGroups[schainId] = nodesInGroup;
    }

    function _isCorrespond(bytes32 schainId, uint nodeIndex) private view returns (bool) {
        Nodes nodes = Nodes(contractManager.getContract("Nodes"));
        return !_exceptionsForGroups[schainId][nodeIndex] && nodes.isNodeActive(nodeIndex);
    }

    function _swap(uint[] memory array, uint index1, uint index2) private pure {
        uint buffer = array[index1];
        array[index1] = array[index2];
        array[index2] = buffer;
    }

    /**
     * @dev findNode - find local index of Node in Schain
     * @param schainId - Groups identifier
     * @param nodeIndex - global index of Node
     * @return local index of Node in Schain
     */
    function _findNode(bytes32 schainId, uint nodeIndex) private view returns (uint) {
        uint[] memory nodesInGroup = schainsGroups[schainId];
        uint index;
        for (index = 0; index < nodesInGroup.length; index++) {
            if (nodesInGroup[index] == nodeIndex) {
                return index;
            }
        }
        return index;
    }

}<|MERGE_RESOLUTION|>--- conflicted
+++ resolved
@@ -181,13 +181,8 @@
         uint nodeIndex,
         bytes32 schainHash
     )
-<<<<<<< HEAD
         external 
         allowThree("NodeRotation", "SkaleDKG", "Schains")
-=======
-        external
-        allowTwo("Schains", "SkaleDKG")
->>>>>>> a4d7c54e
     {
         uint schainId = findSchainAtSchainsForNode(nodeIndex, schainHash);
         uint indexOfNode = _findNode(schainHash, nodeIndex);
@@ -272,18 +267,6 @@
             }
         }
     }
-
-<<<<<<< HEAD
-    function setGroupFailedDKG(bytes32 schainId) external allow("SkaleDKG") {
-        schainsGroups[schainId].lastSuccessfulDKG = false;
-    }
-
-=======
-    function getRotation(bytes32 schainIndex) external view returns (Rotation memory) {
-        return rotations[schainIndex];
-    }
->>>>>>> a4d7c54e
-
 
     /**
      * @dev getSchains - gets all Schains at the system
