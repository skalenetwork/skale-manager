--- conflicted
+++ resolved
@@ -20,17 +20,9 @@
 pragma solidity ^0.5.0;
 
 import "./GroupsFunctionality.sol";
-<<<<<<< HEAD
-
-interface IConstants {
-    function deltaPeriod() external view returns (uint);
-    // function NUMBER_OF_VALIDATORS() external view returns (uint);
-}
-=======
 import "./interfaces/IConstants.sol";
 import "./interfaces/INodesData.sol";
 import "./interfaces/IValidatorsFunctionality.sol";
->>>>>>> 3b8eee9f
 
 interface IValidatorsData {
     function addValidatedNode(bytes32 validatorIndex, bytes32 data) external;
