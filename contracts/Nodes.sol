--- conflicted
+++ resolved
@@ -170,14 +170,11 @@
         _;
     }
 
-<<<<<<< HEAD
-=======
     modifier nonZeroIP(bytes4 ip) {
         require(ip != 0x0 && !nodesIPCheck[ip], "IP address is zero or is not available");
         _;
     }
 
->>>>>>> bf6a83e1
     /**
      * @dev Allows Schains and SchainsInternal contracts to occupy available
      * space on a node.
