--- conflicted
+++ resolved
@@ -18,10 +18,7 @@
 */
 
 pragma solidity ^0.5.3;
-<<<<<<< HEAD
 pragma experimental ABIEncoderV2;
-=======
->>>>>>> d5248a40
 
 import "./Permissions.sol";
 import "./interfaces/IGroupsData.sol";
@@ -268,22 +265,22 @@
     function getNumberOfNodesInGroup(bytes32 groupIndex) external view returns (uint) {
         return groups[groupIndex].nodesInGroup.length;
     }
-
-<<<<<<< HEAD
+    
+    /**
+     * @dev constructor in Permissions approach
+     * @param newExecutorName - name of executor contract
+     * @param newContractsAddress needed in Permissions constructor
+     */
+    function initialize(string memory newExecutorName, address newContractsAddress) public initializer {
+        Permissions.initialize(newContractsAddress);
+        executorName = newExecutorName;
+    }
+
     function isPublicKeyZero(bytes32 groupIndex) internal view returns (bool) {
         return groups[groupIndex].groupsPublicKey[0] == 0 &&
             groups[groupIndex].groupsPublicKey[1] == 0 &&
             groups[groupIndex].groupsPublicKey[2] == 0 &&
             groups[groupIndex].groupsPublicKey[3] == 0;
-=======
-    /**
-     * @dev constructor in Permissions approach
-     * @param newExecutorName - name of executor contract
-     * @param newContractsAddress needed in Permissions constructor
-     */
-    function initialize(string memory newExecutorName, address newContractsAddress) public initializer {
-        Permissions.initialize(newContractsAddress);
-        executorName = newExecutorName;
->>>>>>> d5248a40
-    }
+    }
+
 }