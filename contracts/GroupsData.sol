--- conflicted
+++ resolved
@@ -241,8 +241,6 @@
     }
 
     /**
-<<<<<<< HEAD
-=======
      * @dev getNodesInGroup - shows Nodes in Group
      * @param groupIndex - Groups identifier
      * @return array of indexes of Nodes in Group
@@ -252,7 +250,6 @@
     }
 
     /**
->>>>>>> 0b0750aa
      * @dev getGroupsData - shows Groups extra data
      * @param groupIndex - Groups identifier
      * @return Groups extra data
@@ -277,15 +274,6 @@
      */
     function getNumberOfNodesInGroup(bytes32 groupIndex) external view override returns (uint) {
         return groups[groupIndex].nodesInGroup.length;
-    }
-
-    /**
-     * @dev getNodesInGroup - shows Nodes in Group
-     * @param groupIndex - Groups identifier
-     * @return array of indexes of Nodes in Group
-     */
-    function getNodesInGroup(bytes32 groupIndex) external view returns (uint[] memory) {
-        return groups[groupIndex].nodesInGroup;
     }
 
     /**
