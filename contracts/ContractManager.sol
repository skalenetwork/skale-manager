/*
    ContractManager.sol - SKALE Manager
    Copyright (C) 2018-Present SKALE Labs
    @author Artem Payvin

    SKALE Manager is free software: you can redistribute it and/or modify
    it under the terms of the GNU Affero General Public License as published
    by the Free Software Foundation, either version 3 of the License, or
    (at your option) any later version.

    SKALE Manager is distributed in the hope that it will be useful,
    but WITHOUT ANY WARRANTY; without even the implied warranty of
    MERCHANTABILITY or FITNESS FOR A PARTICULAR PURPOSE.  See the
    GNU Affero General Public License for more details.

    You should have received a copy of the GNU Affero General Public License
    along with SKALE Manager.  If not, see <https://www.gnu.org/licenses/>.
*/

pragma solidity ^0.5.3;

<<<<<<< HEAD
import "@openzeppelin/contracts/ownership/Ownable.sol";
=======
import "./Ownable.sol";
import "./thirdparty/StringUtils.sol";
>>>>>>> 6658be5b


/**
 * @title Main contract in upgradeable approach. This contract contain actual
 * contracts for this moment in skale manager system by human name.
 * @author Artem Payvin
 */
contract ContractManager is Ownable {

    // mapping of actual smart contracts addresses
    mapping (bytes32 => address) public contracts;

    event ContractUpgraded(string contractsName, address contractsAddress);

    /**
     * Adds actual contract to mapping of actual contract addresses
     * @param contractsName - contracts name in skale manager system
     * @param newContractsAddress - contracts address in skale manager system
     */
    function setContractsAddress(string calldata contractsName, address newContractsAddress) external onlyOwner {
        // check newContractsAddress is not equal zero
        require(newContractsAddress != address(0), "New address is equal zero");
        // create hash of contractsName
        bytes32 contractId = keccak256(abi.encodePacked(contractsName));
        // check newContractsAddress is not equal the previous contract's address
        require(contracts[contractId] != newContractsAddress, "Contract is already added");
        uint length;
        assembly {
            length := extcodesize(newContractsAddress)
        }
        // check newContractsAddress contains code
        require(length > 0, "Given contracts address is not contain code");
        // add newContractsAddress to mapping of actual contract addresses
        contracts[contractId] = newContractsAddress;
        emit ContractUpgraded(contractsName, newContractsAddress);
    }

    function getContract(string calldata name) external view returns (address contractAddress) {
<<<<<<< HEAD
        contractAddress = contracts[keccak256(abi.encodePacked(name))];
        require(contractAddress != address(0), "Contract has not been found");
=======
        StringUtils stringUtils = StringUtils(contracts[keccak256(abi.encodePacked("StringUtils"))]);
        contractAddress = contracts[keccak256(abi.encodePacked(name))];
        require(contractAddress != address(0), stringUtils.strConcat(name," contract has not been found"));
>>>>>>> 6658be5b
    }
}<|MERGE_RESOLUTION|>--- conflicted
+++ resolved
@@ -19,12 +19,8 @@
 
 pragma solidity ^0.5.3;
 
-<<<<<<< HEAD
 import "@openzeppelin/contracts/ownership/Ownable.sol";
-=======
-import "./Ownable.sol";
 import "./thirdparty/StringUtils.sol";
->>>>>>> 6658be5b
 
 
 /**
@@ -33,6 +29,7 @@
  * @author Artem Payvin
  */
 contract ContractManager is Ownable {
+    using StringUtils for string;
 
     // mapping of actual smart contracts addresses
     mapping (bytes32 => address) public contracts;
@@ -63,13 +60,7 @@
     }
 
     function getContract(string calldata name) external view returns (address contractAddress) {
-<<<<<<< HEAD
         contractAddress = contracts[keccak256(abi.encodePacked(name))];
-        require(contractAddress != address(0), "Contract has not been found");
-=======
-        StringUtils stringUtils = StringUtils(contracts[keccak256(abi.encodePacked("StringUtils"))]);
-        contractAddress = contracts[keccak256(abi.encodePacked(name))];
-        require(contractAddress != address(0), stringUtils.strConcat(name," contract has not been found"));
->>>>>>> 6658be5b
+        require(contractAddress != address(0), name.strConcat(" contract has not been found"));
     }
 }