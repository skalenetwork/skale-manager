--- conflicted
+++ resolved
@@ -44,14 +44,9 @@
 
     modifier allowTwo(string memory contractName1, string memory contractName2) {
         require(
-<<<<<<< HEAD
-            contractManager.contracts(keccak256(abi.encodePacked(contractNameFirst))) == msg.sender ||
-            contractManager.contracts(keccak256(abi.encodePacked(contractNameSecond))) == msg.sender ||
-            isOwner(),
-=======
             contractManager.contracts(keccak256(abi.encodePacked(contractName1))) == msg.sender ||
             contractManager.contracts(keccak256(abi.encodePacked(contractName2))) == msg.sender ||
-            owner == msg.sender,
+            isOwner(),
             "Message sender is invalid");
         _;
     }
@@ -61,8 +56,7 @@
             contractManager.contracts(keccak256(abi.encodePacked(contractName1))) == msg.sender ||
             contractManager.contracts(keccak256(abi.encodePacked(contractName2))) == msg.sender ||
             contractManager.contracts(keccak256(abi.encodePacked(contractName3))) == msg.sender ||
-            owner == msg.sender,
->>>>>>> 66c11ef9
+            isOwner(),
             "Message sender is invalid");
         _;
     }
