/*
    MonitorsFunctionality.sol - SKALE Manager
    Copyright (C) 2018-Present SKALE Labs
    @author Artem Payvin

    SKALE Manager is free software: you can redistribute it and/or modify
    it under the terms of the GNU Affero General Public License as published
    by the Free Software Foundation, either version 3 of the License, or
    (at your option) any later version.

    SKALE Manager is distributed in the hope that it will be useful,
    but WITHOUT ANY WARRANTY; without even the implied warranty of
    MERCHANTABILITY or FITNESS FOR A PARTICULAR PURPOSE.  See the
    GNU Affero General Public License for more details.

    You should have received a copy of the GNU Affero General Public License
    along with SKALE Manager.  If not, see <https://www.gnu.org/licenses/>.
*/

pragma solidity ^0.5.3;

import "./GroupsFunctionality.sol";
import "./interfaces/IConstants.sol";
import "./interfaces/INodesData.sol";
import "./MonitorsData.sol";


contract MonitorsFunctionality is GroupsFunctionality {

    event MonitorCreated(
        uint nodeIndex,
        bytes32 groupIndex,
        uint numberOfMonitors,
        uint32 time,
        uint gasSpend
    );

    event MonitorUpgraded(
        uint nodeIndex,
        bytes32 groupIndex,
        uint numberOfMonitors,
        uint32 time,
        uint gasSpend
    );

    event MonitorsArray(
        uint nodeIndex,
        bytes32 groupIndex,
        uint[] nodesInGroup,
        uint32 time,
        uint gasSpend
    );

    event VerdictWasSent(
        uint indexed fromMonitorIndex,
        uint indexed toNodeIndex,
        uint32 downtime,
        uint32 latency,
        bool status,
        uint32 time,
        uint gasSpend
    );

    event MetricsWereCalculated(
        uint forNodeIndex,
        uint32 averageDowntime,
        uint32 averageLatency,
        uint32 time,
        uint gasSpend
    );

    event PeriodsWereSet(
        uint rewardPeriod,
        uint deltaPeriod,
        uint32 time,
        uint gasSpend
    );


    event MonitorRotated(
        bytes32 groupIndex,
        uint newNode
    );

    /**
     * addMonitor - setup monitors of node
     */
    function addMonitor(uint nodeIndex) external allow(executorName) {
        address constantsAddress = contractManager.getContract("ConstantsHolder");
        IConstants constantsHolder = IConstants(constantsAddress);
        bytes32 groupIndex = keccak256(abi.encodePacked(nodeIndex));
        uint possibleNumberOfNodes = constantsHolder.NUMBER_OF_MONITORS();
        addGroup(groupIndex, possibleNumberOfNodes, bytes32(nodeIndex));
        uint numberOfNodesInGroup = setMonitors(groupIndex, nodeIndex);
        emit MonitorCreated(
            nodeIndex,
            groupIndex,
            numberOfNodesInGroup,
            uint32(block.timestamp), gasleft()
        );
    }

    function upgradeMonitor(uint nodeIndex) external allow(executorName) {
        address constantsAddress = contractManager.getContract("ConstantsHolder");
        IConstants constantsHolder = IConstants(constantsAddress);
        bytes32 groupIndex = keccak256(abi.encodePacked(nodeIndex));
        uint possibleNumberOfNodes = constantsHolder.NUMBER_OF_MONITORS();
        upgradeGroup(groupIndex, possibleNumberOfNodes, bytes32(nodeIndex));
        uint numberOfNodesInGroup = setMonitors(groupIndex, nodeIndex);
        emit MonitorUpgraded(
            nodeIndex,
            groupIndex,
            numberOfNodesInGroup,
            uint32(block.timestamp), gasleft()
        );
    }

    function deleteMonitorByRoot(uint nodeIndex) external allow(executorName) {
        bytes32 groupIndex = keccak256(abi.encodePacked(nodeIndex));
        MonitorsData data = MonitorsData(contractManager.getContract("MonitorsData"));
        data.removeAllVerdicts(groupIndex);
        data.removeAllCheckedNodes(groupIndex);
        deleteGroup(groupIndex);
    }

    function sendVerdict(
        uint fromMonitorIndex,
        uint toNodeIndex,
        uint32 downtime,
        uint32 latency) external allow(executorName)
    {
        uint index;
        uint32 time;
        bytes32 monitorIndex = keccak256(abi.encodePacked(fromMonitorIndex));
        (index, time) = find(monitorIndex, toNodeIndex);
        require(time > 0, "Checked Node does not exist in MonitorsArray");
        require(time <= block.timestamp, "The time has not come to send verdict");
        MonitorsData data = MonitorsData(contractManager.getContract("MonitorsData"));
        data.removeCheckedNode(monitorIndex, index);
        address constantsAddress = contractManager.getContract("ConstantsHolder");
        bool receiveVerdict = time.add(IConstants(constantsAddress).deltaPeriod()) > uint32(block.timestamp);
        if (receiveVerdict) {
            data.addVerdict(keccak256(abi.encodePacked(toNodeIndex)), downtime, latency);
        }
        emit VerdictWasSent(
            fromMonitorIndex,
            toNodeIndex,
            downtime,
            latency,
            receiveVerdict, uint32(block.timestamp), gasleft());
    }

    function calculateMetrics(uint nodeIndex) external allow(executorName) returns (uint32 averageDowntime, uint32 averageLatency) {
        MonitorsData data = MonitorsData(contractManager.getContract("MonitorsData"));
        bytes32 monitorIndex = keccak256(abi.encodePacked(nodeIndex));
        uint lengthOfArray = data.getLengthOfMetrics(monitorIndex);
        uint32[] memory downtimeArray = new uint32[](lengthOfArray);
        uint32[] memory latencyArray = new uint32[](lengthOfArray);
        for (uint i = 0; i < lengthOfArray; i++) {
            downtimeArray[i] = data.verdicts(monitorIndex, i, 0);
            latencyArray[i] = data.verdicts(monitorIndex, i, 1);
        }
        if (lengthOfArray > 0) {
            averageDowntime = median(downtimeArray);
            averageLatency = median(latencyArray);
            data.removeAllVerdicts(monitorIndex);
        }
    }

<<<<<<< HEAD
=======
    function rotateNode(bytes32 schainId) external allow("SkaleManager") {
        uint newNodeIndexEvent;
        newNodeIndexEvent = selectNodeToGroup(schainId);
        emit MonitorRotated(schainId, newNodeIndexEvent);
    }

    function initialize(address _contractManager) public initializer {
        GroupsFunctionality.initialize(
            "SkaleManager",
            "MonitorsData",
            _contractManager);
    }

    function selectNodeToGroup(bytes32 groupIndex) internal returns (uint) {
        address dataAddress = contractManager.getContract(dataName);
        require(IGroupsData(dataAddress).isGroupActive(groupIndex), "Group is not active");
        bytes32 groupData = IGroupsData(dataAddress).getGroupData(groupIndex);
        uint hash = uint(keccak256(abi.encodePacked(uint(blockhash(block.number - 1)), groupIndex)));
        uint numberOfNodes;
        (numberOfNodes, ) = setNumberOfNodesInGroup(groupIndex, groupData);
        uint indexOfNode;
        uint iterations = 0;
        while (iterations < 200) {
            indexOfNode = hash % numberOfNodes;
            if (comparator(groupIndex, indexOfNode)) {
                IGroupsData(dataAddress).setException(groupIndex, indexOfNode);
                IGroupsData(dataAddress).setNodeInGroup(groupIndex, indexOfNode);
                return indexOfNode;
            }
            hash = uint(keccak256(abi.encodePacked(hash, indexOfNode)));
            iterations++;
        }
        require(iterations < 200, "Old Monitor is not replaced? Try it later");
    }

>>>>>>> 5f656688
    function generateGroup(bytes32 groupIndex) internal allow(executorName) returns (uint[] memory) {
        address dataAddress = contractManager.getContract(dataName);
        address nodesDataAddress = contractManager.getContract("NodesData");

        require(IGroupsData(dataAddress).isGroupActive(groupIndex), "Group is not active");

        uint exceptionNode = uint(IGroupsData(dataAddress).getGroupData(groupIndex));
        uint[] memory activeNodes = INodesData(nodesDataAddress).getActiveNodeIds();
        uint numberOfNodesInGroup = IGroupsData(dataAddress).getRecommendedNumberOfNodes(groupIndex);
        uint availableAmount = activeNodes.length.sub((INodesData(nodesDataAddress).isNodeActive(exceptionNode)) ? 1 : 0);
        if (numberOfNodesInGroup > availableAmount) {
            numberOfNodesInGroup = availableAmount;
        }
        uint[] memory nodesInGroup = new uint[](numberOfNodesInGroup);
        uint ignoringTail = 0;
        uint random = uint(keccak256(abi.encodePacked(uint(blockhash(block.number - 1)), groupIndex)));
        for (uint i = 0; i < nodesInGroup.length; ++i) {
            uint index = random % (activeNodes.length.sub(ignoringTail));
            if (activeNodes[index] == exceptionNode) {
                swap(activeNodes, index, activeNodes.length.sub(ignoringTail) - 1);
                ++ignoringTail;
                index = random % (activeNodes.length.sub(ignoringTail));
            }
            nodesInGroup[i] = activeNodes[index];
            swap(activeNodes, index, activeNodes.length.sub(ignoringTail) - 1);
            ++ignoringTail;
            IGroupsData(dataAddress).setNodeInGroup(groupIndex, nodesInGroup[i]);
        }
        emit GroupGenerated(
            groupIndex,
            nodesInGroup,
            uint32(block.timestamp),
            gasleft());
        return nodesInGroup;
    }

    function median(uint32[] memory values) internal pure returns (uint32) {
        if (values.length < 1) {
            revert("Can't calculate median of empty array");
        }
        quickSort(values, 0, values.length - 1);
        return values[values.length / 2];
    }

    function setNumberOfNodesInGroup(bytes32 groupIndex, bytes32 groupData) internal view returns (uint numberOfNodes, uint finish) {
        address nodesDataAddress = contractManager.getContract("NodesData");
        address dataAddress = contractManager.getContract(dataName);
        numberOfNodes = INodesData(nodesDataAddress).getNumberOfNodes();
        uint numberOfActiveNodes = INodesData(nodesDataAddress).numberOfActiveNodes();
        uint numberOfExceptionNodes = (INodesData(nodesDataAddress).isNodeActive(uint(groupData)) ? 1 : 0);
        uint recommendedNumberOfNodes = IGroupsData(dataAddress).getRecommendedNumberOfNodes(groupIndex);
        finish = (recommendedNumberOfNodes > numberOfActiveNodes.sub(numberOfExceptionNodes) ?
            numberOfActiveNodes.sub(numberOfExceptionNodes) : recommendedNumberOfNodes);
    }

    function comparator(bytes32 groupIndex, uint indexOfNode) internal view returns (bool) {
        address nodesDataAddress = contractManager.getContract("NodesData");
        address dataAddress = contractManager.getContract(dataName);
        return INodesData(nodesDataAddress).isNodeActive(indexOfNode) && !IGroupsData(dataAddress).isExceptionNode(groupIndex, indexOfNode);
    }

    function setMonitors(bytes32 groupIndex, uint nodeIndex) internal returns (uint) {
        MonitorsData data = MonitorsData(contractManager.getContract("MonitorsData"));
        data.setException(groupIndex, nodeIndex);
        uint[] memory indexOfNodesInGroup = generateGroup(groupIndex);
        bytes32 bytesParametersOfNodeIndex = getDataToBytes(nodeIndex);
        for (uint i = 0; i < indexOfNodesInGroup.length; i++) {
            bytes32 index = keccak256(abi.encodePacked(indexOfNodesInGroup[i]));
            data.addCheckedNode(index, bytesParametersOfNodeIndex);
        }
        emit MonitorsArray(
            nodeIndex,
            groupIndex,
            indexOfNodesInGroup,
            uint32(block.timestamp),
            gasleft());
        return indexOfNodesInGroup.length;
    }

    function find(bytes32 monitorIndex, uint nodeIndex) internal view returns (uint index, uint32 time) {
        MonitorsData data = MonitorsData(contractManager.getContract("MonitorsData"));
        bytes32[] memory checkedNodes = data.getCheckedArray(monitorIndex);
        uint possibleIndex;
        uint32 possibleTime;
        for (uint i = 0; i < checkedNodes.length; i++) {
            (possibleIndex, possibleTime) = getDataFromBytes(checkedNodes[i]);
            if (possibleIndex == nodeIndex && (time == 0 || possibleTime < time)) {
                index = i;
                time = possibleTime;
            }
        }
    }

    function quickSort(uint32[] memory array, uint left, uint right) internal pure {
        uint leftIndex = left;
        uint rightIndex = right;
        uint32 middle = array[(right.add(left)) / 2];
        while (leftIndex <= rightIndex) {
            while (array[leftIndex] < middle) {
                leftIndex++;
                }
            while (middle < array[rightIndex]) {
                rightIndex--;
                }
            if (leftIndex <= rightIndex) {
                (array[leftIndex], array[rightIndex]) = (array[rightIndex], array[leftIndex]);
                leftIndex++;
                rightIndex = (rightIndex > 0 ? rightIndex - 1 : 0);
            }
        }
        if (left < rightIndex)
            quickSort(array, left, rightIndex);
        if (leftIndex < right)
            quickSort(array, leftIndex, right);
    }

    function getDataFromBytes(bytes32 data) internal pure returns (uint index, uint32 time) {
        bytes memory tempBytes = new bytes(32);
        bytes14 bytesIndex;
        bytes14 bytesTime;
        assembly {
            mstore(add(tempBytes, 32), data)
            bytesIndex := mload(add(tempBytes, 32))
            bytesTime := mload(add(tempBytes, 46))
        }
        index = uint112(bytesIndex);
        time = uint32(uint112(bytesTime));
    }

    function getDataToBytes(uint nodeIndex) internal view returns (bytes32 bytesParameters) {
        address constantsAddress = contractManager.getContract("ConstantsHolder");
        address nodesDataAddress = contractManager.getContract("NodesData");
        bytes memory tempData = new bytes(32);
        bytes14 bytesOfIndex = bytes14(uint112(nodeIndex));
        bytes14 bytesOfTime = bytes14(
            uint112(INodesData(nodesDataAddress).getNodeNextRewardDate(nodeIndex).sub(IConstants(constantsAddress).deltaPeriod()))
        );
        bytes4 ip = INodesData(nodesDataAddress).getNodeIP(nodeIndex);
        assembly {
            mstore(add(tempData, 32), bytesOfIndex)
            mstore(add(tempData, 46), bytesOfTime)
            mstore(add(tempData, 60), ip)
            bytesParameters := mload(add(tempData, 32))
        }
    }
}<|MERGE_RESOLUTION|>--- conflicted
+++ resolved
@@ -167,8 +167,6 @@
         }
     }
 
-<<<<<<< HEAD
-=======
     function rotateNode(bytes32 schainId) external allow("SkaleManager") {
         uint newNodeIndexEvent;
         newNodeIndexEvent = selectNodeToGroup(schainId);
@@ -204,7 +202,6 @@
         require(iterations < 200, "Old Monitor is not replaced? Try it later");
     }
 
->>>>>>> 5f656688
     function generateGroup(bytes32 groupIndex) internal allow(executorName) returns (uint[] memory) {
         address dataAddress = contractManager.getContract(dataName);
         address nodesDataAddress = contractManager.getContract("NodesData");
