// SPDX-License-Identifier: AGPL-3.0-only

/*
    NodeRotation.sol - SKALE Manager
    Copyright (C) 2018-Present SKALE Labs
    @author Vadim Yavorsky

    SKALE Manager is free software: you can redistribute it and/or modify
    it under the terms of the GNU Affero General Public License as published
    by the Free Software Foundation, either version 3 of the License, or
    (at your option) any later version.

    SKALE Manager is distributed in the hope that it will be useful,
    but WITHOUT ANY WARRANTY; without even the implied warranty of
    MERCHANTABILITY or FITNESS FOR A PARTICULAR PURPOSE.  See the
    GNU Affero General Public License for more details.

    You should have received a copy of the GNU Affero General Public License
    along with SKALE Manager.  If not, see <https://www.gnu.org/licenses/>.
*/

pragma solidity 0.6.10;
pragma experimental ABIEncoderV2;

<<<<<<< HEAD
import "./interfaces/ISkaleDKG.sol";
import "./utils/Random.sol";

=======
import "@openzeppelin/contracts-ethereum-package/contracts/utils/Strings.sol";

import "./Permissions.sol";
>>>>>>> 5d65a770
import "./ConstantsHolder.sol";
import "./Nodes.sol";
import "./Permissions.sol";
import "./SchainsInternal.sol";
import "./Schains.sol";


/**
 * @title NodeRotation
 * @dev This contract handles all node rotation functionality.
 */
contract NodeRotation is Permissions {
    using Random for Random.RandomGenerator;
    using StringUtils for string;    
    using StringUtils for uint;
    using Strings for uint;

    /**
     * nodeIndex - index of Node which is in process of rotation (left from schain)
     * newNodeIndex - index of Node which is rotated(added to schain)
     * freezeUntil - time till which Node should be turned on
     * rotationCounter - how many rotations were on this schain
     */
    struct Rotation {
        uint nodeIndex;
        uint newNodeIndex;
        uint freezeUntil;
        uint rotationCounter;
    }

    struct LeavingHistory {
        bytes32 schainIndex;
        uint finishedRotation;
    }

    mapping (bytes32 => Rotation) public rotations;

    mapping (uint => LeavingHistory[]) public leavingHistory;

    mapping (bytes32 => bool) public waitForNewNode;


    /**
     * @dev Allows SkaleManager to remove, find new node, and rotate node from 
     * schain.
     * 
     * Requirements:
     * 
     * - A free node must exist.
     */
    function exitFromSchain(uint nodeIndex) external allow("SkaleManager") returns (bool, bool) {
        SchainsInternal schainsInternal = SchainsInternal(contractManager.getContract("SchainsInternal"));
        bytes32 schainId = schainsInternal.getActiveSchain(nodeIndex);
        if (schainId == bytes32(0)) {
            return (true, false);
        }
        _startRotation(schainId, nodeIndex);
        rotateNode(nodeIndex, schainId, true, false);
        return (schainsInternal.getActiveSchain(nodeIndex) == bytes32(0) ? true : false, true);
    }

    /**
     * @dev Allows SkaleManager contract to freeze all schains on a given node.
     */
    function freezeSchains(uint nodeIndex) external allow("SkaleManager") {
        bytes32[] memory schains = SchainsInternal(
            contractManager.getContract("SchainsInternal")
        ).getSchainIdsForNode(nodeIndex);
        for (uint i = 0; i < schains.length; i++) {
            if (schains[i] != bytes32(0)) {
                require(
                    ISkaleDKG(contractManager.getContract("SkaleDKG")).isLastDKGSuccessful(schains[i]),
                    "DKG did not finish on Schain"
                );
                if (rotations[schains[i]].freezeUntil < now) {
                    _startWaiting(schains[i], nodeIndex);
                } else {
                    if (rotations[schains[i]].nodeIndex != nodeIndex) {
                        revert("Occupied by rotation on Schain");
                    }
                }
            }
<<<<<<< HEAD
=======
            string memory schainName = schainsInternal.getSchainName(schains[i]);
            string memory revertMessage = "Node cannot rotate on Schain ";
            revertMessage = revertMessage.strConcat(schainName);
            revertMessage = revertMessage.strConcat(", occupied by Node ");
            revertMessage = revertMessage.strConcat(rotation.nodeIndex.toString());
            string memory dkgRevert = "DKG process did not finish on schain ";
            ISkaleDKG skaleDKG = ISkaleDKG(contractManager.getContract("SkaleDKG"));
            require(
                skaleDKG.isLastDKGSuccessful(keccak256(abi.encodePacked(schainName))),
                dkgRevert.strConcat(schainName));
            require(rotation.freezeUntil < now, revertMessage);
            _startRotation(schains[i], nodeIndex);
>>>>>>> 5d65a770
        }
    }

    /**
     * @dev Allows Schains contract to remove a rotation from an schain.
     */
    function removeRotation(bytes32 schainIndex) external allow("Schains") {
        delete rotations[schainIndex];
    }

    /**
     * @dev Allows Owner to immediately rotate an schain.
     */
    function skipRotationDelay(bytes32 schainIndex) external onlyOwner {
        rotations[schainIndex].freezeUntil = now;
    }

    /**
     * @dev Returns rotation details for a given schain.
     */
    function getRotation(bytes32 schainIndex) external view returns (Rotation memory) {
        return rotations[schainIndex];
    }

    /**
     * @dev Returns leaving history for a given node.
     */
    function getLeavingHistory(uint nodeIndex) external view returns (LeavingHistory[] memory) {
        return leavingHistory[nodeIndex];
    }

    function isRotationInProgress(bytes32 schainIndex) external view returns (bool) {
        return rotations[schainIndex].freezeUntil >= now && !waitForNewNode[schainIndex];
    }

    function initialize(address newContractsAddress) public override initializer {
        Permissions.initialize(newContractsAddress);
    }

    /**
     * @dev Allows SkaleDKG and SkaleManager contracts to rotate a node from an
     * schain.
     */
    function rotateNode(
        uint nodeIndex,
        bytes32 schainId,
        bool shouldDelay,
        bool isBadNode
    )
        public
        allowTwo("SkaleDKG", "SkaleManager")
        returns (uint newNode)
    {
        SchainsInternal schainsInternal = SchainsInternal(contractManager.getContract("SchainsInternal"));
        schainsInternal.removeNodeFromSchain(nodeIndex, schainId);
        if (!isBadNode) {
            schainsInternal.removeNodeFromExceptions(schainId, nodeIndex);
        }
        newNode = selectNodeToGroup(schainId);
        Nodes(contractManager.getContract("Nodes")).addSpaceToNode(
            nodeIndex,
            schainsInternal.getSchainsPartOfNode(schainId)
        );
        _finishRotation(schainId, nodeIndex, newNode, shouldDelay);
    }

    /**
     * @dev Allows SkaleManager, Schains, and SkaleDKG contracts to 
     * pseudo-randomly select a new Node for an Schain.
     * 
     * Requirements:
     * 
     * - Schain is active.
     * - A free node already exists.
     * - Free space can be allocated from the node.
     */
    function selectNodeToGroup(bytes32 schainId)
        public
        allowThree("SkaleManager", "Schains", "SkaleDKG")
        returns (uint nodeIndex)
    {
        SchainsInternal schainsInternal = SchainsInternal(contractManager.getContract("SchainsInternal"));
        Nodes nodes = Nodes(contractManager.getContract("Nodes"));
        require(schainsInternal.isSchainActive(schainId), "Group is not active");
        uint8 space = schainsInternal.getSchainsPartOfNode(schainId);
        schainsInternal.makeSchainNodesInvisible(schainId);
        require(schainsInternal.isAnyFreeNode(schainId), "No free Nodes available for rotation");
        Random.RandomGenerator memory randomGenerator = Random.createFromEntropy(
            abi.encodePacked(uint(blockhash(block.number - 1)), schainId)
        );
        nodeIndex = nodes.getRandomNodeWithFreeSpace(space, randomGenerator);
        require(nodes.removeSpaceFromNode(nodeIndex, space), "Could not remove space from nodeIndex");
        schainsInternal.makeSchainNodesVisible(schainId);
        schainsInternal.addSchainForNode(nodeIndex, schainId);
        schainsInternal.setException(schainId, nodeIndex);
        schainsInternal.setNodeInGroup(schainId, nodeIndex);
    }


    /**
     * @dev Initiates rotation of a node from an schain.
     */
    function _startRotation(bytes32 schainIndex, uint nodeIndex) private {
        rotations[schainIndex].newNodeIndex = nodeIndex;
        waitForNewNode[schainIndex] = true;
    }

    function _startWaiting(bytes32 schainIndex, uint nodeIndex) private {
        ConstantsHolder constants = ConstantsHolder(contractManager.getContract("ConstantsHolder"));
        rotations[schainIndex].nodeIndex = nodeIndex;
        rotations[schainIndex].freezeUntil = now.add(constants.rotationDelay());
    }

    /**
     * @dev Completes rotation of a node from an schain.
     */
    function _finishRotation(
        bytes32 schainIndex,
        uint nodeIndex,
        uint newNodeIndex,
        bool shouldDelay)
        private
    {
        leavingHistory[nodeIndex].push(
            LeavingHistory(
                schainIndex,
                shouldDelay ? now.add(
                    ConstantsHolder(contractManager.getContract("ConstantsHolder")).rotationDelay()
                ) : now
            )
        );
        rotations[schainIndex].newNodeIndex = newNodeIndex;
        rotations[schainIndex].rotationCounter++;
        delete waitForNewNode[schainIndex];
        ISkaleDKG(contractManager.getContract("SkaleDKG")).openChannel(schainIndex);
    }

    /**
     * @dev Checks whether a rotation can be performed.
     * 
     * Requirements:
     * 
     * - Schain must exist.
     */
    function _checkRotation(bytes32 schainId ) private view returns (bool) {
        SchainsInternal schainsInternal = SchainsInternal(contractManager.getContract("SchainsInternal"));
        require(schainsInternal.isSchainExist(schainId), "Schain does not exist for rotation");
        return schainsInternal.isAnyFreeNode(schainId);
    }


}<|MERGE_RESOLUTION|>--- conflicted
+++ resolved
@@ -22,15 +22,9 @@
 pragma solidity 0.6.10;
 pragma experimental ABIEncoderV2;
 
-<<<<<<< HEAD
 import "./interfaces/ISkaleDKG.sol";
 import "./utils/Random.sol";
 
-=======
-import "@openzeppelin/contracts-ethereum-package/contracts/utils/Strings.sol";
-
-import "./Permissions.sol";
->>>>>>> 5d65a770
 import "./ConstantsHolder.sol";
 import "./Nodes.sol";
 import "./Permissions.sol";
@@ -113,21 +107,6 @@
                     }
                 }
             }
-<<<<<<< HEAD
-=======
-            string memory schainName = schainsInternal.getSchainName(schains[i]);
-            string memory revertMessage = "Node cannot rotate on Schain ";
-            revertMessage = revertMessage.strConcat(schainName);
-            revertMessage = revertMessage.strConcat(", occupied by Node ");
-            revertMessage = revertMessage.strConcat(rotation.nodeIndex.toString());
-            string memory dkgRevert = "DKG process did not finish on schain ";
-            ISkaleDKG skaleDKG = ISkaleDKG(contractManager.getContract("SkaleDKG"));
-            require(
-                skaleDKG.isLastDKGSuccessful(keccak256(abi.encodePacked(schainName))),
-                dkgRevert.strConcat(schainName));
-            require(rotation.freezeUntil < now, revertMessage);
-            _startRotation(schains[i], nodeIndex);
->>>>>>> 5d65a770
         }
     }
 
