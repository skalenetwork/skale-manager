// SPDX-License-Identifier: AGPL-3.0-only

/*
    NodeRotation.sol - SKALE Manager
    Copyright (C) 2018-Present SKALE Labs
    @author Vadim Yavorsky

    SKALE Manager is free software: you can redistribute it and/or modify
    it under the terms of the GNU Affero General Public License as published
    by the Free Software Foundation, either version 3 of the License, or
    (at your option) any later version.

    SKALE Manager is distributed in the hope that it will be useful,
    but WITHOUT ANY WARRANTY; without even the implied warranty of
    MERCHANTABILITY or FITNESS FOR A PARTICULAR PURPOSE.  See the
    GNU Affero General Public License for more details.

    You should have received a copy of the GNU Affero General Public License
    along with SKALE Manager.  If not, see <https://www.gnu.org/licenses/>.
*/

pragma solidity 0.8.11; 

import "@openzeppelin/contracts-upgradeable/utils/structs/EnumerableSetUpgradeable.sol";
import "@skalenetwork/skale-manager-interfaces/ISkaleDKG.sol";
import "@skalenetwork/skale-manager-interfaces/INodeRotation.sol";
import "@skalenetwork/skale-manager-interfaces/IConstantsHolder.sol";
import "@skalenetwork/skale-manager-interfaces/INodes.sol";
import "@skalenetwork/skale-manager-interfaces/ISchainsInternal.sol";

import "./utils/Random.sol";
import "./Permissions.sol";


/**
 * @title NodeRotation
 * @dev This contract handles all node rotation functionality.
 */
contract NodeRotation is Permissions, INodeRotation {
    using Random for IRandom.RandomGenerator;
    using EnumerableSetUpgradeable for EnumerableSetUpgradeable.UintSet;

    /**
     * nodeIndex - index of Node which is in process of rotation (left from schain)
     * newNodeIndex - index of Node which is rotated(added to schain)
     * freezeUntil - time till which Node should be turned on
     * rotationCounter - how many _rotations were on this schain
     * previousNodes - queue of nodeIndex -> previous nodeIndexes
     * newNodeIndexes - set of all newNodeIndexes for this schain
     */
    struct RotationWithPreviousNodes {
        uint nodeIndex;
        uint newNodeIndex;
        uint freezeUntil;
        uint rotationCounter;
        //    schainHash =>        nodeIndex => nodeIndex
        mapping (uint256 => uint256) previousNodes;
        EnumerableSetUpgradeable.UintSet newNodeIndexes;
    }

    mapping (bytes32 => RotationWithPreviousNodes) private _rotations;

    mapping (uint => INodeRotation.LeavingHistory[]) public leavingHistory;

    mapping (bytes32 => bool) public waitForNewNode;

    bytes32 public constant DEBUGGER_ROLE = keccak256("DEBUGGER_ROLE");

    /**
     * @dev Emitted when rotation delay skipped.
     */
    event RotationDelaySkipped(bytes32 indexed schainHash);

    modifier onlyDebugger() {
        require(hasRole(DEBUGGER_ROLE, msg.sender), "DEBUGGER_ROLE is required");
        _;
    }

    /**
     * @dev Allows SkaleManager to remove, find new node, and rotate node from 
     * schain.
     * 
     * Requirements:
     * 
     * - A free node must exist.
     */
    function exitFromSchain(uint nodeIndex) external override allow("SkaleManager") returns (bool, bool) {
        ISchainsInternal schainsInternal = ISchainsInternal(contractManager.getContract("SchainsInternal"));
        bytes32 schainHash = schainsInternal.getActiveSchain(nodeIndex);
        if (schainHash == bytes32(0)) {
            return (true, false);
        }
        _checkBeforeRotation(schainHash, nodeIndex);
        _startRotation(schainHash, nodeIndex);
        rotateNode(nodeIndex, schainHash, true, false);
        return (schainsInternal.getActiveSchain(nodeIndex) == bytes32(0) ? true : false, true);
    }

    /**
     * @dev Allows Nodes contract to freeze all schains on a given node.
     */
<<<<<<< HEAD
    function freezeSchains(uint nodeIndex) external override allow("SkaleManager") {
        bytes32[] memory schains = ISchainsInternal(
=======
    function freezeSchains(uint nodeIndex) external allow("Nodes") {
        bytes32[] memory schains = SchainsInternal(
>>>>>>> 7aa8c467
            contractManager.getContract("SchainsInternal")
        ).getSchainHashesForNode(nodeIndex);
        for (uint i = 0; i < schains.length; i++) {
            if (schains[i] != bytes32(0)) {
                _checkBeforeRotation(schains[i], nodeIndex);
            }
        }
    }

    /**
     * @dev Allows Schains contract to remove a rotation from an schain.
     */
    function removeRotation(bytes32 schainHash) external override allow("Schains") {
        delete _rotations[schainHash].nodeIndex;
        delete _rotations[schainHash].newNodeIndex;
        delete _rotations[schainHash].freezeUntil;
        delete _rotations[schainHash].rotationCounter;
    }

    /**
     * @dev Allows Owner to immediately rotate an schain.
     */
    function skipRotationDelay(bytes32 schainHash) external override onlyDebugger {
        _rotations[schainHash].freezeUntil = block.timestamp;
        emit RotationDelaySkipped(schainHash);
    }

    /**
     * @dev Returns rotation details for a given schain.
     */
    function getRotation(bytes32 schainHash) external view override returns (INodeRotation.Rotation memory) {
        return Rotation({
            nodeIndex: _rotations[schainHash].nodeIndex,
            newNodeIndex: _rotations[schainHash].newNodeIndex,
            freezeUntil: _rotations[schainHash].freezeUntil,
            rotationCounter: _rotations[schainHash].rotationCounter
        });
    }

    /**
     * @dev Returns leaving history for a given node.
     */
    function getLeavingHistory(uint nodeIndex) external view override returns (INodeRotation.LeavingHistory[] memory) {
        return leavingHistory[nodeIndex];
    }

    function isRotationInProgress(bytes32 schainHash) external view override returns (bool) {
        return _rotations[schainHash].freezeUntil >= block.timestamp && !waitForNewNode[schainHash];
    }

    /**
     * @dev Returns a previous node of the node in schain.
     * If there is no previous node for given node would return an error:
     * "No previous node"
     */
    function getPreviousNode(bytes32 schainHash, uint256 nodeIndex) external view override returns (uint256) {
        require(_rotations[schainHash].newNodeIndexes.contains(nodeIndex), "No previous node");
        return _rotations[schainHash].previousNodes[nodeIndex];
    }

    function initialize(address newContractsAddress) public override initializer {
        Permissions.initialize(newContractsAddress);
    }

    /**
     * @dev Allows SkaleDKG and SkaleManager contracts to rotate a node from an
     * schain.
     */
    function rotateNode(
        uint nodeIndex,
        bytes32 schainHash,
        bool shouldDelay,
        bool isBadNode
    )
        public
        override
        allowTwo("SkaleDKG", "SkaleManager")
        returns (uint newNode)
    {
        ISchainsInternal schainsInternal = ISchainsInternal(contractManager.getContract("SchainsInternal"));
        schainsInternal.removeNodeFromSchain(nodeIndex, schainHash);
        if (!isBadNode) {
            schainsInternal.removeNodeFromExceptions(schainHash, nodeIndex);
        }
        newNode = selectNodeToGroup(schainHash);
        _finishRotation(schainHash, nodeIndex, newNode, shouldDelay);
    }

    /**
     * @dev Allows SkaleManager, Schains, and SkaleDKG contracts to 
     * pseudo-randomly select a new Node for an Schain.
     * 
     * Requirements:
     * 
     * - Schain is active.
     * - A free node already exists.
     * - Free space can be allocated from the node.
     */
    function selectNodeToGroup(bytes32 schainHash)
        public
        override
        allowThree("SkaleManager", "Schains", "SkaleDKG")
        returns (uint nodeIndex)
    {
        ISchainsInternal schainsInternal = ISchainsInternal(contractManager.getContract("SchainsInternal"));
        INodes nodes = INodes(contractManager.getContract("Nodes"));
        require(schainsInternal.isSchainActive(schainHash), "Group is not active");
        uint8 space = schainsInternal.getSchainsPartOfNode(schainHash);
        schainsInternal.makeSchainNodesInvisible(schainHash);
        require(schainsInternal.isAnyFreeNode(schainHash), "No free Nodes available for rotation");
        IRandom.RandomGenerator memory randomGenerator = Random.createFromEntropy(
            abi.encodePacked(uint(blockhash(block.number - 1)), schainHash)
        );
        nodeIndex = nodes.getRandomNodeWithFreeSpace(space, randomGenerator);
        require(nodes.removeSpaceFromNode(nodeIndex, space), "Could not remove space from nodeIndex");
        schainsInternal.makeSchainNodesVisible(schainHash);
        schainsInternal.addSchainForNode(nodeIndex, schainHash);
        schainsInternal.setException(schainHash, nodeIndex);
        schainsInternal.setNodeInGroup(schainHash, nodeIndex);
    }


    /**
     * @dev Initiates rotation of a node from an schain.
     */
    function _startRotation(bytes32 schainHash, uint nodeIndex) private {
        _rotations[schainHash].newNodeIndex = nodeIndex;
        waitForNewNode[schainHash] = true;
    }

    function _startWaiting(bytes32 schainHash, uint nodeIndex) private {
        IConstantsHolder constants = IConstantsHolder(contractManager.getContract("ConstantsHolder"));
        _rotations[schainHash].nodeIndex = nodeIndex;
        _rotations[schainHash].freezeUntil = block.timestamp + constants.rotationDelay();
    }

    /**
     * @dev Completes rotation of a node from an schain.
     */
    function _finishRotation(
        bytes32 schainHash,
        uint nodeIndex,
        uint newNodeIndex,
        bool shouldDelay)
        private
    {
        leavingHistory[nodeIndex].push(
            LeavingHistory(
                schainHash,
                shouldDelay ? block.timestamp + 
                    IConstantsHolder(contractManager.getContract("ConstantsHolder")).rotationDelay()
                : block.timestamp
            )
        );
        require(_rotations[schainHash].newNodeIndexes.add(newNodeIndex), "New node was already added");
        _rotations[schainHash].newNodeIndex = newNodeIndex;
        _rotations[schainHash].rotationCounter++;
        _rotations[schainHash].previousNodes[newNodeIndex] = nodeIndex;
        delete waitForNewNode[schainHash];
        ISkaleDKG(contractManager.getContract("SkaleDKG")).openChannel(schainHash);
    }

    function _checkBeforeRotation(bytes32 schainHash, uint nodeIndex) private {
        require(
            ISkaleDKG(contractManager.getContract("SkaleDKG")).isLastDKGSuccessful(schainHash),
            "DKG did not finish on Schain"
        );
        if (_rotations[schainHash].freezeUntil < block.timestamp) {
            _startWaiting(schainHash, nodeIndex);
        } else {
            require(_rotations[schainHash].nodeIndex == nodeIndex, "Occupied by rotation on Schain");
        }
    }
}<|MERGE_RESOLUTION|>--- conflicted
+++ resolved
@@ -99,13 +99,8 @@
     /**
      * @dev Allows Nodes contract to freeze all schains on a given node.
      */
-<<<<<<< HEAD
-    function freezeSchains(uint nodeIndex) external override allow("SkaleManager") {
+    function freezeSchains(uint nodeIndex) external override allow("Nodes") {
         bytes32[] memory schains = ISchainsInternal(
-=======
-    function freezeSchains(uint nodeIndex) external allow("Nodes") {
-        bytes32[] memory schains = SchainsInternal(
->>>>>>> 7aa8c467
             contractManager.getContract("SchainsInternal")
         ).getSchainHashesForNode(nodeIndex);
         for (uint i = 0; i < schains.length; i++) {
