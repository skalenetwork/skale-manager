/*
    NodesFunctionality.sol - SKALE Manager
    Copyright (C) 2018-Present SKALE Labs
    @author Artem Payvin

    SKALE Manager is free software: you can redistribute it and/or modify
    it under the terms of the GNU Affero General Public License as published
    by the Free Software Foundation, either version 3 of the License, or
    (at your option) any later version.

    SKALE Manager is distributed in the hope that it will be useful,
    but WITHOUT ANY WARRANTY; without even the implied warranty of
    MERCHANTABILITY or FITNESS FOR A PARTICULAR PURPOSE.  See the
    GNU Affero General Public License for more details.

    You should have received a copy of the GNU Affero General Public License
    along with SKALE Manager.  If not, see <https://www.gnu.org/licenses/>.
*/

pragma solidity ^0.5.3;

import "./Permissions.sol";
import "./interfaces/IConstants.sol";
import "./interfaces/INodesData.sol";
import "./interfaces/ISchainsData.sol";
import "./interfaces/INodesFunctionality.sol";
import "./delegation/ValidatorService.sol";


/**
 * @title NodesFunctionality - contract contains all functionality logic to manage Nodes
 */
contract NodesFunctionality is Permissions, INodesFunctionality {

    // informs that Node is created
    event NodeCreated(
        uint nodeIndex,
        uint validatorId,
        string name,
        bytes4 ip,
        bytes4 publicIP,
        uint16 port,
        uint16 nonce,
        uint32 time,
        uint gasSpend
    );

    // informs that owner withdrawn the Node's deposit
    event WithdrawDepositFromNodeComplete(
        uint nodeIndex,
        address owner,
        uint deposit,
        uint32 time,
        uint gasSpend
    );

    // informs that owner starts the procedure of quiting the Node from the system
    event WithdrawDepositFromNodeInit(
        uint nodeIndex,
        address owner,
        uint32 startLeavingPeriod,
        uint32 time,
        uint gasSpend
    );

    /**
     * @dev constructor in Permissions approach
     * @param newContractsAddress needed in Permissions constructor
    */
    constructor(address newContractsAddress) Permissions(newContractsAddress) public {

    }

    /**
     * @dev createNode - creates new Node and add it to the NodesData contract
     * function could be only run by SkaleManager
     * @param from - owner of Node
     * @param data - Node's data
     * @return nodeIndex - index of Node
     */
<<<<<<< HEAD
    function createNode(uint from, bytes calldata data) external allow("SkaleManager") returns (uint nodeIndex) {
        address nodesDataAddress = contractManager.getContract("NodesData");
        address constantsAddress = contractManager.getContract("Constants");
=======
    function createNode(address from, bytes calldata data) external allow("SkaleManager") returns (uint nodeIndex) {
        address nodesDataAddress = contractManager.getContract("NodesData");
        // address constantsAddress = contractManager.getContract("Constants");
>>>>>>> be3f0578
        // require(value >= IConstants(constantsAddress).NODE_DEPOSIT(), "Not enough money to create Node");
        uint16 nonce;
        bytes4 ip;
        bytes4 publicIP;
        uint16 port;
        string memory name;
        bytes memory publicKey;

        // decode data from the bytes
        (port, nonce, ip, publicIP) = fallbackDataConverter(data);
        (publicKey, name) = fallbackDataConverterPublicKeyAndName(data);

        // checks that Node has correct data
        require(ip != 0x0 && !INodesData(nodesDataAddress).nodesIPCheck(ip), "IP address is zero or is not available");
        require(!INodesData(nodesDataAddress).nodesNameCheck(keccak256(abi.encodePacked(name))), "Name has already registered");
        require(port > 0, "Port is zero");

        uint validatorId = ValidatorService(contractManager.getContract("ValidatorService")).validatorAddressToId(from);

        // adds Node to NodesData contract
        nodeIndex = INodesData(nodesDataAddress).addNode(
            from,
            name,
            ip,
            publicIP,
            port,
            publicKey,
            validatorId);
        // adds Node to Fractional Nodes or to Full Nodes
        // setNodeType(nodesDataAddress, constantsAddress, nodeIndex);

        emit NodeCreated(
            nodeIndex,
            from,
            name,
            ip,
            publicIP,
            port,
            nonce,
            uint32(block.timestamp),
            gasleft());
    }

    /**
     * @dev removeNode - delete Node
     * function could be only run by SkaleManager
     * @param from - owner of Node
     * @param nodeIndex - index of Node
     */
    function removeNode(address from, uint nodeIndex) external allow("SkaleManager") {
        address nodesDataAddress = contractManager.getContract("NodesData");

        ValidatorService validatorService = ValidatorService(contractManager.getContract("ValidatorService"));
        uint validatorId = validatorService.getValidatorId(from);

        require(INodesData(nodesDataAddress).isNodeExist(validatorId, nodeIndex), "Node does not exist for message sender");
        require(INodesData(nodesDataAddress).isNodeActive(nodeIndex), "Node is not Active");

        INodesData(nodesDataAddress).setNodeLeft(nodeIndex);

        INodesData(nodesDataAddress).removeNode(nodeIndex);
    }

    function removeNodeByRoot(uint nodeIndex) external allow("SkaleManager") {
        address nodesDataAddress = contractManager.getContract("NodesData");
        INodesData(nodesDataAddress).setNodeLeft(nodeIndex);

        INodesData(nodesDataAddress).removeNode(nodeIndex);
    }

    /**
     * @dev initWithdrawdeposit - initiate a procedure of quiting the system
     * function could be only run by SkaleManager
     * @param from - owner of Node
     * @param nodeIndex - index of Node
     * @return true - if everything OK
     */
    function initWithdrawDeposit(address from, uint nodeIndex) external allow("SkaleManager") returns (bool) {
        address nodesDataAddress = contractManager.getContract("NodesData");

        ValidatorService validatorService = ValidatorService(contractManager.getContract("ValidatorService"));
        uint validatorId = validatorService.getValidatorId(from);

        require(INodesData(nodesDataAddress).isNodeExist(validatorId, nodeIndex), "Node does not exist for message sender");
        require(INodesData(nodesDataAddress).isNodeActive(nodeIndex), "Node is not Active");

        INodesData(nodesDataAddress).setNodeLeaving(nodeIndex);

        emit WithdrawDepositFromNodeInit(
            nodeIndex,
            from,
            uint32(block.timestamp),
            uint32(block.timestamp),
            gasleft());
        return true;
    }

    /**
     * @dev completeWithdrawDeposit - finish a procedure of quiting the system
     * function could be run only by SkaleMManager
     * @param from - owner of Node
     * @param nodeIndex - index of Node
     * @return amount of SKL which be returned
     */
    function completeWithdrawDeposit(address from, uint nodeIndex) external allow("SkaleManager") returns (uint) {
        address nodesDataAddress = contractManager.getContract("NodesData");

        ValidatorService validatorService = ValidatorService(contractManager.getContract("ValidatorService"));
        uint validatorId = validatorService.getValidatorId(from);

        require(INodesData(nodesDataAddress).isNodeExist(validatorId, nodeIndex), "Node does not exist for message sender");
        require(INodesData(nodesDataAddress).isNodeLeaving(nodeIndex), "Node is no Leaving");
        require(INodesData(nodesDataAddress).isLeavingPeriodExpired(nodeIndex), "Leaving period is not expired");

        INodesData(nodesDataAddress).setNodeLeft(nodeIndex);

        INodesData(nodesDataAddress).removeNode(nodeIndex);

        address constantsAddress = contractManager.getContract("Constants");
        emit WithdrawDepositFromNodeComplete(
            nodeIndex,
            from,
            IConstants(constantsAddress).NODE_DEPOSIT(),
            uint32(block.timestamp),
            gasleft());
        return IConstants(constantsAddress).NODE_DEPOSIT();
    }

    // /**
    //  * @dev setNodeType - sets Node to Fractional Nodes or to Full Nodes
    //  * @param nodesDataAddress - address of NodesData contract
    //  * @param constantsAddress - address of Constants contract
    //  * @param nodeIndex - index of Node
    //  */
    // function setNodeType(address nodesDataAddress, address constantsAddress, uint nodeIndex) internal {
    //     bool isNodeFull = (
    //         INodesData(nodesDataAddress).getNumberOfFractionalNodes() *
    //         IConstants(constantsAddress).FRACTIONAL_FACTOR() >
    //         INodesData(nodesDataAddress).getNumberOfFullNodes() *
    //         IConstants(constantsAddress).FULL_FACTOR()
    //     );

    //     if (INodesData(nodesDataAddress).getNumberOfFullNodes() == 0 || isNodeFull) {
    //         INodesData(nodesDataAddress).addFullNode(nodeIndex);
    //     } else {
    //         INodesData(nodesDataAddress).addFractionalNode(nodeIndex);
    //     }
    // }

    /**
     * @dev setSystemStatus - sets current system status overload, normal or underload
     * @param constantsAddress - address of Constants contract
     */
    /*function setSystemStatus(address constantsAddress) internal {
        address dataAddress = ContractManager(contractsAddress).contracts(keccak256(abi.encodePacked("NodesData");
        address schainsDataAddress = ContractManager(contractsAddress).contracts(keccak256(abi.encodePacked("SchainsData");
        uint numberOfNodes = 128 * (INodesData(dataAddress).numberOfActiveNodes() + INodesData(dataAddress).numberOfLeavingNodes());
        uint numberOfSchains = ISchainsData(schainsDataAddress).sumOfSchainsResources();
        if (4 * numberOfSchains / 3 < numberOfNodes && !(4 * numberOfSchains / 3 < (numberOfNodes - 1))) {
            IConstants(constantsAddress).setLastTimeUnderloaded();
        }
    }*/

    /**
     * @dev coefficientForPrice - calculates current coefficient for Price
     * coefficient calculates based on system status duration
     * @param constantsAddress - address of Constants contract
     * @return up - dividend
     * @return down - divider
     */
    /*function coefficientForPrice(address constantsAddress) internal view returns (uint up, uint down) {
        address dataAddress = ContractManager(contractsAddress).contracts(keccak256(abi.encodePacked("NodesData");
        address schainsDataAddress = ContractManager(contractsAddress).contracts(keccak256(abi.encodePacked("SchainsData");
        uint numberOfDays;
        uint numberOfNodes = 128 * (INodesData(dataAddress).numberOfActiveNodes() + INodesData(dataAddress).numberOfLeavingNodes());
        uint numberOfSchains = ISchainsData(schainsDataAddress).sumOfSchainsResources();
        if (20 * numberOfSchains / 17 > numberOfNodes) {
            numberOfDays = (now - IConstants(constantsAddress).lastTimeOverloaded()) / IConstants(constantsAddress).SECONDS_TO_DAY();
            up = binstep(99, numberOfDays, 100);
            down = 100;
        } else if (4 * numberOfSchains / 3 < numberOfNodes) {
            numberOfDays = (now - IConstants(constantsAddress).lastTimeUnderloaded()) / IConstants(constantsAddress).SECONDS_TO_DAY();
            up = binstep(101, numberOfDays, 100);
            down = 100;
        } else {
            up = 1;
            down = 1;
        }
    }*/

    /**
     * @dev binstep - exponentiation by squaring by modulo (a^step)
     * @param a - number which should be exponentiated
     * @param step - exponent
     * @param div - divider of a
     * @return x - result (a^step)
     */
    /*function binstep(uint a, uint step, uint div) internal pure returns (uint x) {
        x = div;
        while (step > 0) {
            if (step % 2 == 1) {
                x = mult(x, a, div);
            }
            a = mult(a, a, div);
            step /= 2;
        }
    }*/

    /*function mult(uint a, uint b, uint div) internal pure returns (uint) {
        return (a * b) / div;
    }*/

    /**
     * @dev fallbackDataConverter - converts data from bytes to normal parameters
     * @param data - concatenated parameters
     * @return port
     * @return nonce
     * @return ip address
     * @return public ip address
     */
    function fallbackDataConverter(bytes memory data)
        private
        pure
        returns (uint16, uint16, bytes4, bytes4 /*address secondAddress,*/)
    {
        require(data.length > 77, "Incorrect bytes data config");

        bytes4 ip;
        bytes4 publicIP;
        bytes2 portInBytes;
        bytes2 nonceInBytes;
        assembly {
            portInBytes := mload(add(data, 33)) // 0x21
            nonceInBytes := mload(add(data, 35)) // 0x25
            ip := mload(add(data, 37)) // 0x29
            publicIP := mload(add(data, 41))
        }

        return (uint16(portInBytes), uint16(nonceInBytes), ip, publicIP);
    }

    /**
     * @dev fallbackDataConverterPublicKeyAndName - converts data from bytes to public key and name
     * @param data - concatenated public key and name
     * @return public key
     * @return name of Node
     */
    function fallbackDataConverterPublicKeyAndName(bytes memory data) private pure returns (bytes memory, string memory) {
        require(data.length > 77, "Incorrect bytes data config");
        bytes32 firstPartPublicKey;
        bytes32 secondPartPublicKey;
        bytes memory publicKey = new bytes(64);

        // convert public key
        assembly {
            firstPartPublicKey := mload(add(data, 45))
            secondPartPublicKey := mload(add(data, 77))
        }
        for (uint8 i = 0; i < 32; i++) {
            publicKey[i] = firstPartPublicKey[i];
        }
        for (uint8 i = 0; i < 32; i++) {
            publicKey[i + 32] = secondPartPublicKey[i];
        }

        // convert name
        string memory name = new string(data.length - 77);
        for (uint i = 0; i < bytes(name).length; ++i) {
            bytes(name)[i] = data[77 + i];
        }
        return (publicKey, name);
    }

}<|MERGE_RESOLUTION|>--- conflicted
+++ resolved
@@ -78,15 +78,9 @@
      * @param data - Node's data
      * @return nodeIndex - index of Node
      */
-<<<<<<< HEAD
-    function createNode(uint from, bytes calldata data) external allow("SkaleManager") returns (uint nodeIndex) {
-        address nodesDataAddress = contractManager.getContract("NodesData");
-        address constantsAddress = contractManager.getContract("Constants");
-=======
     function createNode(address from, bytes calldata data) external allow("SkaleManager") returns (uint nodeIndex) {
         address nodesDataAddress = contractManager.getContract("NodesData");
         // address constantsAddress = contractManager.getContract("Constants");
->>>>>>> be3f0578
         // require(value >= IConstants(constantsAddress).NODE_DEPOSIT(), "Not enough money to create Node");
         uint16 nonce;
         bytes4 ip;
