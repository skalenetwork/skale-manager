/*
    NodesFunctionality.sol - SKALE Manager
    Copyright (C) 2018-Present SKALE Labs
    @author Artem Payvin

    SKALE Manager is free software: you can redistribute it and/or modify
    it under the terms of the GNU Affero General Public License as published
    by the Free Software Foundation, either version 3 of the License, or
    (at your option) any later version.

    SKALE Manager is distributed in the hope that it will be useful,
    but WITHOUT ANY WARRANTY; without even the implied warranty of
    MERCHANTABILITY or FITNESS FOR A PARTICULAR PURPOSE.  See the
    GNU Affero General Public License for more details.

    You should have received a copy of the GNU Affero General Public License
    along with SKALE Manager.  If not, see <https://www.gnu.org/licenses/>.
*/

pragma solidity ^0.5.3;

import "./Permissions.sol";
import "./interfaces/IConstants.sol";
import "./interfaces/INodesData.sol";
import "./interfaces/ISchainsData.sol";
import "./interfaces/INodesFunctionality.sol";
import "./delegation/ValidatorService.sol";


/**
 * @title NodesFunctionality - contract contains all functionality logic to manage Nodes
 */
contract NodesFunctionality is Permissions, INodesFunctionality {

    // informs that Node is created
    event NodeCreated(
        uint nodeIndex,
        uint validatorId,
        string name,
        bytes4 ip,
        bytes4 publicIP,
        uint16 port,
        uint16 nonce,
        uint32 time,
        uint gasSpend
    );

    // informs that owner withdrawn the Node's deposit
    event WithdrawDepositFromNodeComplete(
        uint nodeIndex,
        address owner,
        uint deposit,
        uint32 time,
        uint gasSpend
    );

    // informs that owner starts the procedure of quiting the Node from the system
    event WithdrawDepositFromNodeInit(
        uint nodeIndex,
        address owner,
        uint32 startLeavingPeriod,
        uint32 time,
        uint gasSpend
    );

    /**
     * @dev constructor in Permissions approach
     * @param newContractsAddress needed in Permissions constructor
    */
    constructor(address newContractsAddress) Permissions(newContractsAddress) public {

    }

    /**
     * @dev createNode - creates new Node and add it to the NodesData contract
     * function could be only run by SkaleManager
     * @param from - owner of Node
     * @param data - Node's data
     * @return nodeIndex - index of Node
     */
    function createNode(uint from, bytes calldata data) external allow("SkaleManager") returns (uint nodeIndex) {
        address nodesDataAddress = contractManager.getContract("NodesData");
<<<<<<< HEAD
        address constantsAddress = contractManager.getContract("Constants");
        // require(value >= IConstants(constantsAddress).NODE_DEPOSIT(), "Not enough money to create Node");
=======
        require(value >= IConstants(contractManager.getContract("Constants")).NODE_DEPOSIT(), "Not enough money to create Node");
>>>>>>> ad2f024d
        uint16 nonce;
        bytes4 ip;
        bytes4 publicIP;
        uint16 port;
        string memory name;
        bytes memory publicKey;

        // decode data from the bytes
        (port, nonce, ip, publicIP) = fallbackDataConverter(data);
        (publicKey, name) = fallbackDataConverterPublicKeyAndName(data);

        // checks that Node has correct data
        require(ip != 0x0 && !INodesData(nodesDataAddress).nodesIPCheck(ip), "IP address is zero or is not available");
        require(!INodesData(nodesDataAddress).nodesNameCheck(keccak256(abi.encodePacked(name))), "Name has already registered");
        require(port > 0, "Port is zero");

        uint validatorId = ValidatorService(contractManager.getContract("ValidatorService")).validatorAddressToId(from);

        // adds Node to NodesData contract
        nodeIndex = INodesData(nodesDataAddress).addNode(
            from,
            name,
            ip,
            publicIP,
            port,
            publicKey,
            validatorId);
        // adds Node to Fractional Nodes or to Full Nodes
        // setNodeType(nodesDataAddress, constantsAddress, nodeIndex);

        emit NodeCreated(
            nodeIndex,
            from,
            name,
            ip,
            publicIP,
            port,
            nonce,
            uint32(block.timestamp),
            gasleft());
    }

    /**
     * @dev removeNode - delete Node
     * function could be only run by SkaleManager
     * @param from - owner of Node
     * @param nodeIndex - index of Node
     */
    function removeNode(address from, uint nodeIndex) external allow("SkaleManager") {
        address nodesDataAddress = contractManager.getContract("NodesData");

        ValidatorService validatorService = ValidatorService(contractManager.getContract("ValidatorService"));
        uint validatorId = validatorService.getValidatorId(from);

        require(INodesData(nodesDataAddress).isNodeExist(validatorId, nodeIndex), "Node does not exist for message sender");
        require(INodesData(nodesDataAddress).isNodeActive(nodeIndex), "Node is not Active");

        INodesData(nodesDataAddress).setNodeLeft(nodeIndex);

        INodesData(nodesDataAddress).removeNode(nodeIndex);
    }

    function removeNodeByRoot(uint nodeIndex) external allow("SkaleManager") {
        address nodesDataAddress = contractManager.getContract("NodesData");
        INodesData(nodesDataAddress).setNodeLeft(nodeIndex);

        INodesData(nodesDataAddress).removeNode(nodeIndex);
    }

    /**
     * @dev initWithdrawdeposit - initiate a procedure of quiting the system
     * function could be only run by SkaleManager
     * @param from - owner of Node
     * @param nodeIndex - index of Node
     * @return true - if everything OK
     */
    function initWithdrawDeposit(address from, uint nodeIndex) external allow("SkaleManager") returns (bool) {
        address nodesDataAddress = contractManager.getContract("NodesData");

        ValidatorService validatorService = ValidatorService(contractManager.getContract("ValidatorService"));
        uint validatorId = validatorService.getValidatorId(from);

        require(INodesData(nodesDataAddress).isNodeExist(validatorId, nodeIndex), "Node does not exist for message sender");
        require(INodesData(nodesDataAddress).isNodeActive(nodeIndex), "Node is not Active");

        INodesData(nodesDataAddress).setNodeLeaving(nodeIndex);

        emit WithdrawDepositFromNodeInit(
            nodeIndex,
            from,
            uint32(block.timestamp),
            uint32(block.timestamp),
            gasleft());
        return true;
    }

    /**
     * @dev completeWithdrawDeposit - finish a procedure of quiting the system
     * function could be run only by SkaleMManager
     * @param from - owner of Node
     * @param nodeIndex - index of Node
     * @return amount of SKL which be returned
     */
    function completeWithdrawDeposit(address from, uint nodeIndex) external allow("SkaleManager") returns (uint) {
        address nodesDataAddress = contractManager.getContract("NodesData");

        ValidatorService validatorService = ValidatorService(contractManager.getContract("ValidatorService"));
        uint validatorId = validatorService.getValidatorId(from);

        require(INodesData(nodesDataAddress).isNodeExist(validatorId, nodeIndex), "Node does not exist for message sender");
        require(INodesData(nodesDataAddress).isNodeLeaving(nodeIndex), "Node is no Leaving");
        require(INodesData(nodesDataAddress).isLeavingPeriodExpired(nodeIndex), "Leaving period is not expired");

        INodesData(nodesDataAddress).setNodeLeft(nodeIndex);

        INodesData(nodesDataAddress).removeNode(nodeIndex);

        address constantsAddress = contractManager.getContract("Constants");
        emit WithdrawDepositFromNodeComplete(
            nodeIndex,
            from,
            IConstants(constantsAddress).NODE_DEPOSIT(),
            uint32(block.timestamp),
            gasleft());
        return IConstants(constantsAddress).NODE_DEPOSIT();
    }

    // /**
    //  * @dev setNodeType - sets Node to Fractional Nodes or to Full Nodes
    //  * @param nodesDataAddress - address of NodesData contract
    //  * @param constantsAddress - address of Constants contract
    //  * @param nodeIndex - index of Node
    //  */
    // function setNodeType(address nodesDataAddress, address constantsAddress, uint nodeIndex) internal {
    //     bool isNodeFull = (
    //         INodesData(nodesDataAddress).getNumberOfFractionalNodes() *
    //         IConstants(constantsAddress).FRACTIONAL_FACTOR() >
    //         INodesData(nodesDataAddress).getNumberOfFullNodes() *
    //         IConstants(constantsAddress).FULL_FACTOR()
    //     );

    //     if (INodesData(nodesDataAddress).getNumberOfFullNodes() == 0 || isNodeFull) {
    //         INodesData(nodesDataAddress).addFullNode(nodeIndex);
    //     } else {
    //         INodesData(nodesDataAddress).addFractionalNode(nodeIndex);
    //     }
    // }

    /**
     * @dev setSystemStatus - sets current system status overload, normal or underload
     * @param constantsAddress - address of Constants contract
     */
    /*function setSystemStatus(address constantsAddress) internal {
        address dataAddress = ContractManager(contractsAddress).contracts(keccak256(abi.encodePacked("NodesData");
        address schainsDataAddress = ContractManager(contractsAddress).contracts(keccak256(abi.encodePacked("SchainsData");
        uint numberOfNodes = 128 * (INodesData(dataAddress).numberOfActiveNodes() + INodesData(dataAddress).numberOfLeavingNodes());
        uint numberOfSchains = ISchainsData(schainsDataAddress).sumOfSchainsResources();
        if (4 * numberOfSchains / 3 < numberOfNodes && !(4 * numberOfSchains / 3 < (numberOfNodes - 1))) {
            IConstants(constantsAddress).setLastTimeUnderloaded();
        }
    }*/

    /**
     * @dev coefficientForPrice - calculates current coefficient for Price
     * coefficient calculates based on system status duration
     * @param constantsAddress - address of Constants contract
     * @return up - dividend
     * @return down - divider
     */
    /*function coefficientForPrice(address constantsAddress) internal view returns (uint up, uint down) {
        address dataAddress = ContractManager(contractsAddress).contracts(keccak256(abi.encodePacked("NodesData");
        address schainsDataAddress = ContractManager(contractsAddress).contracts(keccak256(abi.encodePacked("SchainsData");
        uint numberOfDays;
        uint numberOfNodes = 128 * (INodesData(dataAddress).numberOfActiveNodes() + INodesData(dataAddress).numberOfLeavingNodes());
        uint numberOfSchains = ISchainsData(schainsDataAddress).sumOfSchainsResources();
        if (20 * numberOfSchains / 17 > numberOfNodes) {
            numberOfDays = (now - IConstants(constantsAddress).lastTimeOverloaded()) / IConstants(constantsAddress).SECONDS_TO_DAY();
            up = binstep(99, numberOfDays, 100);
            down = 100;
        } else if (4 * numberOfSchains / 3 < numberOfNodes) {
            numberOfDays = (now - IConstants(constantsAddress).lastTimeUnderloaded()) / IConstants(constantsAddress).SECONDS_TO_DAY();
            up = binstep(101, numberOfDays, 100);
            down = 100;
        } else {
            up = 1;
            down = 1;
        }
    }*/

    /**
     * @dev binstep - exponentiation by squaring by modulo (a^step)
     * @param a - number which should be exponentiated
     * @param step - exponent
     * @param div - divider of a
     * @return x - result (a^step)
     */
    /*function binstep(uint a, uint step, uint div) internal pure returns (uint x) {
        x = div;
        while (step > 0) {
            if (step % 2 == 1) {
                x = mult(x, a, div);
            }
            a = mult(a, a, div);
            step /= 2;
        }
    }*/

    /*function mult(uint a, uint b, uint div) internal pure returns (uint) {
        return (a * b) / div;
    }*/

    /**
     * @dev fallbackDataConverter - converts data from bytes to normal parameters
     * @param data - concatenated parameters
     * @return port
     * @return nonce
     * @return ip address
     * @return public ip address
     */
    function fallbackDataConverter(bytes memory data)
        private
        pure
        returns (uint16, uint16, bytes4, bytes4 /*address secondAddress,*/)
    {
        require(data.length > 77, "Incorrect bytes data config");

        bytes4 ip;
        bytes4 publicIP;
        bytes2 portInBytes;
        bytes2 nonceInBytes;
        assembly {
            portInBytes := mload(add(data, 33)) // 0x21
            nonceInBytes := mload(add(data, 35)) // 0x25
            ip := mload(add(data, 37)) // 0x29
            publicIP := mload(add(data, 41))
        }

        return (uint16(portInBytes), uint16(nonceInBytes), ip, publicIP);
    }

    /**
     * @dev fallbackDataConverterPublicKeyAndName - converts data from bytes to public key and name
     * @param data - concatenated public key and name
     * @return public key
     * @return name of Node
     */
    function fallbackDataConverterPublicKeyAndName(bytes memory data) private pure returns (bytes memory, string memory) {
        require(data.length > 77, "Incorrect bytes data config");
        bytes32 firstPartPublicKey;
        bytes32 secondPartPublicKey;
        bytes memory publicKey = new bytes(64);

        // convert public key
        assembly {
            firstPartPublicKey := mload(add(data, 45))
            secondPartPublicKey := mload(add(data, 77))
        }
        for (uint8 i = 0; i < 32; i++) {
            publicKey[i] = firstPartPublicKey[i];
        }
        for (uint8 i = 0; i < 32; i++) {
            publicKey[i + 32] = secondPartPublicKey[i];
        }

        // convert name
        string memory name = new string(data.length - 77);
        for (uint i = 0; i < bytes(name).length; ++i) {
            bytes(name)[i] = data[77 + i];
        }
        return (publicKey, name);
    }

}<|MERGE_RESOLUTION|>--- conflicted
+++ resolved
@@ -80,12 +80,8 @@
      */
     function createNode(uint from, bytes calldata data) external allow("SkaleManager") returns (uint nodeIndex) {
         address nodesDataAddress = contractManager.getContract("NodesData");
-<<<<<<< HEAD
         address constantsAddress = contractManager.getContract("Constants");
         // require(value >= IConstants(constantsAddress).NODE_DEPOSIT(), "Not enough money to create Node");
-=======
-        require(value >= IConstants(contractManager.getContract("Constants")).NODE_DEPOSIT(), "Not enough money to create Node");
->>>>>>> ad2f024d
         uint16 nonce;
         bytes4 ip;
         bytes4 publicIP;
