// SPDX-License-Identifier: AGPL-3.0-only

/*
    StringUtils.sol - SKALE Manager
    Copyright (C) 2018-Present SKALE Labs
    @author Dmytro Stebaiev

    SKALE Manager is free software: you can redistribute it and/or modify
    it under the terms of the GNU Affero General Public License as published
    by the Free Software Foundation, either version 3 of the License, or
    (at your option) any later version.

    SKALE Manager is distributed in the hope that it will be useful,
    but WITHOUT ANY WARRANTY; without even the implied warranty of
    MERCHANTABILITY or FITNESS FOR A PARTICULAR PURPOSE.  See the
    GNU Affero General Public License for more details.

    You should have received a copy of the GNU Affero General Public License
    along with SKALE Manager.  If not, see <https://www.gnu.org/licenses/>.
*/

pragma solidity 0.6.10;


library MathUtils {
<<<<<<< HEAD
    
    uint constant private _EPS = 1e6;
    
    event UnderflowError(
        uint a,
        uint b
    );
=======

    uint constant private _EPS = 1e6;

    event UnderflowError(
        uint a,
        uint b
    );    
>>>>>>> 4a6b361d

    function boundedSub(uint256 a, uint256 b) internal returns (uint256) {
        if (a >= b) {
            return a - b;
        } else {
            emit UnderflowError(a, b);
            return 0;
        }
    }

    function boundedSubWithoutEvent(uint256 a, uint256 b) internal pure returns (uint256) {
        if (a >= b) {
            return a - b;
        } else {
            return 0;
        }
    }

    function muchGreater(uint256 a, uint256 b) internal pure returns (bool) {
        assert(uint(-1) - _EPS > b);
        return a > b + _EPS;
    }

    function approximatelyEqual(uint256 a, uint256 b) internal pure returns (bool) {
        if (a > b) {
            return a - b < _EPS;
        } else {
            return b - a < _EPS;
        }
    }
}<|MERGE_RESOLUTION|>--- conflicted
+++ resolved
@@ -23,15 +23,6 @@
 
 
 library MathUtils {
-<<<<<<< HEAD
-    
-    uint constant private _EPS = 1e6;
-    
-    event UnderflowError(
-        uint a,
-        uint b
-    );
-=======
 
     uint constant private _EPS = 1e6;
 
@@ -39,7 +30,6 @@
         uint a,
         uint b
     );    
->>>>>>> 4a6b361d
 
     function boundedSub(uint256 a, uint256 b) internal returns (uint256) {
         if (a >= b) {
