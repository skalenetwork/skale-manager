// SPDX-License-Identifier: AGPL-3.0-only

/*
    SegmentTree.sol - SKALE Manager
    Copyright (C) 2018-Present SKALE Labs
    @author Artem Payvin
    @author Dmytro Stebaiev

    SKALE Manager is free software: you can redistribute it and/or modify
    it under the terms of the GNU Affero General Public License as published
    by the Free Software Foundation, either version 3 of the License, or
    (at your option) any later version.

    SKALE Manager is distributed in the hope that it will be useful,
    but WITHOUT ANY WARRANTY; without even the implied warranty of
    MERCHANTABILITY or FITNESS FOR A PARTICULAR PURPOSE.  See the
    GNU Affero General Public License for more details.

    You should have received a copy of the GNU Affero General Public License
    along with SKALE Manager.  If not, see <https://www.gnu.org/licenses/>.
*/

pragma solidity 0.6.10;

<<<<<<< HEAD
import "@openzeppelin/contracts-ethereum-package/contracts/math/SafeMath.sol";
import "@openzeppelin/contracts-ethereum-package/contracts/utils/SafeCast.sol";
import "@nomiclabs/buidler/console.sol";

import "./Random.sol";

=======
// import "@openzeppelin/contracts-ethereum-package/contracts/math/SafeMath.sol";
>>>>>>> 995197f7

library SegmentTree {
    using Random for Random.RandomGenerator;
    using SafeCast for uint;
    using SafeMath for uint;    

    struct SegmentTree {
        uint[255] tree;
    }
    uint8 private constant _FIRST = 1;
    uint8 private constant _LAST = 128;

    function initLast(SegmentTree storage self, uint elem) internal {
        for(uint8 i = 1; i <= 8; i++) {
            self.tree[2 ** i - 2] = elem;
        }
    }

    function addToLast(SegmentTree storage self, uint delta) internal {
        for(uint8 i = 1; i <= 8; i++) {
            self.tree[2 ** i - 2] += delta;
        }
    }

    function addToPlace(SegmentTree storage self, uint8 place, uint delta) internal {
        require(_correctSpace(place), "Incorrect place");
        uint8 leftBound = _FIRST;
        uint8 rightBound = _LAST;
        uint step = 1;
        self.tree[0] += delta;
        while(leftBound < rightBound) {
            uint8 middle = (leftBound + rightBound) / 2;
            if (place > middle) {
                leftBound = middle + 1;
                step += step + 1;
            } else {
                rightBound = middle;
                step += step;
            }
            self.tree[step - 1] += delta;
        }
    }

    function removeFromPlace(SegmentTree storage self, uint8 place, uint delta) internal {
        require(_correctSpace(place), "Incorrect place");
        uint8 leftBound = _FIRST;
        uint8 rightBound = _LAST;
        uint step = 1;
        self.tree[0] -= delta;
        while(leftBound < rightBound) {
            uint8 middle = (leftBound + rightBound) / 2;
            if (place > middle) {
                leftBound = middle + 1;
                step += step + 1;
            } else {
                rightBound = middle;
                step += step;
            }
            self.tree[step - 1] -= delta;
        }
    }

    function optimizedMoveFromPlaceToPlace(
        SegmentTree storage self,
        uint8 fromPlace,
        uint8 toPlace,
        uint delta
    )
        internal
    {
        require(_correctSpace(fromPlace) && _correctSpace(toPlace), "Incorrect place");
        uint8 leftBound = _FIRST;
        uint8 rightBound = _LAST;
        uint step = 1;
        uint8 middle = (leftBound + rightBound) / 2;
<<<<<<< HEAD
        uint8 fromPlaceMove = fromPlace; 
        uint8 toPlaceMove = toPlace;
        if (fromPlace > toPlace) {
            fromPlaceMove = toPlace;
            toPlaceMove = fromPlace;
        }
        revert("Infinite loop: if toPlaceMove is 1 middle is always >= toPlaceMove");
        while (toPlaceMove <= middle || middle <= fromPlaceMove) {
            if (middle <= fromPlaceMove) {
=======
        uint8 fromPlaceMove = fromPlace > toPlace ? toPlace : fromPlace;
        uint8 toPlaceMove = fromPlace > toPlace ? fromPlace : toPlace;
        while (toPlaceMove <= middle || middle < fromPlaceMove) {
            if (middle < fromPlaceMove) {
>>>>>>> 995197f7
                leftBound = middle + 1;
                step += step + 1;
            } else {
                rightBound = middle;
                step += step;
            }
            middle = (leftBound + rightBound) / 2;
        }

        uint8 leftBoundMove = leftBound;
        uint8 rightBoundMove = rightBound;
        uint stepMove = step;
        while(leftBoundMove < rightBoundMove && leftBound < rightBound) {
            uint8 middleMove = (leftBoundMove + rightBoundMove) / 2;
            if (fromPlace > middleMove) {
                leftBoundMove = middleMove + 1;
                stepMove += stepMove + 1;
            } else {
                rightBoundMove = middleMove;
                stepMove += stepMove;
            }
            self.tree[stepMove - 1] -= delta;
            middle = (leftBound + rightBound) / 2;
            if (toPlace > middle) {
                leftBound = middle + 1;
                step += step + 1;
            } else {
                rightBound = middle;
                step += step;
            }
            self.tree[step - 1] += delta;
        }
    }

    function sumFromPlaceToLast(SegmentTree storage self, uint8 place) internal view returns (uint sum) {
        require(_correctSpace(place), "Incorrect place");
        if (place == _FIRST) {
            return self.tree[0];
        }
        uint8 leftBound = _FIRST;
        uint8 rightBound = _LAST;
        uint step = 1;
        while(leftBound < rightBound) {
            uint8 middle = (leftBound + rightBound) / 2;
            if (place > middle) {
                leftBound = middle + 1;
                step += step + 1;
            } else {
                rightBound = middle;
                step += step;
                sum += self.tree[step];
            }
        }
        sum += self.tree[step - 1];
    }

    // function optimizedRandomNonZeroFromPlaceToLast(
    //     SegmentTree storage self,
    //     uint8 place,
    //     uint salt
    // )
    //     internal
    //     view
    //     returns (uint8, uint)
    // {
    //     require(_correctSpace(place), "Incorrect place");
    //     uint8 leftBound = _FIRST;
    //     uint8 rightBound = _LAST;
    //     uint step = 1;
    //     uint randomBeakon = salt;

    //     while (place > (leftBound + rightBound) / 2) {
    //         leftBound = (leftBound + rightBound) / 2 + 1;
    //         step += step + 1;
    //     }

    //     uint priorityB = self.tree[2 * step];
    //     uint priorityA = sumFromPlaceToLast(self, place) - priorityB;
        
    //     while(leftBound < rightBound) {
    //         uint8 middle = (leftBound + rightBound) / 2;
    //         if (priorityA == 0) {
    //             leftBound = middle + 1;
    //             step += step + 1;
    //             priorityA = self.tree[2 * step - 1];
    //             priotityB = self.tree[2 * step];
    //         } else if (priorityB == 0) {
    //             rightBound = middle;
    //             step += step;
    //             priorityA = priorityA - self.tree[2 * step];
    //             priotityB = self.tree[2 * step];
    //         } else {
    //             (bool isLeftWay, uint randomBeakon2) =
    //                 _randomWay(randomBeakon, priorityA, self.tree[2 * step]);
    //             if (isLeftWay) {
    //                 rightBound = middle;
    //                 step += step;
    //             } else {
    //                 leftBound = middle + 1;
    //                 step += step + 1;
    //             }
    //             randomBeakon = randomBeakon2;
    //         }
    //     }
    //     if (self.tree[step - 1] == 0) {
    //         return (0, 0);
    //     }
    //     return (leftBound, randomBeakon);
    // }

    function randomNonZeroFromPlaceToLast(
        SegmentTree storage self,
        uint8 place,
        uint salt
    )
        internal
        view
        returns (uint8, uint)
    {
        require(_correctSpace(place), "Incorrect place");
        Random.RandomGenerator memory randomGenerator = Random.create(salt);
        return (
            _getIndexOfRandomNonZeroElement(
                self,
                randomGenerator,
                place - 1,
                sumFromPlaceToLast(self, place)
            ).toUint8(),
            randomGenerator.seed
        );
    }

    function getElemFromTree(SegmentTree storage self, uint index) internal view returns (uint) {
        require(index < 255, "Incorrect index");
        return self.tree[index];
    }

    function _correctSpace(uint8 place) private pure returns (bool) {
        return place >= _FIRST && place <= _LAST;
    }

    function _randomWay(
        uint salt,
        uint priorityA,
        uint priorityB
    )
        private
        pure
        returns (bool isLeftWay, uint newSalt)
    {
        newSalt = uint(keccak256(abi.encodePacked(salt, priorityA, priorityB)));
        isLeftWay = (newSalt % (priorityA + priorityB)) < priorityA;
    }

    function _left(uint v) private pure returns (uint) {
        return v.mul(2);
    }

    function _right(uint v) private pure returns (uint) {
        return v.mul(2).add(1);
    }

    function _middle(uint left, uint right) private pure returns (uint) {
        return left.add(right).div(2);
    }

    function _getIndexOfRandomNonZeroElement(
        SegmentTree storage self,
        Random.RandomGenerator memory randomGenerator,
        uint from,
        uint sum
    )
        private
        view
        returns (uint)
    {
        uint vertex = 1;
        uint leftBound = 0;
        uint rightBound = _LAST;
        uint currentFrom = from;
        uint currentSum = sum;
        while(leftBound.add(1) < rightBound) {
            if (_middle(leftBound, rightBound) <= from) {
                vertex = _right(vertex);
                leftBound = _middle(leftBound, rightBound);
            } else {
                uint rightSum = self.tree[_right(vertex)];
                uint leftSum = currentSum.sub(rightSum);
                if (randomGenerator.random(currentSum) < leftSum) {
                    // go left
                    vertex = _left(vertex);
                    rightBound = _middle(leftBound, rightBound);
                    currentSum = leftSum;
                } else {
                    // go right
                    vertex = _right(vertex);
                    leftBound = _middle(leftBound, rightBound);
                    currentFrom = leftBound;
                    currentSum = rightSum;
                }
            }
        }
        return leftBound;
    }
}<|MERGE_RESOLUTION|>--- conflicted
+++ resolved
@@ -22,16 +22,12 @@
 
 pragma solidity 0.6.10;
 
-<<<<<<< HEAD
 import "@openzeppelin/contracts-ethereum-package/contracts/math/SafeMath.sol";
 import "@openzeppelin/contracts-ethereum-package/contracts/utils/SafeCast.sol";
 import "@nomiclabs/buidler/console.sol";
 
 import "./Random.sol";
 
-=======
-// import "@openzeppelin/contracts-ethereum-package/contracts/math/SafeMath.sol";
->>>>>>> 995197f7
 
 library SegmentTree {
     using Random for Random.RandomGenerator;
@@ -107,22 +103,11 @@
         uint8 rightBound = _LAST;
         uint step = 1;
         uint8 middle = (leftBound + rightBound) / 2;
-<<<<<<< HEAD
-        uint8 fromPlaceMove = fromPlace; 
-        uint8 toPlaceMove = toPlace;
-        if (fromPlace > toPlace) {
-            fromPlaceMove = toPlace;
-            toPlaceMove = fromPlace;
-        }
-        revert("Infinite loop: if toPlaceMove is 1 middle is always >= toPlaceMove");
-        while (toPlaceMove <= middle || middle <= fromPlaceMove) {
-            if (middle <= fromPlaceMove) {
-=======
         uint8 fromPlaceMove = fromPlace > toPlace ? toPlace : fromPlace;
         uint8 toPlaceMove = fromPlace > toPlace ? fromPlace : toPlace;
+	revert("Infinite loop: if toPlaceMove is 1 middle is always >= toPlaceMove");
         while (toPlaceMove <= middle || middle < fromPlaceMove) {
             if (middle < fromPlaceMove) {
->>>>>>> 995197f7
                 leftBound = middle + 1;
                 step += step + 1;
             } else {
