// SPDX-License-Identifier: AGPL-3.0-only

/*
    SkaleDKG.sol - SKALE Manager
    Copyright (C) 2018-Present SKALE Labs
    @author Artem Payvin

    SKALE Manager is free software: you can redistribute it and/or modify
    it under the terms of the GNU Affero General Public License as published
    by the Free Software Foundation, either version 3 of the License, or
    (at your option) any later version.

    SKALE Manager is distributed in the hope that it will be useful,
    but WITHOUT ANY WARRANTY; without even the implied warranty of
    MERCHANTABILITY or FITNESS FOR A PARTICULAR PURPOSE.  See the
    GNU Affero General Public License for more details.

    You should have received a copy of the GNU Affero General Public License
    along with SKALE Manager.  If not, see <https://www.gnu.org/licenses/>.
*/

pragma solidity 0.6.8;
pragma experimental ABIEncoderV2;
import "./Decryption.sol";
import "./Permissions.sol";
import "./delegation/Punisher.sol";
import "./SlashingTable.sol";
import "./Schains.sol";
import "./SchainsInternal.sol";
import "./utils/Precompiled.sol";

interface IECDH {
    function deriveKey(
        uint256 privKey,
        uint256 pubX,
        uint256 pubY
    )
        external
        pure
        returns (uint256, uint256);
}

interface IDecryption {
    function decrypt(bytes32 ciphertext, bytes32 key) external pure returns (uint256);
}


contract SkaleDKG is Permissions {

    struct Fp2Point {
        uint a;
        uint b;
    }

    struct G1Point {
        uint x;
        uint y;
    }

    struct G2Point {
        Fp2Point x;
        Fp2Point y;
    }

    struct Channel {
        bool active;
        address dataAddress;
        bool[] broadcasted;
        uint numberOfBroadcasted;
        G2Point publicKey;
        uint numberOfCompleted;
        bool[] completed;
        uint startedBlockTimestamp;
        uint nodeToComplaint;
        uint fromNodeToComplaint;
        uint startComplaintBlockTimestamp;
    }

    struct BroadcastedData {
        KeyShare[] secretKeyContribution;
        G2Point[] verificationVector;
    }

    struct KeyShare {
        bytes32[2] publicKey;
        bytes32 share;
    }

    uint constant private _P = 21888242871839275222246405745257275088696311157297823662689037894645226208583;

    uint constant private _G2A = 10857046999023057135944570762232829481370756359578518086990519993285655852781;
    uint constant private _G2B = 11559732032986387107991004021392285783925812861821192530917403151452391805634;
    uint constant private _G2C = 8495653923123431417604973247489272438418190587263600148770280649306958101930;
    uint constant private _G2D = 4082367875863433681332203403145435568316851327593401208105741076214120093531;

    uint constant private _TWISTBX = 19485874751759354771024239261021720505790618469301721065564631296452457478373;
    uint constant private _TWISTBY = 266929791119991161246907387137283842545076965332900288569378510910307636690;

    uint constant private _G1A = 1;
    uint constant private _G1B = 2;

    mapping(bytes32 => Channel) public channels;
    mapping(bytes32 => mapping(uint => BroadcastedData)) private _data;

    event ChannelOpened(bytes32 groupIndex);

    event ChannelClosed(bytes32 groupIndex);

    event BroadcastAndKeyShare(
        bytes32 indexed groupIndex,
        uint indexed fromNode,
        G2Point[] verificationVector,
        KeyShare[] secretKeyContribution
    );

    event AllDataReceived(bytes32 indexed groupIndex, uint nodeIndex);
    event SuccessfulDKG(bytes32 indexed groupIndex);
    event BadGuy(uint nodeIndex);
    event FailedDKG(bytes32 indexed groupIndex);
    event ComplaintSent(bytes32 indexed groupIndex, uint indexed fromNodeIndex, uint indexed toNodeIndex);
    event NewGuy(uint nodeIndex);

    modifier correctGroup(bytes32 groupIndex) {
        require(channels[groupIndex].active, "Group is not created");
        _;
    }

    modifier correctNode(bytes32 groupIndex, uint nodeIndex) {
        uint index = _findNode(groupIndex, nodeIndex);
        require(
            index < SchainsInternal(channels[groupIndex].dataAddress).getNumberOfNodesInGroup(groupIndex),
            "Node is not in this group");
        _;
    }

<<<<<<< HEAD
    function openChannel(bytes32 groupIndex) external allowTwo("SchainsData", "Monitors") {
=======
    function openChannel(bytes32 groupIndex) external allowTwo("SchainsInternal", "Monitors") {
>>>>>>> 230a1a58
        require(!channels[groupIndex].active, "Channel already is created");
        
        Groups groups = Groups(msg.sender);

        channels[groupIndex].active = true;
        channels[groupIndex].dataAddress = address(groups);
        channels[groupIndex].broadcasted = new bool[](groups.getRecommendedNumberOfNodes(groupIndex));
        channels[groupIndex].completed = new bool[](groups.getRecommendedNumberOfNodes(groupIndex));
        channels[groupIndex].publicKey.y.a = 1;
        channels[groupIndex].fromNodeToComplaint = uint(-1);
        channels[groupIndex].nodeToComplaint = uint(-1);
        channels[groupIndex].startedBlockTimestamp = block.timestamp;

        groups.setGroupFailedDKG(groupIndex);
        emit ChannelOpened(groupIndex);
    }

<<<<<<< HEAD
    function deleteChannel(bytes32 groupIndex) external allowTwo("SchainsData", "Monitors") {
=======
    function deleteChannel(bytes32 groupIndex) external allowTwo("SchainsInternal", "Monitors") {
>>>>>>> 230a1a58
        require(channels[groupIndex].active, "Channel is not created");
        delete channels[groupIndex];
    }

    function broadcast(
        bytes32 groupIndex,
        uint nodeIndex,
        G2Point[] calldata verificationVector,
        KeyShare[] calldata secretKeyContribution
    )
        external
        correctGroup(groupIndex)
        correctNode(groupIndex, nodeIndex)
    {
        require(_isNodeByMessageSender(nodeIndex, msg.sender), "Node does not exist for message sender");
        require(verificationVector.length >= 1, "VerificationVector is empty");
        
        _isBroadcast(
            groupIndex,
            nodeIndex,
            secretKeyContribution,
            verificationVector
        );
        _adding(
            groupIndex,
            verificationVector[0].x.a,
            verificationVector[0].x.b,
            verificationVector[0].y.a,
            verificationVector[0].y.b
        );
        emit BroadcastAndKeyShare(
            groupIndex,
            nodeIndex,
            verificationVector,
            secretKeyContribution
        );
    }

    function complaint(bytes32 groupIndex, uint fromNodeIndex, uint toNodeIndex)
        external
        correctGroup(groupIndex)
        correctNode(groupIndex, fromNodeIndex)
        correctNode(groupIndex, toNodeIndex)
    {
        require(_isNodeByMessageSender(fromNodeIndex, msg.sender), "Node does not exist for message sender");
        bool broadcasted = _isBroadcasted(groupIndex, toNodeIndex);
        if (broadcasted && channels[groupIndex].nodeToComplaint == uint(-1)) {
            // need to wait a response from toNodeIndex
            channels[groupIndex].nodeToComplaint = toNodeIndex;
            channels[groupIndex].fromNodeToComplaint = fromNodeIndex;
            channels[groupIndex].startComplaintBlockTimestamp = block.timestamp;
            emit ComplaintSent(groupIndex, fromNodeIndex, toNodeIndex);
        } else if (broadcasted && channels[groupIndex].nodeToComplaint != toNodeIndex) {
            revert("One complaint has already sent");
        } else if (broadcasted && channels[groupIndex].nodeToComplaint == toNodeIndex) {
            require(
                channels[groupIndex].startComplaintBlockTimestamp.add(1800) <= block.timestamp,
                "One more complaint rejected");
            // need to penalty Node - toNodeIndex
            _finalizeSlashing(groupIndex, channels[groupIndex].nodeToComplaint);
        } else if (!broadcasted) {
            // if node have not broadcasted params
            require(channels[groupIndex].startedBlockTimestamp.add(1800) <= block.timestamp, "Complaint rejected");
            // need to penalty Node - toNodeIndex
            _finalizeSlashing(groupIndex, channels[groupIndex].nodeToComplaint);
        }
    }

    function response(
        bytes32 groupIndex,
        uint fromNodeIndex,
        uint secretNumber,
        G2Point calldata multipliedShare
    )
        external
        correctGroup(groupIndex)
        correctNode(groupIndex, fromNodeIndex)
    {
        require(channels[groupIndex].nodeToComplaint == fromNodeIndex, "Not this Node");
        require(_isNodeByMessageSender(fromNodeIndex, msg.sender), "Node does not exist for message sender");
        bool verificationResult = _verify(
            groupIndex,
            fromNodeIndex,
            secretNumber,
            multipliedShare
        );
        uint badNode = (verificationResult ?
            channels[groupIndex].fromNodeToComplaint : channels[groupIndex].nodeToComplaint);
        _finalizeSlashing(groupIndex, badNode);
    }

    function alright(bytes32 groupIndex, uint fromNodeIndex)
        external
        correctGroup(groupIndex)
        correctNode(groupIndex, fromNodeIndex)
    {
        require(_isNodeByMessageSender(fromNodeIndex, msg.sender), "Node does not exist for message sender");
        uint index = _findNode(groupIndex, fromNodeIndex);
        uint numberOfParticipant = SchainsInternal(
            channels[groupIndex].dataAddress
        ).getNumberOfNodesInGroup(groupIndex);
        require(numberOfParticipant == channels[groupIndex].numberOfBroadcasted, "Still Broadcasting phase");
        require(!channels[groupIndex].completed[index], "Node is already alright");
        channels[groupIndex].completed[index] = true;
        channels[groupIndex].numberOfCompleted++;
        emit AllDataReceived(groupIndex, fromNodeIndex);
        if (channels[groupIndex].numberOfCompleted == numberOfParticipant) {
            SchainsInternal(channels[groupIndex].dataAddress).setPublicKey(
                groupIndex,
                channels[groupIndex].publicKey.x.a,
                channels[groupIndex].publicKey.x.b,
                channels[groupIndex].publicKey.y.a,
                channels[groupIndex].publicKey.y.b
            );
            // delete channels[groupIndex];
            channels[groupIndex].active = false;
            emit SuccessfulDKG(groupIndex);
        }
    }

    function reopenChannel(bytes32 groupIndex) external allow("SchainsInternal") {
        _reopenChannel(groupIndex);
    }

    function isChannelOpened(bytes32 groupIndex) external view returns (bool) {
        return channels[groupIndex].active;
    }

    function isBroadcastPossible(bytes32 groupIndex, uint nodeIndex) external view returns (bool) {
        uint index = _findNode(groupIndex, nodeIndex);
        return channels[groupIndex].active &&
            index < SchainsInternal(channels[groupIndex].dataAddress).getNumberOfNodesInGroup(groupIndex) &&
            _isNodeByMessageSender(nodeIndex, msg.sender) &&
            !channels[groupIndex].broadcasted[index];
    }

    function isComplaintPossible(
        bytes32 groupIndex,
        uint fromNodeIndex,
        uint toNodeIndex)
        external view returns (bool)
    {
        uint indexFrom = _findNode(groupIndex, fromNodeIndex);
        uint indexTo = _findNode(groupIndex, toNodeIndex);
        bool complaintSending = channels[groupIndex].nodeToComplaint == uint(-1) ||
            (
                channels[groupIndex].broadcasted[indexTo] &&
                channels[groupIndex].startComplaintBlockTimestamp.add(1800) <= block.timestamp &&
                channels[groupIndex].nodeToComplaint == toNodeIndex
            ) ||
            (
                !channels[groupIndex].broadcasted[indexTo] &&
                channels[groupIndex].nodeToComplaint == toNodeIndex &&
                channels[groupIndex].startedBlockTimestamp.add(1800) <= block.timestamp
            );
        return channels[groupIndex].active &&
            indexFrom < SchainsInternal(channels[groupIndex].dataAddress).getNumberOfNodesInGroup(groupIndex) &&
            indexTo < SchainsInternal(channels[groupIndex].dataAddress).getNumberOfNodesInGroup(groupIndex) &&
            _isNodeByMessageSender(fromNodeIndex, msg.sender) &&
            complaintSending;
    }

    function isAlrightPossible(bytes32 groupIndex, uint nodeIndex) external view returns (bool) {
        uint index = _findNode(groupIndex, nodeIndex);
        SchainsInternal schainsInternal = SchainsInternal(channels[groupIndex].dataAddress);
        return channels[groupIndex].active &&
            index < schainsInternal.getNumberOfNodesInGroup(groupIndex) &&
            _isNodeByMessageSender(nodeIndex, msg.sender) &&
            schainsInternal.getNumberOfNodesInGroup(groupIndex) == channels[groupIndex].numberOfBroadcasted &&
            !channels[groupIndex].completed[index];
    }

    function isResponsePossible(bytes32 groupIndex, uint nodeIndex) external view returns (bool) {
        uint index = _findNode(groupIndex, nodeIndex);
        return channels[groupIndex].active &&
            index < SchainsInternal(channels[groupIndex].dataAddress).getNumberOfNodesInGroup(groupIndex) &&
            _isNodeByMessageSender(nodeIndex, msg.sender) &&
            channels[groupIndex].nodeToComplaint == nodeIndex;
    }

    function getBroadcastedData(bytes32 groupIndex, uint nodeIndex)
        external view returns (KeyShare[] memory, G2Point[] memory)
    {
        uint index = _findNode(groupIndex, nodeIndex);
        return (_data[groupIndex][index].secretKeyContribution, _data[groupIndex][index].verificationVector);
    }

    function isAllDataReceived(bytes32 groupIndex, uint nodeIndex) external view returns (bool) {
        uint index = _findNode(groupIndex, nodeIndex);
        return channels[groupIndex].completed[index];
    }

    function getComplaintData(bytes32 groupIndex) external view returns (uint, uint) {
        return (channels[groupIndex].fromNodeToComplaint, channels[groupIndex].nodeToComplaint);
    }

    function initialize(address contractsAddress) public override initializer {
        Permissions.initialize(contractsAddress);
    }

    function _reopenChannel(bytes32 groupIndex) internal {
        Groups groups = Groups(channels[groupIndex].dataAddress);
        channels[groupIndex].active = true;

        delete channels[groupIndex].completed;
        for (uint i = 0; i < channels[groupIndex].broadcasted.length; i++) {
            delete _data[groupIndex][i];
        }
        delete channels[groupIndex].broadcasted;
        channels[groupIndex].broadcasted = new bool[](groups.getRecommendedNumberOfNodes(groupIndex));
        channels[groupIndex].completed = new bool[](groups.getRecommendedNumberOfNodes(groupIndex));
        delete channels[groupIndex].publicKey.x.a;
        delete channels[groupIndex].publicKey.x.b;
        channels[groupIndex].publicKey.y.a = 1;
        delete channels[groupIndex].publicKey.y.b;
        channels[groupIndex].fromNodeToComplaint = uint(-1);
        channels[groupIndex].nodeToComplaint = uint(-1);
        delete channels[groupIndex].numberOfBroadcasted;
        delete channels[groupIndex].numberOfCompleted;
        delete channels[groupIndex].startComplaintBlockTimestamp;
        channels[groupIndex].startedBlockTimestamp = block.timestamp;
        Groups(channels[groupIndex].dataAddress).setGroupFailedDKG(groupIndex);
        emit ChannelOpened(groupIndex);
    }

    function _finalizeSlashing(bytes32 groupIndex, uint badNode) internal {
        SchainsInternal schainsInternal = SchainsInternal(
            _contractManager.getContract("SchainsInternal")
        );
        Schains schains = Schains(
            _contractManager.getContract("Schains")
        );
        emit BadGuy(badNode);
        emit FailedDKG(groupIndex);
        
        _reopenChannel(groupIndex);
        if (schainsInternal.isAnyFreeNode(groupIndex)) {
            uint newNode = schains.rotateNode(
                badNode,
                groupIndex
            );
            emit NewGuy(newNode);
        } else {
            schainsInternal.removeNodeFromSchain(
                badNode,
                groupIndex
            );
            channels[groupIndex].active = false;
        }

        Punisher punisher = Punisher(_contractManager.getContract("Punisher"));
        Nodes nodes = Nodes(_contractManager.getContract("Nodes"));
        SlashingTable slashingTable = SlashingTable(_contractManager.getContract("SlashingTable"));

        punisher.slash(nodes.getValidatorId(badNode), slashingTable.getPenalty("FailedDKG"));
    }

    function _verify(
        bytes32 groupIndex,
        uint fromNodeIndex,
        uint secretNumber,
        G2Point memory multipliedShare
    )
        internal
        view
        returns (bool)
    {
        uint index = _findNode(groupIndex, fromNodeIndex);
        uint secret = _decryptMessage(groupIndex, secretNumber);
        G2Point[] memory verificationVector = _data[groupIndex][index].verificationVector;
        Fp2Point memory valX = Fp2Point({a: 0, b: 0});
        Fp2Point memory valY = Fp2Point({a: 1, b: 0});
        Fp2Point memory tmpX = Fp2Point({a: 0, b: 0});
        Fp2Point memory tmpY = Fp2Point({a: 1, b: 0});
        for (uint i = 0; i < verificationVector.length; i++) {
            (tmpX, tmpY) = _mulG2(
                Precompiled.bigModExp(index.add(1), i, _P),
                _swapCoordinates(verificationVector[i].x),
                _swapCoordinates(verificationVector[i].y)
            );
            (valX, valY) = _addG2(
                tmpX,
                tmpY,
                valX,
                valY
            );
        }
        return _checkDKGVerification(valX, valY, multipliedShare) &&
            _checkCorrectMultipliedShare(multipliedShare, secret);
    }

    function _getCommonPublicKey(bytes32 groupIndex, uint256 secretNumber) internal view returns (bytes32 key) {
        Nodes nodes = Nodes(_contractManager.getContract("Nodes"));
        address ecdhAddress = _contractManager.getContract("ECDH");
        bytes32[2] memory publicKey = nodes.getNodePublicKey(channels[groupIndex].fromNodeToComplaint);
        uint256 pkX = uint(publicKey[0]);
        uint256 pkY = uint(publicKey[1]);

        (pkX, pkY) = IECDH(ecdhAddress).deriveKey(secretNumber, pkX, pkY);

        key = bytes32(pkX);
    }

    function _decryptMessage(bytes32 groupIndex, uint secretNumber) internal view returns (uint) {
        Decryption decryption = Decryption(_contractManager.getContract("Decryption"));

        bytes32 key = _getCommonPublicKey(groupIndex, secretNumber);

        // Decrypt secret key contribution
        uint index = _findNode(groupIndex, channels[groupIndex].fromNodeToComplaint);
        uint indexOfNode = _findNode(groupIndex, channels[groupIndex].nodeToComplaint);
        uint secret = decryption.decrypt(_data[groupIndex][indexOfNode].secretKeyContribution[index].share, key);
        return secret;
    }

    function _adding(
        bytes32 groupIndex,
        uint x1,
        uint y1,
        uint x2,
        uint y2
    )
        internal
    {
        require(_isG2(Fp2Point({ a: x1, b: y1 }), Fp2Point({ a: x2, b: y2 })), "Incorrect G2 point");
        (channels[groupIndex].publicKey.x, channels[groupIndex].publicKey.y) = _addG2(
            Fp2Point({ a: x1, b: y1 }),
            Fp2Point({ a: x2, b: y2 }),
            channels[groupIndex].publicKey.x,
            channels[groupIndex].publicKey.y
        );
    }

    function _isBroadcast(
        bytes32 groupIndex,
        uint nodeIndex,
        KeyShare[] memory secretKeyContribution,
        G2Point[] memory verificationVector
    )
        internal
    {
        uint index = _findNode(groupIndex, nodeIndex);
        require(!channels[groupIndex].broadcasted[index], "This node is already broadcasted");
        channels[groupIndex].broadcasted[index] = true;
        channels[groupIndex].numberOfBroadcasted++;
        
        for (uint i = 0; i < secretKeyContribution.length; ++i) {
            if (i < _data[groupIndex][index].secretKeyContribution.length) {
                _data[groupIndex][index].secretKeyContribution[i] = secretKeyContribution[i];    
            } else {
                _data[groupIndex][index].secretKeyContribution.push(secretKeyContribution[i]);
            }
        }
        while (_data[groupIndex][index].secretKeyContribution.length > secretKeyContribution.length) {
            _data[groupIndex][index].secretKeyContribution.pop();
        }
        
        for (uint i = 0; i < verificationVector.length; ++i) {
            if (i < _data[groupIndex][index].verificationVector.length) {
                _data[groupIndex][index].verificationVector[i] = verificationVector[i];
            } else {
                _data[groupIndex][index].verificationVector.push(verificationVector[i]);
            }
        }
        while (_data[groupIndex][index].verificationVector.length > verificationVector.length) {
            _data[groupIndex][index].verificationVector.pop();
        }
    }

    function _isBroadcasted(bytes32 groupIndex, uint nodeIndex) internal view returns (bool) {
        uint index = _findNode(groupIndex, nodeIndex);
        return channels[groupIndex].broadcasted[index];
    }

    function _findNode(bytes32 groupIndex, uint nodeIndex) internal view returns (uint) {
        uint[] memory nodesInGroup = Groups(channels[groupIndex].dataAddress).getNodesInGroup(groupIndex);
        uint correctIndex = nodesInGroup.length;
        bool set = false;
        for (uint index = 0; index < nodesInGroup.length; index++) {
            if (nodesInGroup[index] == nodeIndex && !set) {
                correctIndex = index;
                set = true;
            }
        }
        return correctIndex;
    }

    function _isNodeByMessageSender(uint nodeIndex, address from) internal view returns (bool) {
        Nodes nodes = Nodes(_contractManager.getContract("Nodes"));
        return nodes.isNodeExist(from, nodeIndex);
    }

    // Fp2Point operations

    function _addFp2(Fp2Point memory value1, Fp2Point memory value2) internal pure returns (Fp2Point memory) {
        return Fp2Point({ a: addmod(value1.a, value2.a, _P), b: addmod(value1.b, value2.b, _P) });
    }

    function _scalarMulFp2(uint scalar, Fp2Point memory value) internal pure returns (Fp2Point memory) {
        return Fp2Point({ a: mulmod(scalar, value.a, _P), b: mulmod(scalar, value.b, _P) });
    }

    function _minusFp2(Fp2Point memory diminished, Fp2Point memory subtracted) internal pure
        returns (Fp2Point memory difference)
    {
        if (diminished.a >= subtracted.a) {
            difference.a = addmod(diminished.a, _P.sub(subtracted.a), _P);
        } else {
            difference.a = _P.sub(addmod(subtracted.a, _P.sub(diminished.a), _P));
        }
        if (diminished.b >= subtracted.b) {
            difference.b = addmod(diminished.b, _P.sub(subtracted.b), _P);
        } else {
            difference.b = _P.sub(addmod(subtracted.b, _P.sub(diminished.b), _P));
        }
    }

    function _mulFp2(Fp2Point memory value1, Fp2Point memory value2) internal pure returns (Fp2Point memory result) {
        Fp2Point memory point = Fp2Point({
            a: mulmod(value1.a, value2.a, _P),
            b: mulmod(value1.b, value2.b, _P)});
        result.a = addmod(
            point.a,
            mulmod(_P - 1, point.b, _P),
            _P);
        result.b = addmod(
            mulmod(
                addmod(value1.a, value1.b, _P),
                addmod(value2.a, value2.b, _P),
                _P),
            _P.sub(addmod(point.a, point.b, _P)),
            _P);
    }

    function _squaredFp2(Fp2Point memory value) internal pure returns (Fp2Point memory) {
        uint ab = mulmod(value.a, value.b, _P);
        uint mult = mulmod(addmod(value.a, value.b, _P), addmod(value.a, mulmod(_P - 1, value.b, _P), _P), _P);
        return Fp2Point({ a: mult, b: addmod(ab, ab, _P) });
    }

    function _inverseFp2(Fp2Point memory value) internal view returns (Fp2Point memory result) {
        uint t0 = mulmod(value.a, value.a, _P);
        uint t1 = mulmod(value.b, value.b, _P);
        uint t2 = mulmod(_P - 1, t1, _P);
        if (t0 >= t2) {
            t2 = addmod(t0, _P.sub(t2), _P);
        } else {
            t2 = _P.sub(addmod(t2, _P.sub(t0), _P));
        }
        uint t3 = Precompiled.bigModExp(t2, _P - 2, _P);
        result.a = mulmod(value.a, t3, _P);
        result.b = _P.sub(mulmod(value.b, t3, _P));
    }

    // End of Fp2Point operations

    function _isG1(uint x, uint y) internal pure returns (bool) {
        return mulmod(y, y, _P) == addmod(mulmod(mulmod(x, x, _P), x, _P), 3, _P);
    }

    function _isG2(Fp2Point memory x, Fp2Point memory y) internal pure returns (bool) {
        if (_isG2Zero(x, y)) {
            return true;
        }
        Fp2Point memory squaredY = _squaredFp2(y);
        Fp2Point memory res = _minusFp2(
            _minusFp2(squaredY, _mulFp2(_squaredFp2(x), x)),
            Fp2Point({a: _TWISTBX, b: _TWISTBY}));
        return res.a == 0 && res.b == 0;
    }

    function _isG2Zero(Fp2Point memory x, Fp2Point memory y) internal pure returns (bool) {
        return x.a == 0 && x.b == 0 && y.a == 1 && y.b == 0;
    }

    function _doubleG2(Fp2Point memory x1, Fp2Point memory y1) internal view
    returns (Fp2Point memory x3, Fp2Point memory y3)
    {
        if (_isG2Zero(x1, y1)) {
            x3 = x1;
            y3 = y1;
        } else {
            Fp2Point memory s = _mulFp2(_scalarMulFp2(3, _squaredFp2(x1)), _inverseFp2(_scalarMulFp2(2, y1)));
            x3 = _minusFp2(_squaredFp2(s), _scalarMulFp2(2, x1));
            y3 = _addFp2(y1, _mulFp2(s, _minusFp2(x3, x1)));
            y3.a = _P.sub(y3.a % _P);
            y3.b = _P.sub(y3.b % _P);
        }
    }

    function _u1(Fp2Point memory x1) internal pure returns (Fp2Point memory) {
        return _mulFp2(x1, _squaredFp2(Fp2Point({ a: 1, b: 0 })));
    }

    function _u2(Fp2Point memory x2) internal pure returns (Fp2Point memory) {
        return _mulFp2(x2, _squaredFp2(Fp2Point({ a: 1, b: 0 })));
    }

    function _s1(Fp2Point memory y1) internal pure returns (Fp2Point memory) {
        return _mulFp2(y1, _mulFp2(Fp2Point({ a: 1, b: 0 }), _squaredFp2(Fp2Point({ a: 1, b: 0 }))));
    }

    function _s2(Fp2Point memory y2) internal pure returns (Fp2Point memory) {
        return _mulFp2(y2, _mulFp2(Fp2Point({ a: 1, b: 0 }), _squaredFp2(Fp2Point({ a: 1, b: 0 }))));
    }

    function _isEqual(
        Fp2Point memory u1Value,
        Fp2Point memory u2Value,
        Fp2Point memory s1Value,
        Fp2Point memory s2Value
    )
        internal
        pure
        returns (bool)
    {
        return (u1Value.a == u2Value.a && u1Value.b == u2Value.b && s1Value.a == s2Value.a && s1Value.b == s2Value.b);
    }

    function _addG2(
        Fp2Point memory x1,
        Fp2Point memory y1,
        Fp2Point memory x2,
        Fp2Point memory y2
    )
        internal
        view
        returns (
            Fp2Point memory x3,
            Fp2Point memory y3
        )
    {
        if (_isG2Zero(x1, y1)) {
            return (x2, y2);
        }
        if (_isG2Zero(x2, y2)) {
            return (x1, y1);
        }
        if (
            _isEqual(
                _u1(x1),
                _u2(x2),
                _s1(y1),
                _s2(y2)
            )
        ) {
            (x3, y3) = _doubleG2(x1, y1);
        }

        Fp2Point memory s = _mulFp2(_minusFp2(y2, y1), _inverseFp2(_minusFp2(x2, x1)));
        x3 = _minusFp2(_squaredFp2(s), _addFp2(x1, x2));
        y3 = _addFp2(y1, _mulFp2(s, _minusFp2(x3, x1)));
        y3.a = _P.sub(y3.a % _P);
        y3.b = _P.sub(y3.b % _P);
    }

    function _mulG2(
        uint scalar,
        Fp2Point memory x1,
        Fp2Point memory y1
    )
        internal
        view
        returns (Fp2Point memory x, Fp2Point memory y)
    {
        uint step = scalar;
        x = Fp2Point({a: 0, b: 0});
        y = Fp2Point({a: 1, b: 0});
        Fp2Point memory tmpX = x1;
        Fp2Point memory tmpY = y1;
        while (step > 0) {
            if (step % 2 == 1) {
                (x, y) = _addG2(
                    x,
                    y,
                    tmpX,
                    tmpY
                );
            }
            (tmpX, tmpY) = _doubleG2(tmpX, tmpY);
            step >>= 1;
        }
    }

    function _checkDKGVerification(
        Fp2Point memory valX,
        Fp2Point memory valY,
        G2Point memory multipliedShare)
        internal pure returns (bool)
    {
        Fp2Point memory tmpX;
        Fp2Point memory tmpY;
        (tmpX, tmpY) = (multipliedShare.x, multipliedShare.y);
        return valX.a == tmpX.b && valX.b == tmpX.a && valY.a == tmpY.b && valY.b == tmpY.a;
    }

    function _checkCorrectMultipliedShare(G2Point memory multipliedShare, uint secret)
        internal view returns (bool)
    {
        Fp2Point memory tmpX;
        Fp2Point memory tmpY;
        (tmpX, tmpY) = (multipliedShare.x, multipliedShare.y);
        uint x;
        uint y;
        (x, y) = Precompiled.bn256ScalarMul(_G1A, _G1B, secret);
        if (!(x == 0 && y == 0)) {
            y = _P.sub((y % _P));
        }

        require(_isG1(_G1A, _G1B), "G1.one not in G1");
        require(_isG1(x, y), "mulShare not in G1");

        require(_isG2(Fp2Point({a: _G2A, b: _G2B}), Fp2Point({a: _G2C, b: _G2D})), "G2.one not in G2");
        require(_isG2(tmpX, tmpY), "tmp not in G2");

        return Precompiled.bn256Pairing(x, y, _G2B, _G2A, _G2D, _G2C, _G1A, _G1B, tmpX.b, tmpX.a, tmpY.b, tmpY.a);
    }

    function _swapCoordinates(Fp2Point memory value) internal pure returns (Fp2Point memory) {
        return Fp2Point({a: value.b, b: value.a});
    }
}<|MERGE_RESOLUTION|>--- conflicted
+++ resolved
@@ -133,11 +133,7 @@
         _;
     }
 
-<<<<<<< HEAD
-    function openChannel(bytes32 groupIndex) external allowTwo("SchainsData", "Monitors") {
-=======
     function openChannel(bytes32 groupIndex) external allowTwo("SchainsInternal", "Monitors") {
->>>>>>> 230a1a58
         require(!channels[groupIndex].active, "Channel already is created");
         
         Groups groups = Groups(msg.sender);
@@ -155,11 +151,7 @@
         emit ChannelOpened(groupIndex);
     }
 
-<<<<<<< HEAD
-    function deleteChannel(bytes32 groupIndex) external allowTwo("SchainsData", "Monitors") {
-=======
     function deleteChannel(bytes32 groupIndex) external allowTwo("SchainsInternal", "Monitors") {
->>>>>>> 230a1a58
         require(channels[groupIndex].active, "Channel is not created");
         delete channels[groupIndex];
     }
