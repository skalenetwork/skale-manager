--- conflicted
+++ resolved
@@ -329,9 +329,6 @@
             channels[groupIndex].nodeToComplaint == nodeIndex;
     }
 
-<<<<<<< HEAD
-    function initialize(address contractsAddress) public override initializer {
-=======
     function getBroadcastedData(bytes32 groupIndex, uint nodeIndex) external view returns (bytes memory, bytes memory) {
         uint index = findNode(groupIndex, nodeIndex);
         return (data[groupIndex][index].secretKeyContribution, data[groupIndex][index].verificationVector);
@@ -346,8 +343,7 @@
         return (channels[groupIndex].fromNodeToComplaint, channels[groupIndex].nodeToComplaint);
     }
 
-    function initialize(address contractsAddress) public initializer {
->>>>>>> 32b5e822
+    function initialize(address contractsAddress) public override initializer {
         Permissions.initialize(contractsAddress);
     }
 
