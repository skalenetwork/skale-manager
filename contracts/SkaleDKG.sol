--- conflicted
+++ resolved
@@ -139,17 +139,10 @@
         Groups groups = Groups(msg.sender);
 
         channels[groupIndex].active = true;
-<<<<<<< HEAD
         channels[groupIndex].dataAddress = address(groups);
         channels[groupIndex].broadcasted = new bool[](groups.getRecommendedNumberOfNodes(groupIndex));
         channels[groupIndex].completed = new bool[](groups.getRecommendedNumberOfNodes(groupIndex));
-        channels[groupIndex].publicKeyy.x = 1;
-=======
-        channels[groupIndex].dataAddress = address(groupsData);
-        channels[groupIndex].broadcasted = new bool[](groupsData.getRecommendedNumberOfNodes(groupIndex));
-        channels[groupIndex].completed = new bool[](groupsData.getRecommendedNumberOfNodes(groupIndex));
         channels[groupIndex].publicKey.y.a = 1;
->>>>>>> aaf4b60e
         channels[groupIndex].fromNodeToComplaint = uint(-1);
         channels[groupIndex].nodeToComplaint = uint(-1);
         channels[groupIndex].startedBlockTimestamp = block.timestamp;
@@ -163,34 +156,6 @@
         delete channels[groupIndex];
     }
 
-<<<<<<< HEAD
-    function reopenChannel(bytes32 groupIndex) external allowTwo("SkaleDKG", "SchainsInternal") {
-        Groups groups = Groups(channels[groupIndex].dataAddress);
-        channels[groupIndex].active = true;
-
-        delete channels[groupIndex].completed;
-        for (uint i = 0; i < channels[groupIndex].broadcasted.length; i++) {
-            delete _data[groupIndex][i];
-        }
-        delete channels[groupIndex].broadcasted;
-        channels[groupIndex].broadcasted = new bool[](groups.getRecommendedNumberOfNodes(groupIndex));
-        channels[groupIndex].completed = new bool[](groups.getRecommendedNumberOfNodes(groupIndex));
-        delete channels[groupIndex].publicKeyx.x;
-        delete channels[groupIndex].publicKeyx.y;
-        channels[groupIndex].publicKeyy.x = 1;
-        delete channels[groupIndex].publicKeyy.y;
-        channels[groupIndex].fromNodeToComplaint = uint(-1);
-        channels[groupIndex].nodeToComplaint = uint(-1);
-        delete channels[groupIndex].numberOfBroadcasted;
-        delete channels[groupIndex].numberOfCompleted;
-        delete channels[groupIndex].startComplaintBlockTimestamp;
-        channels[groupIndex].startedBlockTimestamp = block.timestamp;
-        Groups(channels[groupIndex].dataAddress).setGroupFailedDKG(groupIndex);
-        emit ChannelOpened(groupIndex);
-    }
-
-=======
->>>>>>> aaf4b60e
     function broadcast(
         bytes32 groupIndex,
         uint nodeIndex,
@@ -388,7 +353,7 @@
     }
 
     function _reopenChannel(bytes32 groupIndex) internal {
-        GroupsData groupsData = GroupsData(channels[groupIndex].dataAddress);
+        Groups groups = Groups(channels[groupIndex].dataAddress);
         channels[groupIndex].active = true;
 
         delete channels[groupIndex].completed;
@@ -396,8 +361,8 @@
             delete _data[groupIndex][i];
         }
         delete channels[groupIndex].broadcasted;
-        channels[groupIndex].broadcasted = new bool[](groupsData.getRecommendedNumberOfNodes(groupIndex));
-        channels[groupIndex].completed = new bool[](groupsData.getRecommendedNumberOfNodes(groupIndex));
+        channels[groupIndex].broadcasted = new bool[](groups.getRecommendedNumberOfNodes(groupIndex));
+        channels[groupIndex].completed = new bool[](groups.getRecommendedNumberOfNodes(groupIndex));
         delete channels[groupIndex].publicKey.x.a;
         delete channels[groupIndex].publicKey.x.b;
         channels[groupIndex].publicKey.y.a = 1;
@@ -408,7 +373,7 @@
         delete channels[groupIndex].numberOfCompleted;
         delete channels[groupIndex].startComplaintBlockTimestamp;
         channels[groupIndex].startedBlockTimestamp = block.timestamp;
-        IGroupsData(channels[groupIndex].dataAddress).setGroupFailedDKG(groupIndex);
+        Groups(channels[groupIndex].dataAddress).setGroupFailedDKG(groupIndex);
         emit ChannelOpened(groupIndex);
     }
 
@@ -421,18 +386,10 @@
         );
         emit BadGuy(badNode);
         emit FailedDKG(groupIndex);
-<<<<<<< HEAD
-
-        address dataAddress = channels[groupIndex].dataAddress;
-        this.reopenChannel(groupIndex);
+        
+        _reopenChannel(groupIndex);
         if (schainsInternal.isAnyFreeNode(groupIndex)) {
             uint newNode = schains.rotateNode(
-=======
-        
-        _reopenChannel(groupIndex);
-        if (schainsFunctionalityInternal.isAnyFreeNode(groupIndex)) {
-            uint newNode = schainsFunctionality.rotateNode(
->>>>>>> aaf4b60e
                 badNode,
                 groupIndex
             );
