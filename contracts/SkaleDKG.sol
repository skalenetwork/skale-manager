--- conflicted
+++ resolved
@@ -153,7 +153,15 @@
         _;
     }
 
-<<<<<<< HEAD
+    modifier correctNodeWithoutRevert(bytes32 groupIndex, uint nodeIndex) {
+        uint index = _nodeIndexInSchain(groupIndex, nodeIndex);
+        if (index >= channels[groupIndex].n) {
+            emit ComplaintError("Node is not in this group");
+        } else {
+            _;
+        }
+    }
+
     /**
      * @dev Allows Schains and NodeRotation contracts to open a channel.
      * 
@@ -163,17 +171,6 @@
      * 
      * - Channel is not already created.
      */
-=======
-    modifier correctNodeWithoutRevert(bytes32 groupIndex, uint nodeIndex) {
-        uint index = _nodeIndexInSchain(groupIndex, nodeIndex);
-        if (index >= channels[groupIndex].n) {
-            emit ComplaintError("Node is not in this group");
-        } else {
-            _;
-        }
-    }
-
->>>>>>> a64d3d1b
     function openChannel(bytes32 groupIndex) external override allowTwo("Schains","NodeRotation") {
         _openChannel(groupIndex);
     }
