--- conflicted
+++ resolved
@@ -64,14 +64,11 @@
         uint y;
     }
 
-<<<<<<< HEAD
     struct BroadcastedData {
         bytes secretKeyContribution;
         bytes verificationVector;
     }
 
-=======
->>>>>>> 8970f96a
     uint constant P = 21888242871839275222246405745257275088696311157297823662689037894645226208583;
 
     uint constant G2A = 11559732032986387107991004021392285783925812861821192530917403151452391805634;
@@ -136,17 +133,12 @@
     function broadcast(
         bytes32 groupIndex,
         uint nodeIndex,
-<<<<<<< HEAD
         bytes memory verificationVector,
         bytes memory secretKeyContribution
     )
         public
         correctGroup(groupIndex)
         correctNode(groupIndex, nodeIndex)
-=======
-        bytes calldata verificationVector,
-        bytes calldata secretKeyContribution) external
->>>>>>> 8970f96a
     {
         require(isNodeByMessageSender(nodeIndex, msg.sender), "Node does not exist for message sender");
         isBroadcast(
@@ -159,24 +151,11 @@
         bytes32 vector1;
         bytes32 vector2;
         bytes32 vector3;
-<<<<<<< HEAD
         assembly {
             vector := mload(add(verificationVector, 32))
             vector1 := mload(add(verificationVector, 64))
             vector2 := mload(add(verificationVector, 96))
             vector3 := mload(add(verificationVector, 128))
-=======
-        bytes32 vector4;
-        bytes32 vector5;
-        bytes memory memoryVerificationVector = verificationVector;
-        assembly {
-            vector := mload(add(memoryVerificationVector, 32))
-            vector1 := mload(add(memoryVerificationVector, 64))
-            vector2 := mload(add(memoryVerificationVector, 96))
-            vector3 := mload(add(memoryVerificationVector, 128))
-            vector4 := mload(add(memoryVerificationVector, 160))
-            vector5 := mload(add(memoryVerificationVector, 192))
->>>>>>> 8970f96a
         }
         adding(
             groupIndex,
@@ -224,7 +203,6 @@
         }
     }
 
-<<<<<<< HEAD
     function response(
         bytes32 groupIndex,
         uint fromNodeIndex,
@@ -263,9 +241,6 @@
         emit FailedDKG(groupIndex);
         delete channels[groupIndex];
     }
-=======
-    function complaint() external;
->>>>>>> 8970f96a
 
     function allright(bytes32 groupIndex, uint fromNodeIndex)
         public
@@ -320,8 +295,8 @@
     }
 
     function getCommonPublicKey(bytes32 groupIndex, uint256 secretNumber) internal view returns (bytes32 key) {
-        address nodesDataAddress = ContractManager(contractsAddress).contracts(keccak256(abi.encodePacked("NodesData")));
-        address ecdhAddress = ContractManager(contractsAddress).contracts(keccak256(abi.encodePacked("ECDH")));
+        address nodesDataAddress = contractManager.contracts(keccak256(abi.encodePacked("NodesData")));
+        address ecdhAddress = contractManager.contracts(keccak256(abi.encodePacked("ECDH")));
         bytes memory publicKey = INodesData(nodesDataAddress).getNodePublicKey(channels[groupIndex].fromNodeToComplaint);
         uint256 pkX;
         uint256 pkY;
@@ -380,7 +355,7 @@
     }*/
 
     function decryptMessage(bytes32 groupIndex, uint secretNumber) internal view returns (uint) {
-        address decryptionAddress = ContractManager(contractsAddress).contracts(keccak256(abi.encodePacked("Decryption")));
+        address decryptionAddress = contractManager.contracts(keccak256(abi.encodePacked("Decryption")));
 
         bytes32 key = getCommonPublicKey(groupIndex, secretNumber);
 
@@ -467,38 +442,20 @@
         return INodesData(nodesDataAddress).isNodeExist(from, nodeIndex);
     }
 
-<<<<<<< HEAD
     // Fp2 operations
 
-    function addFp2(Fp2 memory a, Fp2 memory b) internal pure returns (Fp2 memory) {
-        uint pp = P;
-        return Fp2({ x: addmod(a.x, b.x, pp), y: addmod(a.y, b.y, pp) });
-    }
-
-    function scalarMulFp2(uint scalar, Fp2 memory a) internal pure returns (Fp2 memory) {
-        uint pp = P;
-        return Fp2({ x: mulmod(scalar, a.x, pp), y: mulmod(scalar, a.y, pp) });
-=======
     function addFp2(Fp2 memory a, Fp2 memory b) internal pure returns (Fp2 memory) {
         return Fp2({ x: addmod(a.x, b.x, P), y: addmod(a.y, b.y, P) });
->>>>>>> 8970f96a
+    }
+
+    function scalarMulFp2(uint scalar, Fp2 memory a) internal pure returns (Fp2 memory) {
+        return Fp2({ x: mulmod(scalar, a.x, P), y: mulmod(scalar, a.y, P) });
     }
 
     function minusFp2(Fp2 memory a, Fp2 memory b) internal pure returns (Fp2 memory) {
         uint first;
         uint second;
-        uint pp = P;
         if (a.x >= b.x) {
-<<<<<<< HEAD
-            first = addmod(a.x, pp - b.x, pp);
-        } else {
-            first = pp - addmod(b.x, pp - a.x, pp);
-        }
-        if (a.y >= b.y) {
-            second = addmod(a.y, pp - b.y, pp);
-        } else {
-            second = pp - addmod(b.y, pp - a.y, pp);
-=======
             first = addmod(a.x, P - b.x, P);
         } else {
             first = P - addmod(b.x, P - a.x, P);
@@ -507,57 +464,43 @@
             second = addmod(a.y, P - b.y, P);
         } else {
             second = P - addmod(b.y, P - a.y, P);
->>>>>>> 8970f96a
         }
         return Fp2({ x: first, y: second });
     }
 
     function mulFp2(Fp2 memory a, Fp2 memory b) internal pure returns (Fp2 memory) {
-<<<<<<< HEAD
-        uint pp = P;
-        uint aA = mulmod(a.x, b.x, pp);
-        uint bB = mulmod(a.y, b.y, pp);
-        return Fp2({
-            x: addmod(aA, mulmod(pp - 1, bB, pp), pp),
-            y: addmod(mulmod(addmod(a.x, a.y, pp), addmod(b.x, b.y, pp), pp), pp - addmod(aA, bB, pp), pp)
-=======
         uint aA = mulmod(a.x, b.x, P);
         uint bB = mulmod(a.y, b.y, P);
         return Fp2({
             x: addmod(aA, mulmod(P - 1, bB, P), P),
             y: addmod(mulmod(addmod(a.x, a.y, P), addmod(b.x, b.y, P), P), P - addmod(aA, bB, P), P)
->>>>>>> 8970f96a
         });
     }
 
     function squaredFp2(Fp2 memory a) internal pure returns (Fp2 memory) {
-<<<<<<< HEAD
-        uint pp = P;
-        uint ab = mulmod(a.x, a.y, pp);
-        uint mult = mulmod(addmod(a.x, a.y, pp), addmod(a.x, mulmod(pp - 1, a.y, pp), pp), pp);
-        return Fp2({ x: mult, y: addmod(ab, ab, pp) });
+        uint ab = mulmod(a.x, a.y, P);
+        uint mult = mulmod(addmod(a.x, a.y, P), addmod(a.x, mulmod(P - 1, a.y, P), P), P);
+        return Fp2({ x: mult, y: addmod(ab, ab, P) });
     }
 
     function inverseFp2(Fp2 memory a) internal view returns (Fp2 memory x) {
-        uint pp = P;
-        uint t0 = mulmod(a.x, a.x, pp);
-        uint t1 = mulmod(a.y, a.y, pp);
-        uint t2 = mulmod(pp - 1, t1, pp);
+        uint t0 = mulmod(a.x, a.x, P);
+        uint t1 = mulmod(a.y, a.y, P);
+        uint t2 = mulmod(P - 1, t1, P);
         if (t0 >= t2) {
-            t2 = addmod(t0, pp - t2, pp);
+            t2 = addmod(t0, P - t2, P);
         } else {
-            t2 = pp - addmod(t2, pp - t0, pp);
-        }
-        uint t3 = bigModExp(t2, pp - 2);
-        x.x = mulmod(a.x, t3, pp);
-        x.y = pp - mulmod(a.y, t3, pp);
+            t2 = P - addmod(t2, P - t0, P);
+        }
+        uint t3 = bigModExp(t2, P - 2);
+        x.x = mulmod(a.x, t3, P);
+        x.y = P - mulmod(a.y, t3, P);
     }
 
     // End of Fp2 operations
 
     // function isG1(uint x, uint y) internal view returns (bool) {
-    //     uint pp = P;
-    //     return mulmod(y, y, pp) == addmod(mulmod(mulmod(x, x, pp), x, pp), 3, pp);
+    //     return mulmod(y, y, P) == addmod(mulmod(mulmod(x, x, P), x, P), 3, P);
     // }
 
     // function isG2(Fp2 memory x, Fp2 memory y) internal view returns (bool) {
@@ -578,32 +521,9 @@
             Fp2 memory s = mulFp2(scalarMulFp2(3, squaredFp2(x1)), inverseFp2(scalarMulFp2(2, y1)));
             x3 = minusFp2(squaredFp2(s), scalarMulFp2(2, x1));
             y3 = addFp2(y1, mulFp2(s, minusFp2(x3, x1)));
-            uint pp = P;
-            y3.x = pp - (y3.x % pp);
-            y3.y = pp - (y3.y % pp);
-        }
-=======
-        uint ab = mulmod(a.x, a.y, P);
-        uint mult = mulmod(addmod(a.x, a.y, P), addmod(a.x, mulmod(P - 1, a.y, P), P), P);
-        uint addition = addmod(ab, mulmod(P - 1, ab, P), P);
-        return Fp2({ x: addmod(mult, P - addition, P), y: addmod(ab, ab, P) });
-    }
-
-    function doubleG2(Fp2 memory x1, Fp2 memory y1, Fp2 memory z1) internal pure returns (Fp2 memory, Fp2 memory) {
-        Fp2 memory a = squaredFp2(x1);
-        Fp2 memory c = squaredFp2(squaredFp2(y1));
-        Fp2 memory d = minusFp2(squaredFp2(addFp2(x1, squaredFp2(y1))), addFp2(a, c));
-        d = addFp2(d, d);
-        Fp2 memory e = addFp2(a, addFp2(a, a));
-        Fp2 memory f = squaredFp2(e);
-        Fp2 memory eightC = addFp2(c, c);
-        eightC = addFp2(eightC, eightC);
-        eightC = addFp2(eightC, eightC);
-        Fp2 memory y1z1 = mulFp2(y1, z1);
-        return toAffineCoordinatesG2(
-            minusFp2(f, addFp2(d, d)), minusFp2(mulFp2(e, minusFp2(d, minusFp2(f, addFp2(d, d)))), eightC), addFp2(y1z1, y1z1)
-        );
->>>>>>> 8970f96a
+            y3.x = P - (y3.x % P);
+            y3.y = P - (y3.y % P);
+        }
     }
 
     function u1(Fp2 memory x1) internal pure returns (Fp2 memory) {
@@ -635,42 +555,6 @@
         return (u1Value.x == u2Value.x && u1Value.y == u2Value.y && s1Value.x == s2Value.x && s1Value.y == s2Value.y);
     }
 
-<<<<<<< HEAD
-=======
-    function zForAddingG2(Fp2 memory u2Value, Fp2 memory u1Value) internal pure returns (Fp2 memory) {
-        Fp2 memory z = Fp2({ x: 1, y: 0 });
-        Fp2 memory zz = squaredFp2(z);
-        return mulFp2(minusFp2(squaredFp2(addFp2(z, z)), addFp2(zz, zz)), minusFp2(u2Value, u1Value));
-    }
-
-    function yForAddingG2(
-        Fp2 memory s2Value,
-        Fp2 memory s1Value,
-        Fp2 memory u2Value,
-        Fp2 memory u1Value,
-        Fp2 memory x) internal pure returns (Fp2 memory)
-    {
-        Fp2 memory r = addFp2(minusFp2(s2Value, s1Value), minusFp2(s2Value, s1Value));
-        Fp2 memory theI = squaredFp2(addFp2(minusFp2(u2Value, u1Value), minusFp2(u2Value, u1Value)));
-        Fp2 memory v = mulFp2(u1Value, theI);
-        Fp2 memory j = mulFp2(minusFp2(u2Value, u1Value), theI);
-        return minusFp2(mulFp2(r, minusFp2(v, x)), addFp2(mulFp2(s1Value, j), mulFp2(s1Value, j)));
-    }
-
-    function xForAddingG2(
-        Fp2 memory s2Value,
-        Fp2 memory s1Value,
-        Fp2 memory u2Value,
-        Fp2 memory u1Value) internal pure returns (Fp2 memory)
-    {
-        Fp2 memory r = addFp2(minusFp2(s2Value, s1Value), minusFp2(s2Value, s1Value));
-        Fp2 memory theI = squaredFp2(addFp2(minusFp2(u2Value, u1Value), minusFp2(u2Value, u1Value)));
-        Fp2 memory v = mulFp2(u1Value, theI);
-        Fp2 memory j = mulFp2(minusFp2(u2Value, u1Value), theI);
-        return minusFp2(squaredFp2(r), addFp2(j, addFp2(v, v)));
-    }
-
->>>>>>> 8970f96a
     function addG2(
         Fp2 memory x1,
         Fp2 memory y1,
@@ -704,22 +588,19 @@
         Fp2 memory s = mulFp2(minusFp2(y2, y1), inverseFp2(minusFp2(x2, x1)));
         x3 = minusFp2(squaredFp2(s), addFp2(x1, x2));
         y3 = addFp2(y1, mulFp2(s, minusFp2(x3, x1)));
-        uint pp = P;
-        y3.x = pp - (y3.x % pp);
-        y3.y = pp - (x3.x % pp);
-    }
-
-<<<<<<< HEAD
+        y3.x = P - (y3.x % P);
+        y3.y = P - (x3.x % P);
+    }
+
     // function binstep(uint _a, uint _step) internal view returns (uint x) {
-    //     uint pp = P;
     //     x = 1;
     //     uint a = _a;
     //     uint step = _step;
     //     while (step > 0) {
     //         if (step % 2 == 1) {
-    //             x = mulmod(x, a, pp);
+    //             x = mulmod(x, a, P);
     //         }
-    //         a = mulmod(a, a, pp);
+    //         a = mulmod(a, a, P);
     //         step /= 2;
     //     }
     // }
@@ -813,10 +694,9 @@
     //         success := staticcall(not(0), 7, inputToMul, 0x60, mulShare, 0x40)
     //     }
     //     require(success, "Multiplication failed");
-    //     uint pp = P;
     //     uint correct;
     //     if (!(mulShare[0] == 0 && mulShare[1] == 0)) {
-    //         correct = pp - (mulShare[1] % pp);
+    //         correct = P - (mulShare[1] % P);
     //     }
     //     return (mulShare[0], mulShare[1], correct);
     // }
@@ -833,52 +713,10 @@
         bool success;
         assembly {
             success := staticcall(not(0), 7, inputToMul, 0x60, mulShare, 0x40)
-=======
-    function binstep(uint _a, uint _step) internal pure returns (uint x) {
-        x = 1;
-        uint a = _a;
-        uint step = _step;
-        while (step > 0) {
-            if (step % 2 == 1) {
-                x = mulmod(x, a, P);
-            }
-            a = mulmod(a, a, P);
-            step /= 2;
-        }
-    }
-
-    function inverseFp2(Fp2 memory a) internal pure returns (Fp2 memory x) {
-        uint t0 = mulmod(a.x, a.x, P);
-        uint t1 = mulmod(a.y, a.y, P);
-        uint t2 = mulmod(P - 1, t1, P);
-        if (t0 >= t2) {
-            t2 = addmod(t0, P - t2, P);
-        } else {
-            t2 = P - addmod(t2, P - t0, P);
-        }
-        uint t3 = binstep(t2, P - 2);
-        x.x = mulmod(a.x, t3, P);
-        x.y = P - mulmod(a.y, t3, P);
-    }
-
-    function toAffineCoordinatesG2(Fp2 memory x1, Fp2 memory y1, Fp2 memory z1) internal pure returns (Fp2 memory x, Fp2 memory y) {
-        if (z1.x == 0 && z1.y == 0) {
-            x.x = 0;
-            x.y = 0;
-            y.x = 1;
-            y.y = 0;
-        } else {
-            Fp2 memory zInv = inverseFp2(z1);
-            Fp2 memory z2Inv = squaredFp2(zInv);
-            Fp2 memory z3Inv = mulFp2(z2Inv, zInv);
-            x = mulFp2(x1, z2Inv);
-            y = mulFp2(y1, z3Inv);
->>>>>>> 8970f96a
         }
         require(success, "Multiplication failed");
-        uint pp = P;
         if (!(mulShare[0] == 0 && mulShare[1] == 0)) {
-            mulShare[1] = pp - (mulShare[1] % pp);
+            mulShare[1] = P - (mulShare[1] % P);
         }
 
         // require(isG1(G1A, G1B), "G1.one not in G1");
