// SPDX-License-Identifier: AGPL-3.0-only

/*
    SkaleDKG.sol - SKALE Manager
    Copyright (C) 2018-Present SKALE Labs
    @author Artem Payvin

    SKALE Manager is free software: you can redistribute it and/or modify
    it under the terms of the GNU Affero General Public License as published
    by the Free Software Foundation, either version 3 of the License, or
    (at your option) any later version.

    SKALE Manager is distributed in the hope that it will be useful,
    but WITHOUT ANY WARRANTY; without even the implied warranty of
    MERCHANTABILITY or FITNESS FOR A PARTICULAR PURPOSE.  See the
    GNU Affero General Public License for more details.

    You should have received a copy of the GNU Affero General Public License
    along with SKALE Manager.  If not, see <https://www.gnu.org/licenses/>.
*/

pragma solidity 0.8.2;
pragma experimental ABIEncoderV2;
import "./Permissions.sol";
import "./delegation/Punisher.sol";
import "./SlashingTable.sol";
import "./Schains.sol";
import "./SchainsInternal.sol";
import "./utils/FieldOperations.sol";
import "./NodeRotation.sol";
import "./KeyStorage.sol";
import "./interfaces/ISkaleDKG.sol";
import "./thirdparty/ECDH.sol";
import "./utils/Precompiled.sol";
import "./Wallets.sol";
import "./dkg/SkaleDkgAlright.sol";
import "./dkg/SkaleDkgBroadcast.sol";
import "./dkg/SkaleDkgComplaint.sol";
import "./dkg/SkaleDkgPreResponse.sol";
import "./dkg/SkaleDkgResponse.sol";

/**
 * @title SkaleDKG
 * @dev Contains functions to manage distributed key generation per
 * Joint-Feldman protocol.
 */
contract SkaleDKG is Permissions, ISkaleDKG {
    using Fp2Operations for Fp2Operations.Fp2Point;
    using G2Operations for G2Operations.G2Point;
    using SafeMath for uint;

    enum DkgFunction {Broadcast, Alright, ComplaintBadData, PreResponse, Complaint, Response}

    struct Channel {
        bool active;
        uint n;
        uint startedBlockTimestamp;
        uint startedBlock;
    }

    struct ProcessDKG {
        uint numberOfBroadcasted;
        uint numberOfCompleted;
        bool[] broadcasted;
        bool[] completed;
    }

    struct ComplaintData {
        uint nodeToComplaint;
        uint fromNodeToComplaint;
        uint startComplaintBlockTimestamp;
        bool isResponse;
        bytes32 keyShare;
        G2Operations.G2Point sumOfVerVec;
    }

    struct KeyShare {
        bytes32[2] publicKey;
        bytes32 share;
    }

    struct Context {
        bool isDebt;
        uint delta;
        DkgFunction dkgFunction;
    }

    mapping(bytes32 => Channel) public channels;

    mapping(bytes32 => uint) public lastSuccessfulDKG;

    mapping(bytes32 => ProcessDKG) public dkgProcess;

    mapping(bytes32 => ComplaintData) public complaints;

    mapping(bytes32 => uint) public startAlrightTimestamp;

    mapping(bytes32 => mapping(uint => bytes32)) public hashedData;
    
    mapping(bytes32 => uint) private _badNodes;
    
    /**
     * @dev Emitted when a channel is opened.
     */
    event ChannelOpened(bytes32 schainHash);

    /**
     * @dev Emitted when a channel is closed.
     */
    event ChannelClosed(bytes32 schainHash);

    /**
     * @dev Emitted when a node broadcasts key share.
     */
    event BroadcastAndKeyShare(
        bytes32 indexed schainHash,
        uint indexed fromNode,
        G2Operations.G2Point[] verificationVector,
        KeyShare[] secretKeyContribution
    );

    /**
     * @dev Emitted when all group data is received by node.
     */
    event AllDataReceived(bytes32 indexed schainHash, uint nodeIndex);

    /**
     * @dev Emitted when DKG is successful.
     */
    event SuccessfulDKG(bytes32 indexed schainHash);

    /**
     * @dev Emitted when a complaint against a node is verified.
     */
    event BadGuy(uint nodeIndex);

    /**
     * @dev Emitted when DKG failed.
     */
    event FailedDKG(bytes32 indexed schainHash);

    /**
     * @dev Emitted when a new node is rotated in.
     */
    event NewGuy(uint nodeIndex);

    /**
     * @dev Emitted when an incorrect complaint is sent.
     */
    event ComplaintError(string error);

    /**
     * @dev Emitted when a complaint is sent.
     */
    event ComplaintSent(bytes32 indexed schainHash, uint indexed fromNodeIndex, uint indexed toNodeIndex);

    modifier correctGroup(bytes32 schainHash) {
        require(channels[schainHash].active, "Group is not created");
        _;
    }

    modifier correctGroupWithoutRevert(bytes32 schainHash) {
        if (!channels[schainHash].active) {
            emit ComplaintError("Group is not created");
        } else {
            _;
        }
    }

    modifier correctNode(bytes32 schainHash, uint nodeIndex) {
        (uint index, ) = checkAndReturnIndexInGroup(schainHash, nodeIndex, true);
        _;
    }

    modifier correctNodeWithoutRevert(bytes32 schainHash, uint nodeIndex) {
        (, bool check) = checkAndReturnIndexInGroup(schainHash, nodeIndex, false);
        if (!check) {
            emit ComplaintError("Node is not in this group");
        } else {
            _;
        }
    }

    modifier onlyNodeOwner(uint nodeIndex) {
        _checkMsgSenderIsNodeOwner(nodeIndex);
        _;
    }
    
    modifier refundGasBySchain(bytes32 schainHash, Context memory context) {
        uint gasTotal = gasleft();
        _;
        _refundGasBySchain(schainHash, gasTotal, context);
    }

    modifier refundGasByValidatorToSchain(bytes32 schainHash, Context memory context) {
        uint gasTotal = gasleft();
        _;
        _refundGasBySchain(schainHash, gasTotal, context);
        _refundGasByValidatorToSchain(schainHash);
    }

    function alright(bytes32 schainHash, uint fromNodeIndex)
        external
        refundGasBySchain(schainHash, 
            Context({
                isDebt: false,
                delta: ConstantsHolder(contractManager.getConstantsHolder()).ALRIGHT_DELTA(), 
                dkgFunction: DkgFunction.Alright
        }))
        correctGroup(schainHash)
        onlyNodeOwner(fromNodeIndex)
    {
        SkaleDkgAlright.alright(
            schainHash,
            fromNodeIndex,
            contractManager,
            channels,
            dkgProcess,
            complaints,
            lastSuccessfulDKG,
            startAlrightTimestamp
        );
    }

    function broadcast(
        bytes32 schainHash,
        uint nodeIndex,
        G2Operations.G2Point[] memory verificationVector,
        KeyShare[] memory secretKeyContribution
    )
        external
        refundGasBySchain(schainHash,
            Context({
                isDebt: false,
                delta: ConstantsHolder(contractManager.getConstantsHolder()).BROADCAST_DELTA(),
                dkgFunction: DkgFunction.Broadcast
        }))
        correctGroup(schainHash)
        onlyNodeOwner(nodeIndex)
    {
        SkaleDkgBroadcast.broadcast(
            schainHash,
            nodeIndex,
            verificationVector,
            secretKeyContribution,
            contractManager,
            channels,
            dkgProcess,
            hashedData
        );
    }


    function complaintBadData(bytes32 schainHash, uint fromNodeIndex, uint toNodeIndex)
        external
        refundGasBySchain(
            schainHash,
            Context({
                isDebt: true,
                delta: ConstantsHolder(contractManager.getConstantsHolder()).COMPLAINT_BAD_DATA_DELTA(),
                dkgFunction: DkgFunction.ComplaintBadData
        }))
        correctGroupWithoutRevert(schainHash)
        correctNode(schainHash, fromNodeIndex)
        correctNodeWithoutRevert(schainHash, toNodeIndex)
        onlyNodeOwner(fromNodeIndex)
    { 
        SkaleDkgComplaint.complaintBadData(
            schainHash,
            fromNodeIndex,
            toNodeIndex,
            contractManager,
            complaints
        );
    }

    function preResponse(
        bytes32 schainId,
        uint fromNodeIndex,
        G2Operations.G2Point[] memory verificationVector,
        G2Operations.G2Point[] memory verificationVectorMultiplication,
        KeyShare[] memory secretKeyContribution
    )
        external
        refundGasBySchain(
            schainId,
            Context({
                isDebt: true,
                delta: ConstantsHolder(contractManager.getConstantsHolder()).PRE_RESPONSE_DELTA(),
                dkgFunction: DkgFunction.PreResponse
        }))
        correctGroup(schainId)
        onlyNodeOwner(fromNodeIndex)
    {
        SkaleDkgPreResponse.preResponse(
            schainId,
            fromNodeIndex,
            verificationVector,
            verificationVectorMultiplication,
            secretKeyContribution,
            contractManager,
            complaints,
            hashedData
        );
    }

    function complaint(bytes32 schainHash, uint fromNodeIndex, uint toNodeIndex)
        external
        refundGasByValidatorToSchain(
            schainHash,
            Context({
                isDebt: true,
                delta: ConstantsHolder(contractManager.getConstantsHolder()).COMPLAINT_DELTA(),
                dkgFunction: DkgFunction.Complaint
        }))
        correctGroupWithoutRevert(schainHash)
        correctNode(schainHash, fromNodeIndex)
        correctNodeWithoutRevert(schainHash, toNodeIndex)
        onlyNodeOwner(fromNodeIndex)
    {
        SkaleDkgComplaint.complaint(
            schainHash,
            fromNodeIndex,
            toNodeIndex,
            contractManager,
            channels,
            complaints,
            startAlrightTimestamp
        );
    }

    function response(
        bytes32 schainHash,
        uint fromNodeIndex,
        uint secretNumber,
        G2Operations.G2Point memory multipliedShare
    )
        external
        refundGasByValidatorToSchain(
            schainHash,
            Context({isDebt: true,
                delta: ConstantsHolder(contractManager.getConstantsHolder()).RESPONSE_DELTA(),
                dkgFunction: DkgFunction.Response
        }))
        correctGroup(schainHash)
        onlyNodeOwner(fromNodeIndex)
    {
        SkaleDkgResponse.response(
            schainHash,
            fromNodeIndex,
            secretNumber,
            multipliedShare,
            contractManager,
            channels,
            complaints
        );
    }

    /**
     * @dev Allows Schains and NodeRotation contracts to open a channel.
     * 
     * Emits a {ChannelOpened} event.
     * 
     * Requirements:
     * 
     * - Channel is not already created.
     */
    function openChannel(bytes32 schainHash) external override allowTwo("Schains","NodeRotation") {
        _openChannel(schainHash);
    }

    /**
     * @dev Allows SchainsInternal contract to delete a channel.
     *
     * Requirements:
     *
     * - Channel must exist.
     */
    function deleteChannel(bytes32 schainHash) external override allow("SchainsInternal") {
        delete channels[schainHash];
        delete dkgProcess[schainHash];
        delete complaints[schainHash];
        KeyStorage(contractManager.getContract("KeyStorage")).deleteKey(schainHash);
    }

<<<<<<< HEAD
    function setStartAlrightTimestamp(bytes32 schainId) external allow("SkaleDKG") {
        startAlrightTimestamp[schainId] = block.timestamp;
=======
    function setStartAlrightTimestamp(bytes32 schainHash) external allow("SkaleDKG") {
        startAlrightTimestamp[schainHash] = now;
>>>>>>> 377ebb04
    }

    function setBadNode(bytes32 schainHash, uint nodeIndex) external allow("SkaleDKG") {
        _badNodes[schainHash] = nodeIndex;
    }

    function finalizeSlashing(bytes32 schainHash, uint badNode) external allow("SkaleDKG") {
        NodeRotation nodeRotation = NodeRotation(contractManager.getContract("NodeRotation"));
        SchainsInternal schainsInternal = SchainsInternal(
            contractManager.getContract("SchainsInternal")
        );
        emit BadGuy(badNode);
        emit FailedDKG(schainHash);

        schainsInternal.makeSchainNodesInvisible(schainHash);
        if (schainsInternal.isAnyFreeNode(schainHash)) {
            uint newNode = nodeRotation.rotateNode(
                badNode,
                schainHash,
                false,
                true
            );
            emit NewGuy(newNode);
        } else {
            _openChannel(schainHash);
            schainsInternal.removeNodeFromSchain(
                badNode,
                schainHash
            );
            channels[schainHash].active = false;
        }
        schainsInternal.makeSchainNodesVisible(schainHash);
        Punisher(contractManager.getPunisher()).slash(
            Nodes(contractManager.getContract("Nodes")).getValidatorId(badNode),
            SlashingTable(contractManager.getContract("SlashingTable")).getPenalty("FailedDKG")
        );
    }

    function getChannelStartedTime(bytes32 schainHash) external view returns (uint) {
        return channels[schainHash].startedBlockTimestamp;
    }

    function getChannelStartedBlock(bytes32 schainHash) external view returns (uint) {
        return channels[schainHash].startedBlock;
    }

    function getNumberOfBroadcasted(bytes32 schainHash) external view returns (uint) {
        return dkgProcess[schainHash].numberOfBroadcasted;
    }

    function getNumberOfCompleted(bytes32 schainHash) external view returns (uint) {
        return dkgProcess[schainHash].numberOfCompleted;
    }

    function getTimeOfLastSuccessfulDKG(bytes32 schainHash) external view returns (uint) {
        return lastSuccessfulDKG[schainHash];
    }

    function getComplaintData(bytes32 schainHash) external view returns (uint, uint) {
        return (complaints[schainHash].fromNodeToComplaint, complaints[schainHash].nodeToComplaint);
    }

    function getComplaintStartedTime(bytes32 schainHash) external view returns (uint) {
        return complaints[schainHash].startComplaintBlockTimestamp;
    }

    function getAlrightStartedTime(bytes32 schainHash) external view returns (uint) {
        return startAlrightTimestamp[schainHash];
    }

    /**
     * @dev Checks whether channel is opened.
     */
    function isChannelOpened(bytes32 schainHash) external override view returns (bool) {
        return channels[schainHash].active;
    }

    function isLastDKGSuccessful(bytes32 schainHash) external override view returns (bool) {
        return channels[schainHash].startedBlockTimestamp <= lastSuccessfulDKG[schainHash];
    }

    /**
     * @dev Checks whether broadcast is possible.
     */
    function isBroadcastPossible(bytes32 schainHash, uint nodeIndex) external view returns (bool) {
        (uint index, bool check) = checkAndReturnIndexInGroup(schainHash, nodeIndex, false);
        return channels[schainHash].active &&
            check &&
            _isNodeOwnedByMessageSender(nodeIndex, msg.sender) &&
            channels[schainHash].startedBlockTimestamp.add(_getComplaintTimeLimit()) > block.timestamp &&
            !dkgProcess[schainHash].broadcasted[index];
    }

    /**
     * @dev Checks whether complaint is possible.
     */
    function isComplaintPossible(
        bytes32 schainHash,
        uint fromNodeIndex,
        uint toNodeIndex
    )
        external
        view
        returns (bool)
    {
        (uint indexFrom, bool checkFrom) = checkAndReturnIndexInGroup(schainHash, fromNodeIndex, false);
        (uint indexTo, bool checkTo) = checkAndReturnIndexInGroup(schainHash, toNodeIndex, false);
        if (!checkFrom || !checkTo)
            return false;
        bool complaintSending = (
<<<<<<< HEAD
                complaints[schainId].nodeToComplaint == type(uint).max &&
                dkgProcess[schainId].broadcasted[indexTo] &&
                !dkgProcess[schainId].completed[indexFrom]
=======
                complaints[schainHash].nodeToComplaint == uint(-1) &&
                dkgProcess[schainHash].broadcasted[indexTo] &&
                !dkgProcess[schainHash].completed[indexFrom]
>>>>>>> 377ebb04
            ) ||
            (
                dkgProcess[schainHash].broadcasted[indexTo] &&
                complaints[schainHash].startComplaintBlockTimestamp.add(_getComplaintTimeLimit()) <= block.timestamp &&
                complaints[schainHash].nodeToComplaint == toNodeIndex
            ) ||
            (
<<<<<<< HEAD
                !dkgProcess[schainId].broadcasted[indexTo] &&
                complaints[schainId].nodeToComplaint == type(uint).max &&
                channels[schainId].startedBlockTimestamp.add(_getComplaintTimelimit()) <= block.timestamp
            ) ||
            (
                complaints[schainId].nodeToComplaint == type(uint).max &&
                isEveryoneBroadcasted(schainId) &&
                dkgProcess[schainId].completed[indexFrom] &&
                !dkgProcess[schainId].completed[indexTo] &&
                startAlrightTimestamp[schainId].add(_getComplaintTimelimit()) <= block.timestamp
=======
                !dkgProcess[schainHash].broadcasted[indexTo] &&
                complaints[schainHash].nodeToComplaint == uint(-1) &&
                channels[schainHash].startedBlockTimestamp.add(_getComplaintTimeLimit()) <= block.timestamp
            ) ||
            (
                complaints[schainHash].nodeToComplaint == uint(-1) &&
                isEveryoneBroadcasted(schainHash) &&
                dkgProcess[schainHash].completed[indexFrom] &&
                !dkgProcess[schainHash].completed[indexTo] &&
                startAlrightTimestamp[schainHash].add(_getComplaintTimeLimit()) <= block.timestamp
>>>>>>> 377ebb04
            );
        return channels[schainHash].active &&
            dkgProcess[schainHash].broadcasted[indexFrom] &&
            _isNodeOwnedByMessageSender(fromNodeIndex, msg.sender) &&
            complaintSending;
    }

    /**
     * @dev Checks whether sending Alright response is possible.
     */
    function isAlrightPossible(bytes32 schainHash, uint nodeIndex) external view returns (bool) {
        (uint index, bool check) = checkAndReturnIndexInGroup(schainHash, nodeIndex, false);
        return channels[schainHash].active &&
            check &&
            _isNodeOwnedByMessageSender(nodeIndex, msg.sender) &&
            channels[schainHash].n == dkgProcess[schainHash].numberOfBroadcasted &&
            (complaints[schainHash].fromNodeToComplaint != nodeIndex ||
            (nodeIndex == 0 && complaints[schainHash].startComplaintBlockTimestamp == 0)) &&
            startAlrightTimestamp[schainHash].add(_getComplaintTimeLimit()) > block.timestamp &&
            !dkgProcess[schainHash].completed[index];
    }

    /**
     * @dev Checks whether sending a pre-response is possible.
     */
    function isPreResponsePossible(bytes32 schainHash, uint nodeIndex) external view returns (bool) {
        (, bool check) = checkAndReturnIndexInGroup(schainHash, nodeIndex, false);
        return channels[schainHash].active &&
            check &&
            _isNodeOwnedByMessageSender(nodeIndex, msg.sender) &&
            complaints[schainHash].nodeToComplaint == nodeIndex &&
            complaints[schainHash].startComplaintBlockTimestamp.add(_getComplaintTimeLimit()) > block.timestamp &&
            !complaints[schainHash].isResponse;
    }

    /**
     * @dev Checks whether sending a response is possible.
     */
    function isResponsePossible(bytes32 schainHash, uint nodeIndex) external view returns (bool) {
        (, bool check) = checkAndReturnIndexInGroup(schainHash, nodeIndex, false);
        return channels[schainHash].active &&
            check &&
            _isNodeOwnedByMessageSender(nodeIndex, msg.sender) &&
            complaints[schainHash].nodeToComplaint == nodeIndex &&
            complaints[schainHash].startComplaintBlockTimestamp.add(_getComplaintTimeLimit()) > block.timestamp &&
            complaints[schainHash].isResponse;
    }

    function isNodeBroadcasted(bytes32 schainHash, uint nodeIndex) external view returns (bool) {
        (uint index, bool check) = checkAndReturnIndexInGroup(schainHash, nodeIndex, false);
        return check && dkgProcess[schainHash].broadcasted[index];
    }

     /**
     * @dev Checks whether all data has been received by node.
     */
    function isAllDataReceived(bytes32 schainHash, uint nodeIndex) external view returns (bool) {
        (uint index, bool check) = checkAndReturnIndexInGroup(schainHash, nodeIndex, false);
        return check && dkgProcess[schainHash].completed[index];
    }

    function hashData(
        KeyShare[] memory secretKeyContribution,
        G2Operations.G2Point[] memory verificationVector
    )
        external
        pure
        returns (bytes32)
    {
        bytes memory data;
        for (uint i = 0; i < secretKeyContribution.length; i++) {
            data = abi.encodePacked(data, secretKeyContribution[i].publicKey, secretKeyContribution[i].share);
        }
        for (uint i = 0; i < verificationVector.length; i++) {
            data = abi.encodePacked(
                data,
                verificationVector[i].x.a,
                verificationVector[i].x.b,
                verificationVector[i].y.a,
                verificationVector[i].y.b
            );
        }
        return keccak256(data);
    }

    function initialize(address contractsAddress) public override initializer {
        Permissions.initialize(contractsAddress);
    }

    function checkAndReturnIndexInGroup(
        bytes32 schainHash,
        uint nodeIndex,
        bool revertCheck
    )
        public
        view
        returns (uint, bool)
    {
        uint index = SchainsInternal(contractManager.getContract("SchainsInternal"))
            .getNodeIndexInGroup(schainHash, nodeIndex);
        if (index >= channels[schainHash].n && revertCheck) {
            revert("Node is not in this group");
        }
        return (index, index < channels[schainHash].n);
    }

    function isEveryoneBroadcasted(bytes32 schainHash) public view returns (bool) {
        return channels[schainHash].n == dkgProcess[schainHash].numberOfBroadcasted;
    }

    function _refundGasBySchain(bytes32 schainHash, uint gasTotal, Context memory context) private {
        Wallets wallets = Wallets(payable(contractManager.getContract("Wallets")));
        bool isLastNode = channels[schainHash].n == dkgProcess[schainHash].numberOfCompleted;
        if (context.dkgFunction == DkgFunction.Alright && isLastNode) {
            wallets.refundGasBySchain(
<<<<<<< HEAD
                schainId, payable(msg.sender), gasTotal.sub(gasleft()).add(context.delta).sub(74800), context.isDebt
=======
                schainHash, msg.sender, gasTotal.sub(gasleft()).add(context.delta).sub(74800), context.isDebt
>>>>>>> 377ebb04
            );
        } else if (context.dkgFunction == DkgFunction.Complaint && gasTotal.sub(gasleft()) > 14e5) {
            wallets.refundGasBySchain(
<<<<<<< HEAD
                schainId, payable(msg.sender), gasTotal.sub(gasleft()).add(context.delta).sub(640000), context.isDebt
=======
                schainHash, msg.sender, gasTotal.sub(gasleft()).add(context.delta).sub(590000), context.isDebt
>>>>>>> 377ebb04
            );
        } else if (context.dkgFunction == DkgFunction.Complaint && gasTotal.sub(gasleft()) > 7e5) {
            wallets.refundGasBySchain(
<<<<<<< HEAD
                schainId, payable(msg.sender), gasTotal.sub(gasleft()).add(context.delta).sub(270000), context.isDebt
            );
        } else if (context.dkgFunction == DkgFunction.Response){
            wallets.refundGasBySchain(
                schainId, payable(msg.sender), gasTotal.sub(gasleft()).sub(context.delta), context.isDebt
            );
        } else {
            wallets.refundGasBySchain(
                schainId, payable(msg.sender), gasTotal.sub(gasleft()).add(context.delta), context.isDebt
=======
                schainHash, msg.sender, gasTotal.sub(gasleft()).add(context.delta).sub(250000), context.isDebt
            );
        } else if (context.dkgFunction == DkgFunction.Response){
            wallets.refundGasBySchain(
                schainHash, msg.sender, gasTotal.sub(gasleft()).sub(context.delta), context.isDebt
            );
        } else {
            wallets.refundGasBySchain(
                schainHash, msg.sender, gasTotal.sub(gasleft()).add(context.delta), context.isDebt
>>>>>>> 377ebb04
            );
        }
    }

    function _refundGasByValidatorToSchain(bytes32 schainHash) private {
        uint validatorId = Nodes(contractManager.getContract("Nodes"))
         .getValidatorId(_badNodes[schainHash]);
         Wallets(payable(contractManager.getContract("Wallets")))
         .refundGasByValidatorToSchain(validatorId, schainHash);
        delete _badNodes[schainHash];
    }

    function _openChannel(bytes32 schainHash) private {
        SchainsInternal schainsInternal = SchainsInternal(
            contractManager.getContract("SchainsInternal")
        );

<<<<<<< HEAD
        uint len = schainsInternal.getNumberOfNodesInGroup(schainId);
        channels[schainId].active = true;
        channels[schainId].n = len;
        delete dkgProcess[schainId].completed;
        delete dkgProcess[schainId].broadcasted;
        dkgProcess[schainId].broadcasted = new bool[](len);
        dkgProcess[schainId].completed = new bool[](len);
        complaints[schainId].fromNodeToComplaint = type(uint).max;
        complaints[schainId].nodeToComplaint = type(uint).max;
        delete complaints[schainId].startComplaintBlockTimestamp;
        delete dkgProcess[schainId].numberOfBroadcasted;
        delete dkgProcess[schainId].numberOfCompleted;
        channels[schainId].startedBlockTimestamp = block.timestamp;
        channels[schainId].startedBlock = block.number;
        KeyStorage(contractManager.getContract("KeyStorage")).initPublicKeyInProgress(schainId);

        emit ChannelOpened(schainId);
    }

    function isEveryoneBroadcasted(bytes32 schainId) public view returns (bool) {
        return channels[schainId].n == dkgProcess[schainId].numberOfBroadcasted;
=======
        uint len = schainsInternal.getNumberOfNodesInGroup(schainHash);
        channels[schainHash].active = true;
        channels[schainHash].n = len;
        delete dkgProcess[schainHash].completed;
        delete dkgProcess[schainHash].broadcasted;
        dkgProcess[schainHash].broadcasted = new bool[](len);
        dkgProcess[schainHash].completed = new bool[](len);
        complaints[schainHash].fromNodeToComplaint = uint(-1);
        complaints[schainHash].nodeToComplaint = uint(-1);
        delete complaints[schainHash].startComplaintBlockTimestamp;
        delete dkgProcess[schainHash].numberOfBroadcasted;
        delete dkgProcess[schainHash].numberOfCompleted;
        channels[schainHash].startedBlockTimestamp = now;
        channels[schainHash].startedBlock = block.number;
        KeyStorage(contractManager.getContract("KeyStorage")).initPublicKeyInProgress(schainHash);

        emit ChannelOpened(schainHash);
>>>>>>> 377ebb04
    }

    function _isNodeOwnedByMessageSender(uint nodeIndex, address from) private view returns (bool) {
        return Nodes(contractManager.getContract("Nodes")).isNodeExist(from, nodeIndex);
    }

    function _checkMsgSenderIsNodeOwner(uint nodeIndex) private view {
        require(_isNodeOwnedByMessageSender(nodeIndex, msg.sender), "Node does not exist for message sender");
    }

    function _getComplaintTimeLimit() private view returns (uint) {
        return ConstantsHolder(contractManager.getConstantsHolder()).complaintTimeLimit();
    }
}<|MERGE_RESOLUTION|>--- conflicted
+++ resolved
@@ -383,13 +383,8 @@
         KeyStorage(contractManager.getContract("KeyStorage")).deleteKey(schainHash);
     }
 
-<<<<<<< HEAD
-    function setStartAlrightTimestamp(bytes32 schainId) external allow("SkaleDKG") {
-        startAlrightTimestamp[schainId] = block.timestamp;
-=======
     function setStartAlrightTimestamp(bytes32 schainHash) external allow("SkaleDKG") {
-        startAlrightTimestamp[schainHash] = now;
->>>>>>> 377ebb04
+        startAlrightTimestamp[schainHash] = block.timestamp;
     }
 
     function setBadNode(bytes32 schainHash, uint nodeIndex) external allow("SkaleDKG") {
@@ -500,15 +495,9 @@
         if (!checkFrom || !checkTo)
             return false;
         bool complaintSending = (
-<<<<<<< HEAD
-                complaints[schainId].nodeToComplaint == type(uint).max &&
-                dkgProcess[schainId].broadcasted[indexTo] &&
-                !dkgProcess[schainId].completed[indexFrom]
-=======
-                complaints[schainHash].nodeToComplaint == uint(-1) &&
+                complaints[schainHash].nodeToComplaint == type(uint).max &&
                 dkgProcess[schainHash].broadcasted[indexTo] &&
                 !dkgProcess[schainHash].completed[indexFrom]
->>>>>>> 377ebb04
             ) ||
             (
                 dkgProcess[schainHash].broadcasted[indexTo] &&
@@ -516,29 +505,16 @@
                 complaints[schainHash].nodeToComplaint == toNodeIndex
             ) ||
             (
-<<<<<<< HEAD
-                !dkgProcess[schainId].broadcasted[indexTo] &&
-                complaints[schainId].nodeToComplaint == type(uint).max &&
-                channels[schainId].startedBlockTimestamp.add(_getComplaintTimelimit()) <= block.timestamp
-            ) ||
-            (
-                complaints[schainId].nodeToComplaint == type(uint).max &&
-                isEveryoneBroadcasted(schainId) &&
-                dkgProcess[schainId].completed[indexFrom] &&
-                !dkgProcess[schainId].completed[indexTo] &&
-                startAlrightTimestamp[schainId].add(_getComplaintTimelimit()) <= block.timestamp
-=======
                 !dkgProcess[schainHash].broadcasted[indexTo] &&
-                complaints[schainHash].nodeToComplaint == uint(-1) &&
+                complaints[schainHash].nodeToComplaint == type(uint).max &&
                 channels[schainHash].startedBlockTimestamp.add(_getComplaintTimeLimit()) <= block.timestamp
             ) ||
             (
-                complaints[schainHash].nodeToComplaint == uint(-1) &&
+                complaints[schainHash].nodeToComplaint == type(uint).max &&
                 isEveryoneBroadcasted(schainHash) &&
                 dkgProcess[schainHash].completed[indexFrom] &&
                 !dkgProcess[schainHash].completed[indexTo] &&
                 startAlrightTimestamp[schainHash].add(_getComplaintTimeLimit()) <= block.timestamp
->>>>>>> 377ebb04
             );
         return channels[schainHash].active &&
             dkgProcess[schainHash].broadcasted[indexFrom] &&
@@ -654,43 +630,23 @@
         bool isLastNode = channels[schainHash].n == dkgProcess[schainHash].numberOfCompleted;
         if (context.dkgFunction == DkgFunction.Alright && isLastNode) {
             wallets.refundGasBySchain(
-<<<<<<< HEAD
-                schainId, payable(msg.sender), gasTotal.sub(gasleft()).add(context.delta).sub(74800), context.isDebt
-=======
-                schainHash, msg.sender, gasTotal.sub(gasleft()).add(context.delta).sub(74800), context.isDebt
->>>>>>> 377ebb04
+                schainHash, payable(msg.sender), gasTotal.sub(gasleft()).add(context.delta).sub(74800), context.isDebt
             );
         } else if (context.dkgFunction == DkgFunction.Complaint && gasTotal.sub(gasleft()) > 14e5) {
             wallets.refundGasBySchain(
-<<<<<<< HEAD
-                schainId, payable(msg.sender), gasTotal.sub(gasleft()).add(context.delta).sub(640000), context.isDebt
-=======
-                schainHash, msg.sender, gasTotal.sub(gasleft()).add(context.delta).sub(590000), context.isDebt
->>>>>>> 377ebb04
+                schainHash, payable(msg.sender), gasTotal.sub(gasleft()).add(context.delta).sub(590000), context.isDebt
             );
         } else if (context.dkgFunction == DkgFunction.Complaint && gasTotal.sub(gasleft()) > 7e5) {
             wallets.refundGasBySchain(
-<<<<<<< HEAD
-                schainId, payable(msg.sender), gasTotal.sub(gasleft()).add(context.delta).sub(270000), context.isDebt
+                schainHash, payable(msg.sender), gasTotal.sub(gasleft()).add(context.delta).sub(250000), context.isDebt
             );
         } else if (context.dkgFunction == DkgFunction.Response){
             wallets.refundGasBySchain(
-                schainId, payable(msg.sender), gasTotal.sub(gasleft()).sub(context.delta), context.isDebt
+                schainHash, payable(msg.sender), gasTotal.sub(gasleft()).sub(context.delta), context.isDebt
             );
         } else {
             wallets.refundGasBySchain(
-                schainId, payable(msg.sender), gasTotal.sub(gasleft()).add(context.delta), context.isDebt
-=======
-                schainHash, msg.sender, gasTotal.sub(gasleft()).add(context.delta).sub(250000), context.isDebt
-            );
-        } else if (context.dkgFunction == DkgFunction.Response){
-            wallets.refundGasBySchain(
-                schainHash, msg.sender, gasTotal.sub(gasleft()).sub(context.delta), context.isDebt
-            );
-        } else {
-            wallets.refundGasBySchain(
-                schainHash, msg.sender, gasTotal.sub(gasleft()).add(context.delta), context.isDebt
->>>>>>> 377ebb04
+                schainHash, payable(msg.sender), gasTotal.sub(gasleft()).add(context.delta), context.isDebt
             );
         }
     }
@@ -708,29 +664,6 @@
             contractManager.getContract("SchainsInternal")
         );
 
-<<<<<<< HEAD
-        uint len = schainsInternal.getNumberOfNodesInGroup(schainId);
-        channels[schainId].active = true;
-        channels[schainId].n = len;
-        delete dkgProcess[schainId].completed;
-        delete dkgProcess[schainId].broadcasted;
-        dkgProcess[schainId].broadcasted = new bool[](len);
-        dkgProcess[schainId].completed = new bool[](len);
-        complaints[schainId].fromNodeToComplaint = type(uint).max;
-        complaints[schainId].nodeToComplaint = type(uint).max;
-        delete complaints[schainId].startComplaintBlockTimestamp;
-        delete dkgProcess[schainId].numberOfBroadcasted;
-        delete dkgProcess[schainId].numberOfCompleted;
-        channels[schainId].startedBlockTimestamp = block.timestamp;
-        channels[schainId].startedBlock = block.number;
-        KeyStorage(contractManager.getContract("KeyStorage")).initPublicKeyInProgress(schainId);
-
-        emit ChannelOpened(schainId);
-    }
-
-    function isEveryoneBroadcasted(bytes32 schainId) public view returns (bool) {
-        return channels[schainId].n == dkgProcess[schainId].numberOfBroadcasted;
-=======
         uint len = schainsInternal.getNumberOfNodesInGroup(schainHash);
         channels[schainHash].active = true;
         channels[schainHash].n = len;
@@ -738,17 +671,16 @@
         delete dkgProcess[schainHash].broadcasted;
         dkgProcess[schainHash].broadcasted = new bool[](len);
         dkgProcess[schainHash].completed = new bool[](len);
-        complaints[schainHash].fromNodeToComplaint = uint(-1);
-        complaints[schainHash].nodeToComplaint = uint(-1);
+        complaints[schainHash].fromNodeToComplaint = type(uint).max;
+        complaints[schainHash].nodeToComplaint = type(uint).max;
         delete complaints[schainHash].startComplaintBlockTimestamp;
         delete dkgProcess[schainHash].numberOfBroadcasted;
         delete dkgProcess[schainHash].numberOfCompleted;
-        channels[schainHash].startedBlockTimestamp = now;
+        channels[schainHash].startedBlockTimestamp = block.timestamp;
         channels[schainHash].startedBlock = block.number;
         KeyStorage(contractManager.getContract("KeyStorage")).initPublicKeyInProgress(schainHash);
 
         emit ChannelOpened(schainHash);
->>>>>>> 377ebb04
     }
 
     function _isNodeOwnedByMessageSender(uint nodeIndex, address from) private view returns (bool) {
