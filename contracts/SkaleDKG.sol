// SPDX-License-Identifier: AGPL-3.0-only

/*
    SkaleDKG.sol - SKALE Manager
    Copyright (C) 2018-Present SKALE Labs
    @author Artem Payvin

    SKALE Manager is free software: you can redistribute it and/or modify
    it under the terms of the GNU Affero General Public License as published
    by the Free Software Foundation, either version 3 of the License, or
    (at your option) any later version.

    SKALE Manager is distributed in the hope that it will be useful,
    but WITHOUT ANY WARRANTY; without even the implied warranty of
    MERCHANTABILITY or FITNESS FOR A PARTICULAR PURPOSE.  See the
    GNU Affero General Public License for more details.

    You should have received a copy of the GNU Affero General Public License
    along with SKALE Manager.  If not, see <https://www.gnu.org/licenses/>.
*/

pragma solidity 0.6.10;
pragma experimental ABIEncoderV2;
import "./Permissions.sol";
import "./delegation/Punisher.sol";
import "./SlashingTable.sol";
import "./Schains.sol";
import "./SchainsInternal.sol";
import "./utils/FieldOperations.sol";
import "./NodeRotation.sol";
import "./KeyStorage.sol";
import "./interfaces/ISkaleDKG.sol";
import "./ECDH.sol";
import "./utils/Precompiled.sol";

/**
 * @title SkaleDKG
 * @dev Contains functions to manage distributed key generation per
 * Joint-Feldman protocol.
 */
contract SkaleDKG is Permissions, ISkaleDKG {
    using Fp2Operations for Fp2Operations.Fp2Point;
    using G2Operations for G2Operations.G2Point;

    struct Channel {
        bool active;
        uint n;
        uint startedBlockTimestamp;
        uint startedBlock;
    }

    struct ProcessDKG {
        uint numberOfBroadcasted;
        uint numberOfCompleted;
        bool[] broadcasted;
        bool[] completed;
    }

    struct ComplaintData {
        uint nodeToComplaint;
        uint fromNodeToComplaint;
        uint startComplaintBlockTimestamp;
        bool isResponse;
        bytes32 keyShare;
        G2Operations.G2Point sumOfVerVec;
    }

    struct KeyShare {
        bytes32[2] publicKey;
        bytes32 share;
    }

    uint public constant COMPLAINT_TIMELIMIT = 1800;

    mapping(bytes32 => Channel) public channels;

    mapping(bytes32 => uint) public lastSuccesfulDKG;

    mapping(bytes32 => ProcessDKG) public dkgProcess;

    mapping(bytes32 => ComplaintData) public complaints;

    mapping(bytes32 => uint) public startAlrightTimestamp;

    mapping(bytes32 => mapping(uint => bytes32)) public hashedData;

<<<<<<< HEAD
    event ChannelOpened(bytes32 schainId);

    event ChannelClosed(bytes32 schainId);
=======
    /**
     * @dev Emitted when a channel is opened.
     */
    event ChannelOpened(bytes32 groupIndex);

    /**
     * @dev Emitted when a channel is closed.
     */
    event ChannelClosed(bytes32 groupIndex);
>>>>>>> 02d3dbf6

    /**
     * @dev Emitted when a node broadcasts keyshare.
     */
    event BroadcastAndKeyShare(
        bytes32 indexed schainId,
        uint indexed fromNode,
        G2Operations.G2Point[] verificationVector,
        KeyShare[] secretKeyContribution
    );

<<<<<<< HEAD
    event AllDataReceived(bytes32 indexed schainId, uint nodeIndex);
    event SuccessfulDKG(bytes32 indexed schainId);
    event BadGuy(uint nodeIndex);
    event FailedDKG(bytes32 indexed schainId);
    event ComplaintSent(bytes32 indexed schainId, uint indexed fromNodeIndex, uint indexed toNodeIndex);
=======
    /**
     * @dev Emitted when all group data is received by node.
     */
    event AllDataReceived(bytes32 indexed groupIndex, uint nodeIndex);

    /**
     * @dev Emitted when DKG is successful.
     */
    event SuccessfulDKG(bytes32 indexed groupIndex);

    /**
     * @dev Emitted when a complaint against a node is verified.
     */
    event BadGuy(uint nodeIndex);

    /**
     * @dev Emitted when DKG failed.
     */
    event FailedDKG(bytes32 indexed groupIndex);

    /**
     * @dev Emitted when a complaint is sent.
     */
    event ComplaintSent(
        bytes32 indexed groupIndex, uint indexed fromNodeIndex, uint indexed toNodeIndex);

    /**
     * @dev Emitted when a new node is rotated in.
     */
>>>>>>> 02d3dbf6
    event NewGuy(uint nodeIndex);

    /**
     * @dev Emitted when an incorrect complaint is sent.
     */
    event ComplaintError(string error);

    modifier correctGroup(bytes32 schainId) {
        require(channels[schainId].active, "Group is not created");
        _;
    }

    modifier correctGroupWithoutRevert(bytes32 schainId) {
        if (!channels[schainId].active) {
            emit ComplaintError("Group is not created");
        } else {
            _;
        }
    }

    modifier correctNode(bytes32 schainId, uint nodeIndex) {
        uint index = _nodeIndexInSchain(schainId, nodeIndex);
        require(
            index < channels[schainId].n,
            "Node is not in this group");
        _;
    }

    modifier correctNodeWithoutRevert(bytes32 schainId, uint nodeIndex) {
        uint index = _nodeIndexInSchain(schainId, nodeIndex);
        if (index >= channels[schainId].n) {
            emit ComplaintError("Node is not in this group");
        } else {
            _;
        }
    }

<<<<<<< HEAD
    function openChannel(bytes32 schainId) external override allowTwo("Schains","NodeRotation") {
        _openChannel(schainId);
    }

    function deleteChannel(bytes32 schainId) external override allow("SchainsInternal") {
        delete channels[schainId];
        delete dkgProcess[schainId];
        delete complaints[schainId];
        KeyStorage(contractManager.getContract("KeyStorage")).deleteKey(schainId);
=======
    /**
     * @dev Allows Schains and NodeRotation contracts to open a channel.
     * 
     * Emits a {ChannelOpened} event.
     * 
     * Requirements:
     * 
     * - Channel is not already created.
     */
    function openChannel(bytes32 groupIndex) external override allowTwo("Schains","NodeRotation") {
        _openChannel(groupIndex);
    }

    /**
     * @dev Allows SchainsInternal contract to delete a channel.
     *
     * Requirements:
     *
     * - Channel must exist.
     */
    function deleteChannel(bytes32 groupIndex) external override allow("SchainsInternal") {
        require(channels[groupIndex].active, "Channel is not created");
        delete channels[groupIndex];
        delete dkgProcess[groupIndex];
        delete complaints[groupIndex];
        KeyStorage(contractManager.getContract("KeyStorage")).deleteKey(groupIndex);
>>>>>>> 02d3dbf6
    }

    /**
     * @dev Broadcasts verification vector and secret key contribution to all
     * other nodes in the group.
     *
     * Emits BroadcastAndKeyShare event.
     *
     * Requirements:
     *
     * - `msg.sender` must have an associated node.
     * - `verificationVector` must be a certain length.
     * - `secretKeyContribution` length must be equal to number of nodes in group.
     */
    function broadcast(
        bytes32 schainId,
        uint nodeIndex,
        G2Operations.G2Point[] calldata verificationVector,
        KeyShare[] calldata secretKeyContribution
    )
        external
        correctGroup(schainId)
    {
        require(_isNodeByMessageSender(nodeIndex, msg.sender), "Node does not exist for message sender");
        uint n = channels[schainId].n;
        require(verificationVector.length == getT(n), "Incorrect number of verification vectors");
        require(
            secretKeyContribution.length == n,
            "Incorrect number of secret key shares"
        );
        uint index = _nodeIndexInSchain(schainId, nodeIndex);
        require(index < channels[schainId].n, "Node is not in this group");
        require(!dkgProcess[schainId].broadcasted[index], "This node has already broadcasted");
        dkgProcess[schainId].broadcasted[index] = true;
        dkgProcess[schainId].numberOfBroadcasted++;
        if (dkgProcess[schainId].numberOfBroadcasted == channels[schainId].n) {
            startAlrightTimestamp[schainId] = now;
        }
        hashedData[schainId][index] = _hashData(secretKeyContribution, verificationVector);
        KeyStorage keyStorage = KeyStorage(contractManager.getContract("KeyStorage"));
        keyStorage.adding(schainId, verificationVector[0]);
        emit BroadcastAndKeyShare(
            schainId,
            nodeIndex,
            verificationVector,
            secretKeyContribution
        );
    }

<<<<<<< HEAD
    function complaint(bytes32 schainId, uint fromNodeIndex, uint toNodeIndex)
=======
    /**
     * @dev Creates a complaint from a node (accuser) to a given node.
     * The accusing node must broadcast additional parameters within 1800 blocks.
     *
     * Emits {ComplaintSent} or {ComplaintError} event.
     *
     * Requirements:
     *
     * - `msg.sender` must have an associated node.
     */
    function complaint(bytes32 groupIndex, uint fromNodeIndex, uint toNodeIndex)
>>>>>>> 02d3dbf6
        external
        correctGroupWithoutRevert(schainId)
        correctNode(schainId, fromNodeIndex)
        correctNodeWithoutRevert(schainId, toNodeIndex)
    {
        require(_isNodeByMessageSender(fromNodeIndex, msg.sender), "Node does not exist for message sender");
        require(isNodeBroadcasted(schainId, fromNodeIndex), "Node has not broadcasted");
        bool broadcasted = isNodeBroadcasted(schainId, toNodeIndex);
        if (broadcasted) {
            _handleComplaintWhenBroadcasted(schainId, fromNodeIndex, toNodeIndex);
            return;
        } else {
            // not broadcasted in 30 min
            if (channels[schainId].startedBlockTimestamp.add(COMPLAINT_TIMELIMIT) <= block.timestamp) {
                _finalizeSlashing(schainId, toNodeIndex);
                return;
            }
            emit ComplaintError("Complaint sent too early");
            return;
        }
    }

    function complaintBadData(bytes32 schainId, uint fromNodeIndex, uint toNodeIndex)
        external
        correctGroupWithoutRevert(schainId)
        correctNode(schainId, fromNodeIndex)
        correctNodeWithoutRevert(schainId, toNodeIndex)
    { 
        require(_isNodeByMessageSender(fromNodeIndex, msg.sender), "Node does not exist for message sender");
        require(isNodeBroadcasted(schainId, fromNodeIndex), "Node has not broadcasted");
        require(isNodeBroadcasted(schainId, toNodeIndex), "Accused node has not broadcasted");
        require(!isAllDataReceived(schainId, fromNodeIndex), "Node has already sent alright");
        if (complaints[schainId].nodeToComplaint == uint(-1)) {
            complaints[schainId].nodeToComplaint = toNodeIndex;
            complaints[schainId].fromNodeToComplaint = fromNodeIndex;
            complaints[schainId].startComplaintBlockTimestamp = block.timestamp;
            emit ComplaintSent(schainId, fromNodeIndex, toNodeIndex);
        } else {
            emit ComplaintError("First complaint has already been processed");
        }
    }

    function preResponse(
        bytes32 schainId,
        uint fromNodeIndex,
        G2Operations.G2Point[] calldata verificationVector,
        G2Operations.G2Point[] calldata verificationVectorMult,
        KeyShare[] calldata secretKeyContribution
    )
        external
        correctGroup(schainId)
    {
        uint indexOnSchain = _nodeIndexInSchain(schainId, fromNodeIndex);
        require(indexOnSchain < channels[schainId].n, "Node is not in this group");
        require(complaints[schainId].nodeToComplaint == fromNodeIndex, "Not this Node");
        require(!complaints[schainId].isResponse, "Already submitted pre response data");
        require(_isNodeByMessageSender(fromNodeIndex, msg.sender), "Node does not exist for message sender");
        require(
            hashedData[schainId][indexOnSchain] == _hashData(secretKeyContribution, verificationVector),
            "Broadcasted Data is not correct"
        );
        require(
            verificationVector.length == verificationVectorMult.length,
            "Incorrect length of multiplied verification vector"
        );
        uint index = _nodeIndexInSchain(schainId, complaints[schainId].fromNodeToComplaint);
        require(
            _checkCorrectVectorMultiplication(indexOnSchain, verificationVector, verificationVectorMult),
            "Multiplied verification vector is incorrect"
        );
        complaints[schainId].keyShare = secretKeyContribution[index].share;
        complaints[schainId].sumOfVerVec = _calculateSum(verificationVectorMult);
        complaints[schainId].isResponse = true;
    }

    function response(
        bytes32 schainId,
        uint fromNodeIndex,
        uint secretNumber,
        G2Operations.G2Point calldata multipliedShare
    )
        external
        correctGroup(schainId)
    {
        uint indexOnSchain = _nodeIndexInSchain(schainId, fromNodeIndex);
        require(indexOnSchain < channels[schainId].n, "Node is not in this group");
        require(complaints[schainId].nodeToComplaint == fromNodeIndex, "Not this Node");
        require(complaints[schainId].isResponse, "Have not submitted pre-response data");
        require(_isNodeByMessageSender(fromNodeIndex, msg.sender), "Node does not exist for message sender");
        // uint index = _nodeIndexInSchain(schainId, complaints[schainId].fromNodeToComplaint);
        _verifyDataAndSlash(
            schainId,
            secretNumber,
            multipliedShare
         );
    }

    function alright(bytes32 schainId, uint fromNodeIndex)
        external
        correctGroup(schainId)
        correctNode(schainId, fromNodeIndex)
    {
        require(_isNodeByMessageSender(fromNodeIndex, msg.sender), "Node does not exist for message sender");
        uint index = _nodeIndexInSchain(schainId, fromNodeIndex);
        uint numberOfParticipant = channels[schainId].n;
        require(numberOfParticipant == dkgProcess[schainId].numberOfBroadcasted, "Still Broadcasting phase");
        require(
            complaints[schainId].fromNodeToComplaint != fromNodeIndex ||
            (fromNodeIndex == 0 && complaints[schainId].startComplaintBlockTimestamp == 0),
            "Node has already sent complaint"
        );
        require(!dkgProcess[schainId].completed[index], "Node is already alright");
        dkgProcess[schainId].completed[index] = true;
        dkgProcess[schainId].numberOfCompleted++;
        emit AllDataReceived(schainId, fromNodeIndex);
        if (dkgProcess[schainId].numberOfCompleted == numberOfParticipant) {
            _setSuccesfulDKG(schainId);
        }
    }

    function getChannelStartedTime(bytes32 schainId) external view returns (uint) {
        return channels[schainId].startedBlockTimestamp;
    }

    function getChannelStartedBlock(bytes32 schainId) external view returns (uint) {
        return channels[schainId].startedBlock;
    }

    function getNumberOfBroadcasted(bytes32 schainId) external view returns (uint) {
        return dkgProcess[schainId].numberOfBroadcasted;
    }

    function getNumberOfCompleted(bytes32 schainId) external view returns (uint) {
        return dkgProcess[schainId].numberOfCompleted;
    }

    function getTimeOfLastSuccesfulDKG(bytes32 schainId) external view returns (uint) {
        return lastSuccesfulDKG[schainId];
    }

    function getComplaintData(bytes32 schainId) external view returns (uint, uint) {
        return (complaints[schainId].fromNodeToComplaint, complaints[schainId].nodeToComplaint);
    }

    function getComplaintStartedTime(bytes32 schainId) external view returns (uint) {
        return complaints[schainId].startComplaintBlockTimestamp;
    }

    function getAlrightStartedTime(bytes32 schainId) external view returns (uint) {
        return startAlrightTimestamp[schainId];
    }

<<<<<<< HEAD
    function isChannelOpened(bytes32 schainId) external override view returns (bool) {
        return channels[schainId].active;
    }

    function isLastDKGSuccesful(bytes32 schainId) external override view returns (bool) {
        return channels[schainId].startedBlockTimestamp <= lastSuccesfulDKG[schainId];
    }

    function isBroadcastPossible(bytes32 schainId, uint nodeIndex) external view returns (bool) {
        uint index = _nodeIndexInSchain(schainId, nodeIndex);
        return channels[schainId].active &&
            index <  channels[schainId].n &&
=======
    /**
     * @dev Checks whether channel is opened.
     */
    function isChannelOpened(bytes32 groupIndex) external override view returns (bool) {
        return channels[groupIndex].active;
    }

    function isLastDKGSuccessful(bytes32 groupIndex) external override view returns (bool) {
        return channels[groupIndex].startedBlockTimestamp <= lastSuccesfulDKG[groupIndex];
    }

    /**
     * @dev Checks whether broadcast is possible.
     */
    function isBroadcastPossible(bytes32 groupIndex, uint nodeIndex) external view returns (bool) {
        uint index = _nodeIndexInSchain(groupIndex, nodeIndex);
        return channels[groupIndex].active &&
            index <  channels[groupIndex].n &&
>>>>>>> 02d3dbf6
            _isNodeByMessageSender(nodeIndex, msg.sender) &&
            !dkgProcess[schainId].broadcasted[index];
    }

    /**
     * @dev Checks whether complaint is possible.
     */
    function isComplaintPossible(
        bytes32 schainId,
        uint fromNodeIndex,
        uint toNodeIndex
    )
        external
        view
        returns (bool)
    {
        uint indexFrom = _nodeIndexInSchain(schainId, fromNodeIndex);
        uint indexTo = _nodeIndexInSchain(schainId, toNodeIndex);
        bool complaintSending = (
                complaints[schainId].nodeToComplaint == uint(-1) &&
                dkgProcess[schainId].broadcasted[indexTo] &&
                !dkgProcess[schainId].completed[indexFrom]
            ) ||
            (
                dkgProcess[schainId].broadcasted[indexTo] &&
                complaints[schainId].startComplaintBlockTimestamp.add(COMPLAINT_TIMELIMIT) <= block.timestamp &&
                complaints[schainId].nodeToComplaint == toNodeIndex
            ) ||
            (
                !dkgProcess[schainId].broadcasted[indexTo] &&
                complaints[schainId].nodeToComplaint == uint(-1) &&
                channels[schainId].startedBlockTimestamp.add(COMPLAINT_TIMELIMIT) <= block.timestamp
            ) ||
            (
                complaints[schainId].nodeToComplaint == uint(-1) &&
                isEveryoneBroadcasted(schainId) &&
                dkgProcess[schainId].completed[indexFrom] &&
                !dkgProcess[schainId].completed[indexTo] &&
                startAlrightTimestamp[schainId].add(COMPLAINT_TIMELIMIT) <= block.timestamp
            );
        return channels[schainId].active &&
            indexFrom < channels[schainId].n &&
            indexTo < channels[schainId].n &&
            dkgProcess[schainId].broadcasted[indexFrom] &&
            _isNodeByMessageSender(fromNodeIndex, msg.sender) &&
            complaintSending;
    }

<<<<<<< HEAD
    function isAlrightPossible(bytes32 schainId, uint nodeIndex) external view returns (bool) {
        uint index = _nodeIndexInSchain(schainId, nodeIndex);
        return channels[schainId].active &&
            index < channels[schainId].n &&
=======
    /**
     * @dev Checks whether sending Alright response is possible.
     */
    function isAlrightPossible(bytes32 groupIndex, uint nodeIndex) external view returns (bool) {
        uint index = _nodeIndexInSchain(groupIndex, nodeIndex);
        return channels[groupIndex].active &&
            index < channels[groupIndex].n &&
>>>>>>> 02d3dbf6
            _isNodeByMessageSender(nodeIndex, msg.sender) &&
            channels[schainId].n == dkgProcess[schainId].numberOfBroadcasted &&
            (complaints[schainId].fromNodeToComplaint != nodeIndex ||
            (nodeIndex == 0 && complaints[schainId].startComplaintBlockTimestamp == 0)) &&
            !dkgProcess[schainId].completed[index];
    }

<<<<<<< HEAD
    function isPreResponsePossible(bytes32 schainId, uint nodeIndex) external view returns (bool) {
        uint index = _nodeIndexInSchain(schainId, nodeIndex);
        return channels[schainId].active &&
            index < channels[schainId].n &&
=======
    /**
     * @dev Checks whether sending a pre-response is possible.
     */
    function isPreResponsePossible(bytes32 groupIndex, uint nodeIndex) external view returns (bool) {
        uint index = _nodeIndexInSchain(groupIndex, nodeIndex);
        return channels[groupIndex].active &&
            index < channels[groupIndex].n &&
>>>>>>> 02d3dbf6
            _isNodeByMessageSender(nodeIndex, msg.sender) &&
            complaints[schainId].nodeToComplaint == nodeIndex &&
            !complaints[schainId].isResponse;
    }

<<<<<<< HEAD
    function isResponsePossible(bytes32 schainId, uint nodeIndex) external view returns (bool) {
        uint index = _nodeIndexInSchain(schainId, nodeIndex);
        return channels[schainId].active &&
            index < channels[schainId].n &&
=======
    /**
     * @dev Checks whether sending a response is possible.
     */
    function isResponsePossible(bytes32 groupIndex, uint nodeIndex) external view returns (bool) {
        uint index = _nodeIndexInSchain(groupIndex, nodeIndex);
        return channels[groupIndex].active &&
            index < channels[groupIndex].n &&
>>>>>>> 02d3dbf6
            _isNodeByMessageSender(nodeIndex, msg.sender) &&
            complaints[schainId].nodeToComplaint == nodeIndex &&
            complaints[schainId].isResponse;
    }

    function initialize(address contractsAddress) public override initializer {
        Permissions.initialize(contractsAddress);
    }

    function isNodeBroadcasted(bytes32 schainId, uint nodeIndex) public view returns (bool) {
        uint index = _nodeIndexInSchain(schainId, nodeIndex);
        return index < channels[schainId].n && dkgProcess[schainId].broadcasted[index];
    }

    function isEveryoneBroadcasted(bytes32 schainId) public view returns (bool) {
        return channels[schainId].n == dkgProcess[schainId].numberOfBroadcasted;
    }

<<<<<<< HEAD
    function isAllDataReceived(bytes32 schainId, uint nodeIndex) public view returns (bool) {
        uint index = _nodeIndexInSchain(schainId, nodeIndex);
        return dkgProcess[schainId].completed[index];
=======
    /**
     * @dev Checks whether all data has been received by node.
     */
    function isAllDataReceived(bytes32 groupIndex, uint nodeIndex) public view returns (bool) {
        uint index = _nodeIndexInSchain(groupIndex, nodeIndex);
        return dkgProcess[groupIndex].completed[index];
>>>>>>> 02d3dbf6
    }

    function getT(uint n) public pure returns (uint) {
        return n.mul(2).add(1).div(3);
    }

    function _setSuccesfulDKG(bytes32 schainId) internal {
        lastSuccesfulDKG[schainId] = now;
        channels[schainId].active = false;
        KeyStorage(contractManager.getContract("KeyStorage")).finalizePublicKey(schainId);
        emit SuccessfulDKG(schainId);
    }

    function _verifyDataAndSlash(
        bytes32 schainId,
        uint secretNumber,
        G2Operations.G2Point calldata multipliedShare
    )
        internal
    {
        bytes32[2] memory publicKey = Nodes(contractManager.getContract("Nodes")).getNodePublicKey(
            complaints[schainId].fromNodeToComplaint
        );
        uint256 pkX = uint(publicKey[0]);

        (pkX, ) = ECDH(contractManager.getContract("ECDH")).deriveKey(secretNumber, pkX, uint(publicKey[1]));
        bytes32 key = bytes32(pkX);

        // Decrypt secret key contribution
        uint secret = Decryption(contractManager.getContract("Decryption")).decrypt(
            complaints[schainId].keyShare,
            key
        );

        uint badNode = (
            _checkCorrectMultipliedShare(multipliedShare, secret) &&
            multipliedShare.isEqual(complaints[schainId].sumOfVerVec) ?
            complaints[schainId].fromNodeToComplaint :
            complaints[schainId].nodeToComplaint
        );
        _finalizeSlashing(schainId, badNode);
    }

    function _checkCorrectVectorMultiplication(
        uint indexOnSchain,
        G2Operations.G2Point[] memory verificationVector,
        G2Operations.G2Point[] memory verificationVectorMult
    )
        private
        view
        returns (bool)
    {
        Fp2Operations.Fp2Point memory value = G2Operations.getG1();
        Fp2Operations.Fp2Point memory tmp = G2Operations.getG1();
        for (uint i = 0; i < verificationVector.length; i++) {
            (tmp.a, tmp.b) = Precompiled.bn256ScalarMul(value.a, value.b, indexOnSchain.add(1) ** i);
            if (!_checkPairing(tmp, verificationVector[i], verificationVectorMult[i])) {
                return false;
            }
        }
        return true;
    }

    function _checkPairing(
        Fp2Operations.Fp2Point memory g1Mul,
        G2Operations.G2Point memory verificationVector,
        G2Operations.G2Point memory verificationVectorMult
    )
        private
        view
        returns (bool)
    {
        Fp2Operations.Fp2Point memory one = G2Operations.getG1();
        if (!(g1Mul.a == 0 && g1Mul.b == 0)) {
            g1Mul.b = Fp2Operations.P.sub((g1Mul.b % Fp2Operations.P));
        }
        return Precompiled.bn256Pairing(
            one.a, one.b,
            verificationVectorMult.x.b, verificationVectorMult.x.a,
            verificationVectorMult.y.b, verificationVectorMult.y.a,
            g1Mul.a, g1Mul.b,
            verificationVector.x.b, verificationVector.x.a,
            verificationVector.y.b, verificationVector.y.a
        );
    }

    function _calculateSum(G2Operations.G2Point[] memory verificationVectorMult)
        private
        view
        returns (G2Operations.G2Point memory)
    {
        G2Operations.G2Point memory value = G2Operations.getG2Zero();
        for (uint i = 0; i < verificationVectorMult.length; i++) {
            value = value.addG2(verificationVectorMult[i]);
        }
        return value;
    }

    function _checkCorrectMultipliedShare(
        G2Operations.G2Point memory multipliedShare,
        uint secret
    )
        private
        view
        returns (bool)
    {
        if (!multipliedShare.isG2()) {
            return false;
        }
        G2Operations.G2Point memory tmp = multipliedShare;
        Fp2Operations.Fp2Point memory g1 = G2Operations.getG1();
        Fp2Operations.Fp2Point memory share = Fp2Operations.Fp2Point({
            a: 0,
            b: 0
        });
        (share.a, share.b) = Precompiled.bn256ScalarMul(g1.a, g1.b, secret);
        if (!(share.a == 0 && share.b == 0)) {
            share.b = Fp2Operations.P.sub((share.b % Fp2Operations.P));
        }

        require(G2Operations.isG1(share), "mulShare not in G1");

        G2Operations.G2Point memory g2 = G2Operations.getG2();

        return Precompiled.bn256Pairing(
            share.a, share.b,
            g2.x.b, g2.x.a, g2.y.b, g2.y.a,
            g1.a, g1.b,
            tmp.x.b, tmp.x.a, tmp.y.b, tmp.y.a);
    }

    function _openChannel(bytes32 schainId) private {
        SchainsInternal schainsInternal = SchainsInternal(
            contractManager.getContract("SchainsInternal")
        );

        uint len = schainsInternal.getNumberOfNodesInGroup(schainId);
        channels[schainId].active = true;
        channels[schainId].n = len;
        delete dkgProcess[schainId].completed;
        delete dkgProcess[schainId].broadcasted;
        dkgProcess[schainId].broadcasted = new bool[](len);
        dkgProcess[schainId].completed = new bool[](len);
        complaints[schainId].fromNodeToComplaint = uint(-1);
        complaints[schainId].nodeToComplaint = uint(-1);
        delete complaints[schainId].startComplaintBlockTimestamp;
        delete dkgProcess[schainId].numberOfBroadcasted;
        delete dkgProcess[schainId].numberOfCompleted;
        channels[schainId].startedBlockTimestamp = now;
        channels[schainId].startedBlock = block.number;
        KeyStorage(contractManager.getContract("KeyStorage")).initPublicKeyInProgress(schainId);

        emit ChannelOpened(schainId);
    }

    function _handleComplaintWhenBroadcasted(bytes32 schainId, uint fromNodeIndex, uint toNodeIndex) private {
        // missing alright
        if (complaints[schainId].nodeToComplaint == uint(-1)) {
            if (
                isEveryoneBroadcasted(schainId) &&
                !isAllDataReceived(schainId, toNodeIndex) &&
                startAlrightTimestamp[schainId].add(COMPLAINT_TIMELIMIT) <= block.timestamp
            ) {
                // missing alright
                _finalizeSlashing(schainId, toNodeIndex);
                return;
            } else if (!isAllDataReceived(schainId, fromNodeIndex)) {
                // incorrect data
                _finalizeSlashing(schainId, fromNodeIndex);
                return;
            }
            emit ComplaintError("Has already sent alright");
            return;
        } else if (complaints[schainId].nodeToComplaint == toNodeIndex) {
            // 30 min after incorrect data complaint
            if (complaints[schainId].startComplaintBlockTimestamp.add(COMPLAINT_TIMELIMIT) <= block.timestamp) {
                _finalizeSlashing(schainId, complaints[schainId].nodeToComplaint);
                return;
            }
            emit ComplaintError("The same complaint rejected");
            return;
        }
        emit ComplaintError("One complaint is already sent");
    }

    function _finalizeSlashing(bytes32 schainId, uint badNode) private {
        NodeRotation nodeRotation = NodeRotation(contractManager.getContract("NodeRotation"));
        SchainsInternal schainsInternal = SchainsInternal(
            contractManager.getContract("SchainsInternal")
        );
        emit BadGuy(badNode);
        emit FailedDKG(schainId);

        if (schainsInternal.isAnyFreeNode(schainId)) {
            uint newNode = nodeRotation.rotateNode(
                badNode,
                schainId,
                false
            );
            emit NewGuy(newNode);
        } else {
            _openChannel(schainId);
            schainsInternal.removeNodeFromSchain(
                badNode,
                schainId
            );
            channels[schainId].active = false;
        }
        Punisher(contractManager.getContract("Punisher")).slash(
            Nodes(contractManager.getContract("Nodes")).getValidatorId(badNode),
            SlashingTable(contractManager.getContract("SlashingTable")).getPenalty("FailedDKG")
        );
    }

    function _nodeIndexInSchain(bytes32 schainId, uint nodeIndex) private view returns (uint) {
        return SchainsInternal(contractManager.getContract("SchainsInternal"))
            .getNodeIndexInGroup(schainId, nodeIndex);
    }

    function _isNodeByMessageSender(uint nodeIndex, address from) private view returns (bool) {
        Nodes nodes = Nodes(contractManager.getContract("Nodes"));
        return nodes.isNodeExist(from, nodeIndex);
    }

    function _hashData(
        KeyShare[] memory secretKeyContribution,
        G2Operations.G2Point[] memory verificationVector
    )
        private
        pure
        returns (bytes32)
    {
        bytes memory data;
        for (uint i = 0; i < secretKeyContribution.length; i++) {
            data = abi.encodePacked(data, secretKeyContribution[i].publicKey, secretKeyContribution[i].share);
        }
        for (uint i = 0; i < verificationVector.length; i++) {
            data = abi.encodePacked(
                data,
                verificationVector[i].x.a,
                verificationVector[i].x.b,
                verificationVector[i].y.a,
                verificationVector[i].y.b
            );
        }
        return keccak256(data);
    }
}<|MERGE_RESOLUTION|>--- conflicted
+++ resolved
@@ -84,21 +84,15 @@
 
     mapping(bytes32 => mapping(uint => bytes32)) public hashedData;
 
-<<<<<<< HEAD
+    /**
+     * @dev Emitted when a channel is opened.
+     */
     event ChannelOpened(bytes32 schainId);
 
+    /**
+     * @dev Emitted when a channel is closed.
+     */
     event ChannelClosed(bytes32 schainId);
-=======
-    /**
-     * @dev Emitted when a channel is opened.
-     */
-    event ChannelOpened(bytes32 groupIndex);
-
-    /**
-     * @dev Emitted when a channel is closed.
-     */
-    event ChannelClosed(bytes32 groupIndex);
->>>>>>> 02d3dbf6
 
     /**
      * @dev Emitted when a node broadcasts keyshare.
@@ -110,43 +104,35 @@
         KeyShare[] secretKeyContribution
     );
 
-<<<<<<< HEAD
+    /**
+     * @dev Emitted when all group data is received by node.
+     */
     event AllDataReceived(bytes32 indexed schainId, uint nodeIndex);
+
+    /**
+     * @dev Emitted when DKG is successful.
+     */
     event SuccessfulDKG(bytes32 indexed schainId);
+
+    /**
+     * @dev Emitted when a complaint against a node is verified.
+     */
     event BadGuy(uint nodeIndex);
+
+    /**
+     * @dev Emitted when DKG failed.
+     */
     event FailedDKG(bytes32 indexed schainId);
-    event ComplaintSent(bytes32 indexed schainId, uint indexed fromNodeIndex, uint indexed toNodeIndex);
-=======
-    /**
-     * @dev Emitted when all group data is received by node.
-     */
-    event AllDataReceived(bytes32 indexed groupIndex, uint nodeIndex);
-
-    /**
-     * @dev Emitted when DKG is successful.
-     */
-    event SuccessfulDKG(bytes32 indexed groupIndex);
-
-    /**
-     * @dev Emitted when a complaint against a node is verified.
-     */
-    event BadGuy(uint nodeIndex);
-
-    /**
-     * @dev Emitted when DKG failed.
-     */
-    event FailedDKG(bytes32 indexed groupIndex);
 
     /**
      * @dev Emitted when a complaint is sent.
      */
     event ComplaintSent(
-        bytes32 indexed groupIndex, uint indexed fromNodeIndex, uint indexed toNodeIndex);
+        bytes32 indexed schainId, uint indexed fromNodeIndex, uint indexed toNodeIndex);
 
     /**
      * @dev Emitted when a new node is rotated in.
      */
->>>>>>> 02d3dbf6
     event NewGuy(uint nodeIndex);
 
     /**
@@ -184,17 +170,6 @@
         }
     }
 
-<<<<<<< HEAD
-    function openChannel(bytes32 schainId) external override allowTwo("Schains","NodeRotation") {
-        _openChannel(schainId);
-    }
-
-    function deleteChannel(bytes32 schainId) external override allow("SchainsInternal") {
-        delete channels[schainId];
-        delete dkgProcess[schainId];
-        delete complaints[schainId];
-        KeyStorage(contractManager.getContract("KeyStorage")).deleteKey(schainId);
-=======
     /**
      * @dev Allows Schains and NodeRotation contracts to open a channel.
      * 
@@ -204,8 +179,8 @@
      * 
      * - Channel is not already created.
      */
-    function openChannel(bytes32 groupIndex) external override allowTwo("Schains","NodeRotation") {
-        _openChannel(groupIndex);
+    function openChannel(bytes32 schainId) external override allowTwo("Schains","NodeRotation") {
+        _openChannel(schainId);
     }
 
     /**
@@ -215,13 +190,12 @@
      *
      * - Channel must exist.
      */
-    function deleteChannel(bytes32 groupIndex) external override allow("SchainsInternal") {
-        require(channels[groupIndex].active, "Channel is not created");
-        delete channels[groupIndex];
-        delete dkgProcess[groupIndex];
-        delete complaints[groupIndex];
-        KeyStorage(contractManager.getContract("KeyStorage")).deleteKey(groupIndex);
->>>>>>> 02d3dbf6
+    function deleteChannel(bytes32 schainId) external override allow("SchainsInternal") {
+        require(channels[schainId].active, "Channel is not created");
+        delete channels[schainId];
+        delete dkgProcess[schainId];
+        delete complaints[schainId];
+        KeyStorage(contractManager.getContract("KeyStorage")).deleteKey(schainId);
     }
 
     /**
@@ -271,9 +245,6 @@
         );
     }
 
-<<<<<<< HEAD
-    function complaint(bytes32 schainId, uint fromNodeIndex, uint toNodeIndex)
-=======
     /**
      * @dev Creates a complaint from a node (accuser) to a given node.
      * The accusing node must broadcast additional parameters within 1800 blocks.
@@ -284,8 +255,7 @@
      *
      * - `msg.sender` must have an associated node.
      */
-    function complaint(bytes32 groupIndex, uint fromNodeIndex, uint toNodeIndex)
->>>>>>> 02d3dbf6
+    function complaint(bytes32 schainId, uint fromNodeIndex, uint toNodeIndex)
         external
         correctGroupWithoutRevert(schainId)
         correctNode(schainId, fromNodeIndex)
@@ -438,39 +408,24 @@
         return startAlrightTimestamp[schainId];
     }
 
-<<<<<<< HEAD
+    /**
+     * @dev Checks whether channel is opened.
+     */
     function isChannelOpened(bytes32 schainId) external override view returns (bool) {
         return channels[schainId].active;
     }
 
-    function isLastDKGSuccesful(bytes32 schainId) external override view returns (bool) {
+    function isLastDKGSuccessful(bytes32 schainId) external override view returns (bool) {
         return channels[schainId].startedBlockTimestamp <= lastSuccesfulDKG[schainId];
     }
 
+    /**
+     * @dev Checks whether broadcast is possible.
+     */
     function isBroadcastPossible(bytes32 schainId, uint nodeIndex) external view returns (bool) {
         uint index = _nodeIndexInSchain(schainId, nodeIndex);
         return channels[schainId].active &&
             index <  channels[schainId].n &&
-=======
-    /**
-     * @dev Checks whether channel is opened.
-     */
-    function isChannelOpened(bytes32 groupIndex) external override view returns (bool) {
-        return channels[groupIndex].active;
-    }
-
-    function isLastDKGSuccessful(bytes32 groupIndex) external override view returns (bool) {
-        return channels[groupIndex].startedBlockTimestamp <= lastSuccesfulDKG[groupIndex];
-    }
-
-    /**
-     * @dev Checks whether broadcast is possible.
-     */
-    function isBroadcastPossible(bytes32 groupIndex, uint nodeIndex) external view returns (bool) {
-        uint index = _nodeIndexInSchain(groupIndex, nodeIndex);
-        return channels[groupIndex].active &&
-            index <  channels[groupIndex].n &&
->>>>>>> 02d3dbf6
             _isNodeByMessageSender(nodeIndex, msg.sender) &&
             !dkgProcess[schainId].broadcasted[index];
     }
@@ -519,20 +474,13 @@
             complaintSending;
     }
 
-<<<<<<< HEAD
+    /**
+     * @dev Checks whether sending Alright response is possible.
+     */
     function isAlrightPossible(bytes32 schainId, uint nodeIndex) external view returns (bool) {
         uint index = _nodeIndexInSchain(schainId, nodeIndex);
         return channels[schainId].active &&
             index < channels[schainId].n &&
-=======
-    /**
-     * @dev Checks whether sending Alright response is possible.
-     */
-    function isAlrightPossible(bytes32 groupIndex, uint nodeIndex) external view returns (bool) {
-        uint index = _nodeIndexInSchain(groupIndex, nodeIndex);
-        return channels[groupIndex].active &&
-            index < channels[groupIndex].n &&
->>>>>>> 02d3dbf6
             _isNodeByMessageSender(nodeIndex, msg.sender) &&
             channels[schainId].n == dkgProcess[schainId].numberOfBroadcasted &&
             (complaints[schainId].fromNodeToComplaint != nodeIndex ||
@@ -540,39 +488,25 @@
             !dkgProcess[schainId].completed[index];
     }
 
-<<<<<<< HEAD
+    /**
+     * @dev Checks whether sending a pre-response is possible.
+     */
     function isPreResponsePossible(bytes32 schainId, uint nodeIndex) external view returns (bool) {
         uint index = _nodeIndexInSchain(schainId, nodeIndex);
         return channels[schainId].active &&
             index < channels[schainId].n &&
-=======
-    /**
-     * @dev Checks whether sending a pre-response is possible.
-     */
-    function isPreResponsePossible(bytes32 groupIndex, uint nodeIndex) external view returns (bool) {
-        uint index = _nodeIndexInSchain(groupIndex, nodeIndex);
-        return channels[groupIndex].active &&
-            index < channels[groupIndex].n &&
->>>>>>> 02d3dbf6
             _isNodeByMessageSender(nodeIndex, msg.sender) &&
             complaints[schainId].nodeToComplaint == nodeIndex &&
             !complaints[schainId].isResponse;
     }
 
-<<<<<<< HEAD
+    /**
+     * @dev Checks whether sending a response is possible.
+     */
     function isResponsePossible(bytes32 schainId, uint nodeIndex) external view returns (bool) {
         uint index = _nodeIndexInSchain(schainId, nodeIndex);
         return channels[schainId].active &&
             index < channels[schainId].n &&
-=======
-    /**
-     * @dev Checks whether sending a response is possible.
-     */
-    function isResponsePossible(bytes32 groupIndex, uint nodeIndex) external view returns (bool) {
-        uint index = _nodeIndexInSchain(groupIndex, nodeIndex);
-        return channels[groupIndex].active &&
-            index < channels[groupIndex].n &&
->>>>>>> 02d3dbf6
             _isNodeByMessageSender(nodeIndex, msg.sender) &&
             complaints[schainId].nodeToComplaint == nodeIndex &&
             complaints[schainId].isResponse;
@@ -591,18 +525,12 @@
         return channels[schainId].n == dkgProcess[schainId].numberOfBroadcasted;
     }
 
-<<<<<<< HEAD
+    /**
+     * @dev Checks whether all data has been received by node.
+     */
     function isAllDataReceived(bytes32 schainId, uint nodeIndex) public view returns (bool) {
         uint index = _nodeIndexInSchain(schainId, nodeIndex);
         return dkgProcess[schainId].completed[index];
-=======
-    /**
-     * @dev Checks whether all data has been received by node.
-     */
-    function isAllDataReceived(bytes32 groupIndex, uint nodeIndex) public view returns (bool) {
-        uint index = _nodeIndexInSchain(groupIndex, nodeIndex);
-        return dkgProcess[groupIndex].completed[index];
->>>>>>> 02d3dbf6
     }
 
     function getT(uint n) public pure returns (uint) {
