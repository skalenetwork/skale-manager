// SPDX-License-Identifier: AGPL-3.0-only

/*
    SkaleDKG.sol - SKALE Manager
    Copyright (C) 2018-Present SKALE Labs
    @author Artem Payvin

    SKALE Manager is free software: you can redistribute it and/or modify
    it under the terms of the GNU Affero General Public License as published
    by the Free Software Foundation, either version 3 of the License, or
    (at your option) any later version.

    SKALE Manager is distributed in the hope that it will be useful,
    but WITHOUT ANY WARRANTY; without even the implied warranty of
    MERCHANTABILITY or FITNESS FOR A PARTICULAR PURPOSE.  See the
    GNU Affero General Public License for more details.

    You should have received a copy of the GNU Affero General Public License
    along with SKALE Manager.  If not, see <https://www.gnu.org/licenses/>.
*/

pragma solidity 0.6.10;
pragma experimental ABIEncoderV2;
import "./Permissions.sol";
import "./delegation/Punisher.sol";
import "./SlashingTable.sol";
import "./Schains.sol";
import "./SchainsInternal.sol";
import "./utils/FieldOperations.sol";
import "./NodeRotation.sol";
import "./KeyStorage.sol";
import "./interfaces/ISkaleDKG.sol";

contract SkaleDKG is Permissions, ISkaleDKG {

    struct Channel {
        bool active;
        uint n;
        uint startedBlockTimestamp;
    }

    struct ProcessDKG {
        uint numberOfBroadcasted;
        uint numberOfCompleted;
        bool[] broadcasted;
        bool[] completed;
    }

    struct ComplaintData {
        uint nodeToComplaint;
        uint fromNodeToComplaint;
        uint startComplaintBlockTimestamp;
    }

    uint public constant COMPLAINT_TIMELIMIT = 1800;

    mapping(bytes32 => Channel) public channels;

    mapping(bytes32 => ProcessDKG) public dkgProcess;

    mapping(bytes32 => ComplaintData) public complaints;

    mapping(bytes32 => uint) public lastSuccesfulDKG;

    event ChannelOpened(bytes32 groupIndex);

    event ChannelClosed(bytes32 groupIndex);

    event BroadcastAndKeyShare(
        bytes32 indexed groupIndex,
        uint indexed fromNode,
        G2Operations.G2Point[] verificationVector,
        KeyStorage.KeyShare[] secretKeyContribution
    );

    event AllDataReceived(bytes32 indexed groupIndex, uint nodeIndex);
    event SuccessfulDKG(bytes32 indexed groupIndex);
    event BadGuy(uint nodeIndex);
    event FailedDKG(bytes32 indexed groupIndex);
    event ComplaintSent(bytes32 indexed groupIndex, uint indexed fromNodeIndex, uint indexed toNodeIndex);
    event NewGuy(uint nodeIndex);
    event ComplaintError(string error);

    modifier correctGroup(bytes32 groupIndex) {
        require(channels[groupIndex].active, "Group is not created");
        _;
    }

    modifier correctNode(bytes32 groupIndex, uint nodeIndex) {
        uint index = _nodeIndexInSchain(groupIndex, nodeIndex);
        require(
            index < channels[groupIndex].n,
            "Node is not in this group");
        _;
    }

    function openChannel(bytes32 groupIndex) external override allow("SchainsInternal") {
        require(!channels[groupIndex].active, "Channel already is created");

        _reopenChannel(groupIndex);
    }

    function deleteChannel(bytes32 groupIndex) external override allow("SchainsInternal") {
        require(channels[groupIndex].active, "Channel is not created");
        delete channels[groupIndex];
        delete dkgProcess[groupIndex];
        delete complaints[groupIndex];
        KeyStorage(contractManager.getContract("KeyStorage")).deleteKey(groupIndex);
    }

    function broadcast(
        bytes32 groupIndex,
        uint nodeIndex,
        G2Operations.G2Point[] calldata verificationVector,
        KeyStorage.KeyShare[] calldata secretKeyContribution
    )
        external
        correctGroup(groupIndex)
        correctNode(groupIndex, nodeIndex)
    {
        require(_isNodeByMessageSender(nodeIndex, msg.sender), "Node does not exist for message sender");
        uint n = channels[groupIndex].n;
        require(verificationVector.length == getT(n), "Incorrect number of verification vectors");
        require(
            secretKeyContribution.length == n,
            "Incorrect number of secret key shares"
        );

        _isBroadcast(
            groupIndex,
            nodeIndex,
            secretKeyContribution,
            verificationVector
        );
        KeyStorage keyStorage = KeyStorage(contractManager.getContract("KeyStorage"));
        keyStorage.adding(groupIndex, verificationVector[0]);
        keyStorage.computePublicValues(groupIndex, verificationVector);
        emit BroadcastAndKeyShare(
            groupIndex,
            nodeIndex,
            verificationVector,
            secretKeyContribution
        );
    }

    function complaint(bytes32 groupIndex, uint fromNodeIndex, uint toNodeIndex)
        external
        correctGroup(groupIndex)
        correctNode(groupIndex, fromNodeIndex)
        correctNode(groupIndex, toNodeIndex)
    {
        require(_isNodeByMessageSender(fromNodeIndex, msg.sender), "Node does not exist for message sender");
        bool broadcasted = _isBroadcasted(groupIndex, toNodeIndex);
        if (broadcasted && complaints[groupIndex].nodeToComplaint == uint(-1)) {
            complaints[groupIndex].nodeToComplaint = toNodeIndex;
            complaints[groupIndex].fromNodeToComplaint = fromNodeIndex;
            complaints[groupIndex].startComplaintBlockTimestamp = block.timestamp;
            emit ComplaintSent(groupIndex, fromNodeIndex, toNodeIndex);
<<<<<<< HEAD
        } else if (broadcasted && channels[groupIndex].nodeToComplaint != toNodeIndex) {
            emit ComplaintError("One complaint is already sent");
        } else if (broadcasted && channels[groupIndex].nodeToComplaint == toNodeIndex) {
            if (channels[groupIndex].startComplaintBlockTimestamp.add(COMPLAINT_TIMELIMIT) <= block.timestamp) {
                _finalizeSlashing(groupIndex, channels[groupIndex].nodeToComplaint);
            } else {
                emit ComplaintError("The same complaint rejected");
            }
=======
        } else if (broadcasted && complaints[groupIndex].nodeToComplaint != toNodeIndex) {
            return;
        } else if (broadcasted && complaints[groupIndex].nodeToComplaint == toNodeIndex) {
            require(
                complaints[groupIndex].startComplaintBlockTimestamp.add(COMPLAINT_TIMELIMIT) <= block.timestamp,
                "One more complaint rejected");
            _finalizeSlashing(groupIndex, complaints[groupIndex].nodeToComplaint);
>>>>>>> 8d434e58
        } else if (!broadcasted) {
            if (channels[groupIndex].startedBlockTimestamp.add(COMPLAINT_TIMELIMIT) <= block.timestamp) {
                _finalizeSlashing(groupIndex, toNodeIndex);
            } else {
                emit ComplaintError("Complaint sent too early");
            }
        }
    }

    function response(
        bytes32 groupIndex,
        uint fromNodeIndex,
        uint secretNumber,
        G2Operations.G2Point calldata multipliedShare
    )
        external
        correctGroup(groupIndex)
        correctNode(groupIndex, fromNodeIndex)
    {
        require(complaints[groupIndex].nodeToComplaint == fromNodeIndex, "Not this Node");
        require(_isNodeByMessageSender(fromNodeIndex, msg.sender), "Node does not exist for message sender");
        bool verificationResult = KeyStorage(contractManager.getContract("KeyStorage")).verify(
            groupIndex,
            complaints[groupIndex].nodeToComplaint,
            complaints[groupIndex].fromNodeToComplaint,
            secretNumber,
            multipliedShare
        );
        uint badNode = (verificationResult ?
            complaints[groupIndex].fromNodeToComplaint : complaints[groupIndex].nodeToComplaint);
        _finalizeSlashing(groupIndex, badNode);
    }

    function alright(bytes32 groupIndex, uint fromNodeIndex)
        external
        correctGroup(groupIndex)
        correctNode(groupIndex, fromNodeIndex)
    {
        require(_isNodeByMessageSender(fromNodeIndex, msg.sender), "Node does not exist for message sender");
        uint index = _nodeIndexInSchain(groupIndex, fromNodeIndex);
        uint numberOfParticipant = channels[groupIndex].n;
        require(numberOfParticipant == dkgProcess[groupIndex].numberOfBroadcasted, "Still Broadcasting phase");
        require(!dkgProcess[groupIndex].completed[index], "Node is already alright");
        dkgProcess[groupIndex].completed[index] = true;
        dkgProcess[groupIndex].numberOfCompleted++;
        emit AllDataReceived(groupIndex, fromNodeIndex);
        if (dkgProcess[groupIndex].numberOfCompleted == numberOfParticipant) {
            _setSuccesfulDKG(groupIndex);
        }
    }

    function reopenChannel(bytes32 groupIndex) external override allow("NodeRotation") {
        _reopenChannel(groupIndex);
    }

    function getChannelStartedTime(bytes32 groupIndex) external view returns (uint) {
        return channels[groupIndex].startedBlockTimestamp;
    }

    function getNumberOfBroadcasted(bytes32 groupIndex) external view returns (uint) {
        return dkgProcess[groupIndex].numberOfBroadcasted;
    }

    function getNumberOfCompleted(bytes32 groupIndex) external view returns (uint) {
        return dkgProcess[groupIndex].numberOfCompleted;
    }

    function isChannelOpened(bytes32 groupIndex) external override view returns (bool) {
        return channels[groupIndex].active;
    }

    function getTimeOfLastSuccesfulDKG(bytes32 groupIndex) external view returns (uint) {
        return lastSuccesfulDKG[groupIndex];
    }

    function isLastDKGSuccesful(bytes32 groupIndex) external override view returns (bool) {
        return channels[groupIndex].startedBlockTimestamp <= lastSuccesfulDKG[groupIndex];
    }

    function isBroadcastPossible(bytes32 groupIndex, uint nodeIndex) external view returns (bool) {
        uint index = _nodeIndexInSchain(groupIndex, nodeIndex);
        return channels[groupIndex].active &&
            index <  channels[groupIndex].n &&
            _isNodeByMessageSender(nodeIndex, msg.sender) &&
            !dkgProcess[groupIndex].broadcasted[index];
    }

    function isComplaintPossible(
        bytes32 groupIndex,
        uint fromNodeIndex,
        uint toNodeIndex
    )
        external
        view
        returns (bool)
    {
        uint indexFrom = _nodeIndexInSchain(groupIndex, fromNodeIndex);
        uint indexTo = _nodeIndexInSchain(groupIndex, toNodeIndex);
<<<<<<< HEAD
        bool complaintSending = (
                channels[groupIndex].nodeToComplaint == uint(-1) &&
                channels[groupIndex].broadcasted[indexTo]
            ) ||
=======
        bool complaintSending = complaints[groupIndex].nodeToComplaint == uint(-1) ||
>>>>>>> 8d434e58
            (
                dkgProcess[groupIndex].broadcasted[indexTo] &&
                complaints[groupIndex].startComplaintBlockTimestamp.add(COMPLAINT_TIMELIMIT) <= block.timestamp &&
                complaints[groupIndex].nodeToComplaint == toNodeIndex
            ) ||
            (
<<<<<<< HEAD
                !channels[groupIndex].broadcasted[indexTo] &&
                channels[groupIndex].nodeToComplaint == uint(-1) &&
=======
                !dkgProcess[groupIndex].broadcasted[indexTo] &&
                complaints[groupIndex].nodeToComplaint == toNodeIndex &&
>>>>>>> 8d434e58
                channels[groupIndex].startedBlockTimestamp.add(COMPLAINT_TIMELIMIT) <= block.timestamp
            );
        return channels[groupIndex].active &&
            indexFrom < channels[groupIndex].n &&
            indexTo < channels[groupIndex].n &&
            _isNodeByMessageSender(fromNodeIndex, msg.sender) &&
            complaintSending;
    }

    function isAlrightPossible(bytes32 groupIndex, uint nodeIndex) external view returns (bool) {
        uint index = _nodeIndexInSchain(groupIndex, nodeIndex);
        return channels[groupIndex].active &&
            index < channels[groupIndex].n &&
            _isNodeByMessageSender(nodeIndex, msg.sender) &&
            channels[groupIndex].n == dkgProcess[groupIndex].numberOfBroadcasted &&
            !dkgProcess[groupIndex].completed[index];
    }

    function isResponsePossible(bytes32 groupIndex, uint nodeIndex) external view returns (bool) {
        uint index = _nodeIndexInSchain(groupIndex, nodeIndex);
        return channels[groupIndex].active &&
            index < channels[groupIndex].n &&
            _isNodeByMessageSender(nodeIndex, msg.sender) &&
            complaints[groupIndex].nodeToComplaint == nodeIndex;
    }

    function isAllDataReceived(bytes32 groupIndex, uint nodeIndex) external view returns (bool) {
        uint index = _nodeIndexInSchain(groupIndex, nodeIndex);
        return dkgProcess[groupIndex].completed[index];
    }

    function getComplaintData(bytes32 groupIndex) external view returns (uint, uint) {
        return (complaints[groupIndex].fromNodeToComplaint, complaints[groupIndex].nodeToComplaint);
    }

    function initialize(address contractsAddress) public override initializer {
        Permissions.initialize(contractsAddress);
    }

    function getT(uint n) public pure returns (uint) {
        return n.mul(2).add(1).div(3);
    }

    function _setSuccesfulDKG(bytes32 groupIndex) internal {
        lastSuccesfulDKG[groupIndex] = now;
        channels[groupIndex].active = false;
        KeyStorage(contractManager.getContract("KeyStorage")).finalizePublicKey(groupIndex);
        emit SuccessfulDKG(groupIndex);
    }

    function _reopenChannel(bytes32 groupIndex) private {
        SchainsInternal schainsInternal = SchainsInternal(
            contractManager.getContract("SchainsInternal")
        );

        uint len = schainsInternal.getNumberOfNodesInGroup(groupIndex);
        channels[groupIndex].active = true;
        channels[groupIndex].n = len;
        delete dkgProcess[groupIndex].completed;
        delete dkgProcess[groupIndex].broadcasted;
        dkgProcess[groupIndex].broadcasted = new bool[](len);
        dkgProcess[groupIndex].completed = new bool[](len);
        complaints[groupIndex].fromNodeToComplaint = uint(-1);
        complaints[groupIndex].nodeToComplaint = uint(-1);
        delete complaints[groupIndex].startComplaintBlockTimestamp;
        delete dkgProcess[groupIndex].numberOfBroadcasted;
        delete dkgProcess[groupIndex].numberOfCompleted;
        channels[groupIndex].startedBlockTimestamp = now;
        KeyStorage(contractManager.getContract("KeyStorage")).initPublicKeyInProgress(groupIndex, len);

        emit ChannelOpened(groupIndex);
    }

    function _finalizeSlashing(bytes32 groupIndex, uint badNode) private {
        NodeRotation nodeRotation = NodeRotation(contractManager.getContract("NodeRotation"));
        SchainsInternal schainsInternal = SchainsInternal(
            contractManager.getContract("SchainsInternal")
        );
        emit BadGuy(badNode);
        emit FailedDKG(groupIndex);

        if (schainsInternal.isAnyFreeNode(groupIndex)) {
            uint newNode = nodeRotation.rotateNode(
                badNode,
                groupIndex
            );
            emit NewGuy(newNode);
        } else {
            _reopenChannel(groupIndex);
            schainsInternal.removeNodeFromSchain(
                badNode,
                groupIndex
            );
            channels[groupIndex].active = false;
        }

        Punisher punisher = Punisher(contractManager.getContract("Punisher"));
        Nodes nodes = Nodes(contractManager.getContract("Nodes"));
        SlashingTable slashingTable = SlashingTable(contractManager.getContract("SlashingTable"));

        punisher.slash(nodes.getValidatorId(badNode), slashingTable.getPenalty("FailedDKG"));
    }

    function _isBroadcast(
        bytes32 groupIndex,
        uint nodeIndex,
        KeyStorage.KeyShare[] memory secretKeyContribution,
        G2Operations.G2Point[] memory verificationVector
    )
        private
    {
        uint index = _nodeIndexInSchain(groupIndex, nodeIndex);
        require(!dkgProcess[groupIndex].broadcasted[index], "This node is already broadcasted");
        dkgProcess[groupIndex].broadcasted[index] = true;
        dkgProcess[groupIndex].numberOfBroadcasted++;
        KeyStorage(contractManager.getContract("KeyStorage")).addBroadcastedData(
            groupIndex,
            index,
            secretKeyContribution,
            verificationVector
        );
    }

    function _isBroadcasted(bytes32 groupIndex, uint nodeIndex) private view returns (bool) {
        uint index = _nodeIndexInSchain(groupIndex, nodeIndex);
        return dkgProcess[groupIndex].broadcasted[index];
    }

    function _nodeIndexInSchain(bytes32 schainId, uint nodeIndex) private view returns (uint) {
        return SchainsInternal(contractManager.getContract("SchainsInternal"))
            .getNodeIndexInGroup(schainId, nodeIndex);
    }

    function _isNodeByMessageSender(uint nodeIndex, address from) private view returns (bool) {
        Nodes nodes = Nodes(contractManager.getContract("Nodes"));
        return nodes.isNodeExist(from, nodeIndex);
    }
}<|MERGE_RESOLUTION|>--- conflicted
+++ resolved
@@ -156,7 +156,6 @@
             complaints[groupIndex].fromNodeToComplaint = fromNodeIndex;
             complaints[groupIndex].startComplaintBlockTimestamp = block.timestamp;
             emit ComplaintSent(groupIndex, fromNodeIndex, toNodeIndex);
-<<<<<<< HEAD
         } else if (broadcasted && channels[groupIndex].nodeToComplaint != toNodeIndex) {
             emit ComplaintError("One complaint is already sent");
         } else if (broadcasted && channels[groupIndex].nodeToComplaint == toNodeIndex) {
@@ -165,15 +164,6 @@
             } else {
                 emit ComplaintError("The same complaint rejected");
             }
-=======
-        } else if (broadcasted && complaints[groupIndex].nodeToComplaint != toNodeIndex) {
-            return;
-        } else if (broadcasted && complaints[groupIndex].nodeToComplaint == toNodeIndex) {
-            require(
-                complaints[groupIndex].startComplaintBlockTimestamp.add(COMPLAINT_TIMELIMIT) <= block.timestamp,
-                "One more complaint rejected");
-            _finalizeSlashing(groupIndex, complaints[groupIndex].nodeToComplaint);
->>>>>>> 8d434e58
         } else if (!broadcasted) {
             if (channels[groupIndex].startedBlockTimestamp.add(COMPLAINT_TIMELIMIT) <= block.timestamp) {
                 _finalizeSlashing(groupIndex, toNodeIndex);
@@ -272,27 +262,18 @@
     {
         uint indexFrom = _nodeIndexInSchain(groupIndex, fromNodeIndex);
         uint indexTo = _nodeIndexInSchain(groupIndex, toNodeIndex);
-<<<<<<< HEAD
         bool complaintSending = (
                 channels[groupIndex].nodeToComplaint == uint(-1) &&
                 channels[groupIndex].broadcasted[indexTo]
             ) ||
-=======
-        bool complaintSending = complaints[groupIndex].nodeToComplaint == uint(-1) ||
->>>>>>> 8d434e58
             (
                 dkgProcess[groupIndex].broadcasted[indexTo] &&
                 complaints[groupIndex].startComplaintBlockTimestamp.add(COMPLAINT_TIMELIMIT) <= block.timestamp &&
                 complaints[groupIndex].nodeToComplaint == toNodeIndex
             ) ||
             (
-<<<<<<< HEAD
                 !channels[groupIndex].broadcasted[indexTo] &&
                 channels[groupIndex].nodeToComplaint == uint(-1) &&
-=======
-                !dkgProcess[groupIndex].broadcasted[indexTo] &&
-                complaints[groupIndex].nodeToComplaint == toNodeIndex &&
->>>>>>> 8d434e58
                 channels[groupIndex].startedBlockTimestamp.add(COMPLAINT_TIMELIMIT) <= block.timestamp
             );
         return channels[groupIndex].active &&
