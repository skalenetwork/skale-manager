/*
    SkaleDKG.sol - SKALE Manager
    Copyright (C) 2018-Present SKALE Labs
    @author Artem Payvin

    SKALE Manager is free software: you can redistribute it and/or modify
    it under the terms of the GNU Affero General Public License as published
    by the Free Software Foundation, either version 3 of the License, or
    (at your option) any later version.

    SKALE Manager is distributed in the hope that it will be useful,
    but WITHOUT ANY WARRANTY; without even the implied warranty of
    MERCHANTABILITY or FITNESS FOR A PARTICULAR PURPOSE.  See the
    GNU Affero General Public License for more details.

<<<<<<< HEAD
interface IGroupsData {
    function setPublicKey(bytes32 groupIndex, uint pubKeyx1, uint pubKeyy1, uint pubKeyx2, uint pubKeyy2) external;
    function getNodesInGroup() external view returns (uint[] memory);
    function getNumberOfNodesInGroup() external view returns (uint);
    function setGroupFailedDKG(bytes32 groupIndex) external;
}

interface INodesData {
    function isNodeExist(address from, uint nodeIndex) external view returns (bool);
    function getNodePublicKey(uint nodeIndex) external view returns (bytes memory);
}
=======
    You should have received a copy of the GNU Affero General Public License
    along with SKALE Manager.  If not, see <https://www.gnu.org/licenses/>.
*/

pragma solidity ^0.5.0;

import "./Permissions.sol";
import "./interfaces/IGroupsData.sol";
import "./interfaces/INodesData.sol";
import "openzeppelin-solidity/contracts/utils/ReentrancyGuard.sol";
>>>>>>> c2707c65


contract SkaleDKG is Permissions, ReentrancyGuard {

    struct Channel {
        bool active;
        address dataAddress;
        bool[] broadcasted;
        uint numberOfBroadcasted;
        Fp2 publicKeyx;
        Fp2 publicKeyy;
        uint numberOfCompleted;
        bool[] completed;
        uint startedBlockNumber;
        uint nodeToComplaint;
        uint fromNodeToComplaint;
        uint startComplaintBlockNumber;
    }

    struct Fp2 {
        uint x;
        uint y;
    }

    struct BroadcastedData {
        bytes secretKeyContribution;
        bytes verificationVector;
    }

    uint p = 21888242871839275222246405745257275088696311157297823662689037894645226208583;

    mapping(bytes32 => Channel) channels;
    mapping(bytes32 => mapping(uint8 => BroadcastedData)) data;

    event ChannelOpened(bytes32 groupIndex);

    event BroadcastAndKeyShare(
        bytes32 groupIndex,
        uint fromNode,
        bytes verificationVector,
        bytes secretKeyContribution
    );

    event AllDataReceived(bytes32 groupIndex, uint nodeIndex);
    event SuccessfulDKG(bytes32 groupIndex);
    event FailedDKG(bytes32 groupIndex);
    event ComplaintSent(bytes32 groupIndex, uint fromNodeIndex, uint toNodeIndex);

    modifier correctGroup(bytes32 groupIndex) {
        require(channels[groupIndex].active, "Group is not created");
        _;
    }

    modifier correctNode(bytes32 groupIndex, uint nodeIndex) {
        uint index = findNode(groupIndex, nodeIndex);
        require(index < IGroupsData(channels[groupIndex].dataAddress).getNumberOfNodesInGroup(), "Node is not in this group");
        _;
    }

    constructor(address contractsAddress) Permissions(contractsAddress) public {

    }

    function openChannel(bytes32 groupIndex, address dataAddress) public {
        require(dataAddress == msg.sender, "Does not allow");
        require(!channels[groupIndex].active, "Channel already is created");
        channels[groupIndex].active = true;
        channels[groupIndex].dataAddress = dataAddress;
        channels[groupIndex].broadcasted = new bool[](IGroupsData(channels[groupIndex].dataAddress).getNumberOfNodesInGroup());
        channels[groupIndex].completed = new bool[](IGroupsData(channels[groupIndex].dataAddress).getNumberOfNodesInGroup());
        emit ChannelOpened(groupIndex);
        
    }

<<<<<<< HEAD
    function broadcast(bytes32 groupIndex, uint nodeIndex, bytes memory verificationVector, bytes memory secretKeyContribution)
        public
        correctGroup(groupIndex)
        correctNode(groupIndex, nodeIndex)
    {
        require(isNodeByMessageSender(nodeIndex, msg.sender), "Node does not exist for message sender");
        isBroadcast(groupIndex, nodeIndex, secretKeyContribution, verificationVector);
=======
    function broadcast(
        bytes32 groupIndex,
        uint nodeIndex,
        bytes memory verificationVector,
        bytes memory secretKeyContribution) public
    {
        require(channels[groupIndex].active, "Chennel is not created");

>>>>>>> c2707c65
        bytes32 vector;
        bytes32 vector1;
        bytes32 vector2;
        bytes32 vector3;
        bytes32 vector4;
        bytes32 vector5;
        assembly {
            vector := mload(add(verificationVector, 32))
            vector1 := mload(add(verificationVector, 64))
            vector2 := mload(add(verificationVector, 96))
            vector3 := mload(add(verificationVector, 128))
            vector4 := mload(add(verificationVector, 160))
            vector5 := mload(add(verificationVector, 192))
        }
<<<<<<< HEAD
        adding(groupIndex, uint(vector), uint(vector1), uint(vector2), uint(vector3), uint(vector4), uint(vector5));
        emit BroadcastAndKeyShare(groupIndex, nodeIndex, verificationVector, secretKeyContribution);
=======
        /*if (channels[groupIndex].publicKeyx.x == 0 && channels[groupIndex].publicKeyx.y == 0 && channels[groupIndex].publicKeyy.x == 0 && channels[groupIndex].publicKeyy.y == 0) {
            (channels[groupIndex].publicKeyx, channels[groupIndex].publicKeyy) = toAffineCoordinatesG2(Fp2({ x: uint(vector), y: uint(vector1) }), Fp2({ x: uint(vector2), y: uint(vector3) }), Fp2({ x: uint(vector4), y: uint(vector5) }));
        } else {
            Fp2 memory x1;
            Fp2 memory y1;
            (x1, y1) = toAffineCoordinatesG2(Fp2({ x: uint(vector), y: uint(vector1) }), Fp2({ x: uint(vector2), y: uint(vector3) }), Fp2({ x: uint(vector4), y: uint(vector5) }));
            addG2(groupIndex, x1, y1, channels[groupIndex].publicKeyx, channels[groupIndex].publicKeyy);
        }*/
        adding(
            groupIndex,
            uint(vector),
            uint(vector1),
            uint(vector2),
            uint(vector3),
            uint(vector4),
            uint(vector5));
        emit BroadcastAndKeyShare(
            groupIndex,
            nodeIndex,
            verificationVector,
            secretKeyContribution);

        isBroadcast(groupIndex, nodeIndex);
>>>>>>> c2707c65
    }

    function complaint(bytes32 groupIndex, uint fromNodeIndex, uint toNodeIndex)
        public
        correctGroup(groupIndex)
        correctNode(groupIndex, fromNodeIndex)
        correctNode(groupIndex, toNodeIndex)
    {
        require(isNodeByMessageSender(fromNodeIndex, msg.sender), "Node does not exist for message sender");
        if (isBroadcasted(groupIndex, toNodeIndex) && channels[groupIndex].nodeToComplaint == 0) {
            // need to wait a response from toNodeIndex
            channels[groupIndex].nodeToComplaint = toNodeIndex;
            channels[groupIndex].startComplaintBlockNumber = block.number;
            emit ComplaintSent(groupIndex, fromNodeIndex, toNodeIndex);
        } else if (channels[groupIndex].nodeToComplaint != toNodeIndex) {
            revert("One complaint has already sent");
        } else if (channels[groupIndex].nodeToComplaint == toNodeIndex) {
            require(channels[groupIndex].startComplaintBlockNumber + 120 <= block.number, "One more complaint rejected");
            // need to penalty Node - toNodeIndex
            IGroupsData(channels[groupIndex].dataAddress).setGroupFailedDKG(groupIndex);
            delete channels[groupIndex];
            emit FailedDKG(groupIndex);
        } else {
            // if node have not broadcasted params
            require(channels[groupIndex].startedBlockNumber + 120 <= block.number, "Complaint rejected");
            // need to penalty Node - toNodeIndex
            IGroupsData(channels[groupIndex].dataAddress).setGroupFailedDKG(groupIndex);
            delete channels[groupIndex];
            emit FailedDKG(groupIndex);
        }
    }

    function response(bytes32 groupIndex, uint fromNodeIndex, uint secretNumber)
        public
        correctGroup(groupIndex)
        correctNode(groupIndex, fromNodeIndex)
    {
        require(channels[groupIndex].nodeToComplaint == fromNodeIndex, "Not this Node");
        require(isNodeByMessageSender(fromNodeIndex, msg.sender), "Node does not exist for message sender");
        address nodesDataAddress = ContractManager(contractsAddress).contracts(keccak256(abi.encodePacked("NodesData")));
        bytes memory publicKey = INodesData(nodesDataAddress).getNodePublicKey(channels[groupIndex].fromNodeToComplaint);
        // DH common secret generate
        // Decrypt secret key contribution
        // DKG verification(secret key contribution, verification vector)
        // slash someone
        // Fail DKG        
    }
    
    function allright(bytes32 groupIndex, uint fromNodeIndex)
        public
        correctGroup(groupIndex)
        correctNode(groupIndex, fromNodeIndex)
    {
        require(isNodeByMessageSender(fromNodeIndex, msg.sender), "Node does not exist for message sender");
        uint index = findNode(groupIndex, fromNodeIndex);
        uint numberOfParticipant = IGroupsData(channels[groupIndex].dataAddress).getNumberOfNodesInGroup();
        require(numberOfParticipant == channels[groupIndex].numberOfBroadcasted, "Still Broadcasting phase");
        require(!channels[groupIndex].completed[index], "Node is already alright");
        channels[groupIndex].completed[index] = true;
        channels[groupIndex].numberOfCompleted++;
        emit AllDataReceived(groupIndex, fromNodeIndex);
        if (channels[groupIndex].numberOfCompleted == numberOfParticipant) {
            IGroupsData(channels[groupIndex].dataAddress).setPublicKey(
                groupIndex,
                channels[groupIndex].publicKeyx.x,
                channels[groupIndex].publicKeyx.y,
                channels[groupIndex].publicKeyy.x,
                channels[groupIndex].publicKeyy.y
            );
            delete channels[groupIndex];
            emit SuccessfulDKG(groupIndex);
        }
    }

    function adding(
        bytes32 groupIndex,
        uint x1,
        uint y1,
        uint x2,
        uint y2,
        uint x3,
        uint y3) internal
    {
        if (channels[groupIndex].publicKeyx.x == 0 &&
            channels[groupIndex].publicKeyx.y == 0 &&
            channels[groupIndex].publicKeyy.x == 0 &&
            channels[groupIndex].publicKeyy.y == 0) {
            (channels[groupIndex].publicKeyx, channels[groupIndex].publicKeyy) = toAffineCoordinatesG2(
                Fp2({ x: x1, y: y1 }), Fp2({ x: x2, y: y2 }), Fp2({ x: x3, y: y3 }));
        } else {
            Fp2 memory a;
            Fp2 memory b;
            (a, b) = toAffineCoordinatesG2(Fp2({ x: x2, y: y1 }), Fp2({ x: x2, y: y2 }), Fp2({ x: x3, y: y3 }));
            addG2(
                groupIndex,
                a,
                b,
                channels[groupIndex].publicKeyx,
                channels[groupIndex].publicKeyy);
        }
    }

<<<<<<< HEAD
    function isBroadcast(bytes32 groupIndex, uint nodeIndex, bytes memory sc, bytes memory vv) internal {
        uint index = findNode(groupIndex, nodeIndex);
        require(!channels[groupIndex].broadcasted[index], "This node is already broadcasted");
        channels[groupIndex].broadcasted[index] = true;
        channels[groupIndex].numberOfBroadcasted++;
        data[groupIndex][uint8(index)] = BroadcastedData({
            secretKeyContribution: sc,
            verificationVector: vv
        });
    }

    function isBroadcasted(bytes32 groupIndex, uint nodeIndex) internal view returns (bool) {
        uint index = findNode(groupIndex, nodeIndex);
        if (channels[groupIndex].broadcasted[index]) {
            return true;
        }
        return false;
=======
    function isBroadcast(bytes32 groupIndex, uint nodeIndex) internal nonReentrant {
        uint index = findNode(groupIndex, nodeIndex);

        bool broadcasted = channels[groupIndex].broadcasted[index];
        channels[groupIndex].broadcasted[index] = true;

        require(index < IGroupsData(channels[groupIndex].dataAddress).getNumberOfNodesInGroup(groupIndex), "Node is not in this group");
        require(isNodeByMessageSender(nodeIndex, msg.sender), "Node does not exist for message sender");
        require(!broadcasted, "This node is already broadcasted");
>>>>>>> c2707c65
    }

    function findNode(bytes32 groupIndex, uint nodeIndex) internal view returns (uint index) {
        uint[] memory nodesInGroup = IGroupsData(channels[groupIndex].dataAddress).getNodesInGroup(groupIndex);
        for (index = 0; index < nodesInGroup.length; index++) {
            if (nodesInGroup[index] == nodeIndex) {
                return index;
            }
        }
        return index;
    }

    function isNodeByMessageSender(uint nodeIndex, address from) internal view returns (bool) {
        address nodesDataAddress = ContractManager(contractsAddress).contracts(keccak256(abi.encodePacked("NodesData")));
        return INodesData(nodesDataAddress).isNodeExist(from, nodeIndex);
    }

    function addFp2(Fp2 memory a, Fp2 memory b) internal view returns (Fp2 memory) {
        return Fp2({ x: addmod(a.x, b.x, p), y: addmod(a.y, b.y, p) });
    }

    function minusFp2(Fp2 memory a, Fp2 memory b) internal view returns (Fp2 memory) {
        uint first;
        uint second;
        if (a.x >= b.x) {
            first = addmod(a.x, p - b.x, p);
        } else {
            first = p - addmod(b.x, p - a.x, p);
        }
        if (a.y >= b.y) {
            second = addmod(a.y, p - b.y, p);
        } else {
            second = p - addmod(b.y, p - a.y, p);
        }
        return Fp2({ x: first, y: second });
    }

    function mulFp2(Fp2 memory a, Fp2 memory b) internal view returns (Fp2 memory) {
        uint aA = mulmod(a.x, b.x, p);
        uint bB = mulmod(a.y, b.y, p);
        return Fp2({
            x: addmod(aA, mulmod(p - 1, bB, p), p),
            y: addmod(mulmod(addmod(a.x, a.y, p), addmod(b.x, b.y, p), p), p - addmod(aA, bB, p), p)
        });
    }

    function squaredFp2(Fp2 memory a) internal view returns (Fp2 memory) {
        uint ab = mulmod(a.x, a.y, p);
        uint mult = mulmod(addmod(a.x, a.y, p), addmod(a.x, mulmod(p - 1, a.y, p), p), p);
        uint addition = addmod(ab, mulmod(p - 1, ab, p), p);
        return Fp2({ x: addmod(mult, p - addition, p), y: addmod(ab, ab, p) });
    }

    function doubleG2(Fp2 memory x1, Fp2 memory y1, Fp2 memory z1) internal view returns (Fp2 memory, Fp2 memory) {
        Fp2 memory a = squaredFp2(x1);
        Fp2 memory c = squaredFp2(squaredFp2(y1));
        Fp2 memory d = minusFp2(squaredFp2(addFp2(x1, squaredFp2(y1))), addFp2(a, c));
        d = addFp2(d, d);
        Fp2 memory e = addFp2(a, addFp2(a, a));
        Fp2 memory f = squaredFp2(e);
        Fp2 memory eightC = addFp2(c, c);
        eightC = addFp2(eightC, eightC);
        eightC = addFp2(eightC, eightC);
        Fp2 memory y1z1 = mulFp2(y1, z1);
        return toAffineCoordinatesG2(
            minusFp2(f, addFp2(d, d)), minusFp2(mulFp2(e, minusFp2(d, minusFp2(f, addFp2(d, d)))), eightC), addFp2(y1z1, y1z1)
        );
    }

    function u1(Fp2 memory x1) internal view returns (Fp2 memory) {
        return mulFp2(x1, squaredFp2(Fp2({ x: 1, y: 0 })));
    }

    function u2(Fp2 memory x2) internal view returns (Fp2 memory) {
        return mulFp2(x2, squaredFp2(Fp2({ x: 1, y: 0 })));
    }

    function s1(Fp2 memory y1) internal view returns (Fp2 memory) {
        return mulFp2(y1, mulFp2(Fp2({ x: 1, y: 0 }), squaredFp2(Fp2({ x: 1, y: 0 }))));
    }

    function s2(Fp2 memory y2) internal view returns (Fp2 memory) {
        return mulFp2(y2, mulFp2(Fp2({ x: 1, y: 0 }), squaredFp2(Fp2({ x: 1, y: 0 }))));
    }

    function isEqual(
        Fp2 memory u1Value,
        Fp2 memory u2Value,
        Fp2 memory s1Value,
        Fp2 memory s2Value) internal pure returns (bool)
    {
        return (u1Value.x == u2Value.x && u1Value.y == u2Value.y && s1Value.x == s2Value.x && s1Value.y == s2Value.y);
    }

    function zForAddingG2(Fp2 memory u2Value, Fp2 memory u1Value) internal view returns (Fp2 memory) {
        Fp2 memory z = Fp2({ x: 1, y: 0 });
        Fp2 memory zz = squaredFp2(z);
        return mulFp2(minusFp2(squaredFp2(addFp2(z, z)), addFp2(zz, zz)), minusFp2(u2Value, u1Value));
    }

    function yForAddingG2(
        Fp2 memory s2Value,
        Fp2 memory s1Value,
        Fp2 memory u2Value,
        Fp2 memory u1Value,
        Fp2 memory x) internal view returns (Fp2 memory)
    {
        Fp2 memory r = addFp2(minusFp2(s2Value, s1Value), minusFp2(s2Value, s1Value));
        Fp2 memory theI = squaredFp2(addFp2(minusFp2(u2Value, u1Value), minusFp2(u2Value, u1Value)));
        Fp2 memory v = mulFp2(u1Value, theI);
        Fp2 memory j = mulFp2(minusFp2(u2Value, u1Value), theI);
        return minusFp2(mulFp2(r, minusFp2(v, x)), addFp2(mulFp2(s1Value, j), mulFp2(s1Value, j)));
    }

    function xForAddingG2(
        Fp2 memory s2Value,
        Fp2 memory s1Value,
        Fp2 memory u2Value,
        Fp2 memory u1Value) internal view returns (Fp2 memory)
    {
        Fp2 memory r = addFp2(minusFp2(s2Value, s1Value), minusFp2(s2Value, s1Value));
        Fp2 memory theI = squaredFp2(addFp2(minusFp2(u2Value, u1Value), minusFp2(u2Value, u1Value)));
        Fp2 memory v = mulFp2(u1Value, theI);
        Fp2 memory j = mulFp2(minusFp2(u2Value, u1Value), theI);
        return minusFp2(squaredFp2(r), addFp2(j, addFp2(v, v)));
    }

    function addG2(
        bytes32 groupIndex,
        Fp2 memory x1,
        Fp2 memory y1,
        Fp2 memory x2,
        Fp2 memory y2) internal
    {
        if (isEqual(
            u1(x1),
            u2(x2),
            s1(y1),
            s2(y2)
            )) {
            (channels[groupIndex].publicKeyx, channels[groupIndex].publicKeyy) = doubleG2(x1, y1, Fp2({ x: 1, y: 0 }));
        }
        //x = xForAddingG2(S2(y2), S1(y1), U2(x2), U1(x1));
        //y = yForAddingG2(S2(y2), S1(y1), U2(x2), U1(x1), x);
        //Fp2 memory z = zForAddingG2(U2(x2), U1(x1));
        (channels[groupIndex].publicKeyx, channels[groupIndex].publicKeyy) = toAffineCoordinatesG2(
<<<<<<< HEAD
            xForAddingG2(S2(y2), S1(y1), U2(x2), U1(x1)),
            yForAddingG2(S2(y2), S1(y1), U2(x2), U1(x1), xForAddingG2(S2(y2), S1(y1), U2(x2), U1(x1))),
            zForAddingG2(U2(x2), U1(x1))
=======
            xForAddingG2(
                s2(y2), s1(y1), u2(x2), u1(x1)
            ), yForAddingG2(
                s2(y2), s1(y1), u2(x2), u1(x1), xForAddingG2(
                    s2(y2),
                    s1(y1),
                    u2(x2),
                    u1(x1))
            ), zForAddingG2(
                u2(x2), u1(x1)
            )
>>>>>>> c2707c65
        );
    }

    function binstep(uint _a, uint _step) internal view returns (uint x) {
        x = 1;
        uint a = _a;
        uint step = _step;
        while (step > 0) {
            if (step % 2 == 1) {
                x = mulmod(x, a, p);
            }
            a = mulmod(a, a, p);
            step /= 2;
        }
    }

    function inverseFp2(Fp2 memory a) internal view returns (Fp2 memory x) {
        uint t0 = mulmod(a.x, a.x, p);
        uint t1 = mulmod(a.y, a.y, p);
        uint t2 = mulmod(p - 1, t1, p);
        if (t0 >= t2) {
            t2 = addmod(t0, p - t2, p);
        } else {
            t2 = p - addmod(t2, p - t0, p);
        }
        uint t3 = binstep(t2, p - 2);
        x.x = mulmod(a.x, t3, p);
        x.y = p - mulmod(a.y, t3, p);
    }

    function toAffineCoordinatesG2(Fp2 memory x1, Fp2 memory y1, Fp2 memory z1) internal view returns (Fp2 memory x, Fp2 memory y) {
        if (z1.x == 0 && z1.y == 0) {
            x.x = 0;
            x.y = 0;
            y.x = 1;
            y.y = 0;
        } else {
            Fp2 memory zInv = inverseFp2(z1);
            Fp2 memory z2Inv = squaredFp2(zInv);
            Fp2 memory z3Inv = mulFp2(z2Inv, zInv);
            x = mulFp2(x1, z2Inv);
            y = mulFp2(y1, z3Inv);
        }
    }
}<|MERGE_RESOLUTION|>--- conflicted
+++ resolved
@@ -13,19 +13,6 @@
     MERCHANTABILITY or FITNESS FOR A PARTICULAR PURPOSE.  See the
     GNU Affero General Public License for more details.
 
-<<<<<<< HEAD
-interface IGroupsData {
-    function setPublicKey(bytes32 groupIndex, uint pubKeyx1, uint pubKeyy1, uint pubKeyx2, uint pubKeyy2) external;
-    function getNodesInGroup() external view returns (uint[] memory);
-    function getNumberOfNodesInGroup() external view returns (uint);
-    function setGroupFailedDKG(bytes32 groupIndex) external;
-}
-
-interface INodesData {
-    function isNodeExist(address from, uint nodeIndex) external view returns (bool);
-    function getNodePublicKey(uint nodeIndex) external view returns (bytes memory);
-}
-=======
     You should have received a copy of the GNU Affero General Public License
     along with SKALE Manager.  If not, see <https://www.gnu.org/licenses/>.
 */
@@ -36,7 +23,6 @@
 import "./interfaces/IGroupsData.sol";
 import "./interfaces/INodesData.sol";
 import "openzeppelin-solidity/contracts/utils/ReentrancyGuard.sol";
->>>>>>> c2707c65
 
 
 contract SkaleDKG is Permissions, ReentrancyGuard {
@@ -92,7 +78,7 @@
 
     modifier correctNode(bytes32 groupIndex, uint nodeIndex) {
         uint index = findNode(groupIndex, nodeIndex);
-        require(index < IGroupsData(channels[groupIndex].dataAddress).getNumberOfNodesInGroup(), "Node is not in this group");
+        require(index < IGroupsData(channels[groupIndex].dataAddress).getNumberOfNodesInGroup(groupIndex), "Node is not in this group");
         _;
     }
 
@@ -105,13 +91,12 @@
         require(!channels[groupIndex].active, "Channel already is created");
         channels[groupIndex].active = true;
         channels[groupIndex].dataAddress = dataAddress;
-        channels[groupIndex].broadcasted = new bool[](IGroupsData(channels[groupIndex].dataAddress).getNumberOfNodesInGroup());
-        channels[groupIndex].completed = new bool[](IGroupsData(channels[groupIndex].dataAddress).getNumberOfNodesInGroup());
+        channels[groupIndex].broadcasted = new bool[](IGroupsData(channels[groupIndex].dataAddress).getNumberOfNodesInGroup(groupIndex));
+        channels[groupIndex].completed = new bool[](IGroupsData(channels[groupIndex].dataAddress).getNumberOfNodesInGroup(groupIndex));
         emit ChannelOpened(groupIndex);
         
     }
 
-<<<<<<< HEAD
     function broadcast(bytes32 groupIndex, uint nodeIndex, bytes memory verificationVector, bytes memory secretKeyContribution)
         public
         correctGroup(groupIndex)
@@ -119,16 +104,6 @@
     {
         require(isNodeByMessageSender(nodeIndex, msg.sender), "Node does not exist for message sender");
         isBroadcast(groupIndex, nodeIndex, secretKeyContribution, verificationVector);
-=======
-    function broadcast(
-        bytes32 groupIndex,
-        uint nodeIndex,
-        bytes memory verificationVector,
-        bytes memory secretKeyContribution) public
-    {
-        require(channels[groupIndex].active, "Chennel is not created");
-
->>>>>>> c2707c65
         bytes32 vector;
         bytes32 vector1;
         bytes32 vector2;
@@ -143,34 +118,8 @@
             vector4 := mload(add(verificationVector, 160))
             vector5 := mload(add(verificationVector, 192))
         }
-<<<<<<< HEAD
         adding(groupIndex, uint(vector), uint(vector1), uint(vector2), uint(vector3), uint(vector4), uint(vector5));
         emit BroadcastAndKeyShare(groupIndex, nodeIndex, verificationVector, secretKeyContribution);
-=======
-        /*if (channels[groupIndex].publicKeyx.x == 0 && channels[groupIndex].publicKeyx.y == 0 && channels[groupIndex].publicKeyy.x == 0 && channels[groupIndex].publicKeyy.y == 0) {
-            (channels[groupIndex].publicKeyx, channels[groupIndex].publicKeyy) = toAffineCoordinatesG2(Fp2({ x: uint(vector), y: uint(vector1) }), Fp2({ x: uint(vector2), y: uint(vector3) }), Fp2({ x: uint(vector4), y: uint(vector5) }));
-        } else {
-            Fp2 memory x1;
-            Fp2 memory y1;
-            (x1, y1) = toAffineCoordinatesG2(Fp2({ x: uint(vector), y: uint(vector1) }), Fp2({ x: uint(vector2), y: uint(vector3) }), Fp2({ x: uint(vector4), y: uint(vector5) }));
-            addG2(groupIndex, x1, y1, channels[groupIndex].publicKeyx, channels[groupIndex].publicKeyy);
-        }*/
-        adding(
-            groupIndex,
-            uint(vector),
-            uint(vector1),
-            uint(vector2),
-            uint(vector3),
-            uint(vector4),
-            uint(vector5));
-        emit BroadcastAndKeyShare(
-            groupIndex,
-            nodeIndex,
-            verificationVector,
-            secretKeyContribution);
-
-        isBroadcast(groupIndex, nodeIndex);
->>>>>>> c2707c65
     }
 
     function complaint(bytes32 groupIndex, uint fromNodeIndex, uint toNodeIndex)
@@ -226,7 +175,7 @@
     {
         require(isNodeByMessageSender(fromNodeIndex, msg.sender), "Node does not exist for message sender");
         uint index = findNode(groupIndex, fromNodeIndex);
-        uint numberOfParticipant = IGroupsData(channels[groupIndex].dataAddress).getNumberOfNodesInGroup();
+        uint numberOfParticipant = IGroupsData(channels[groupIndex].dataAddress).getNumberOfNodesInGroup(groupIndex);
         require(numberOfParticipant == channels[groupIndex].numberOfBroadcasted, "Still Broadcasting phase");
         require(!channels[groupIndex].completed[index], "Node is already alright");
         channels[groupIndex].completed[index] = true;
@@ -273,7 +222,6 @@
         }
     }
 
-<<<<<<< HEAD
     function isBroadcast(bytes32 groupIndex, uint nodeIndex, bytes memory sc, bytes memory vv) internal {
         uint index = findNode(groupIndex, nodeIndex);
         require(!channels[groupIndex].broadcasted[index], "This node is already broadcasted");
@@ -291,17 +239,6 @@
             return true;
         }
         return false;
-=======
-    function isBroadcast(bytes32 groupIndex, uint nodeIndex) internal nonReentrant {
-        uint index = findNode(groupIndex, nodeIndex);
-
-        bool broadcasted = channels[groupIndex].broadcasted[index];
-        channels[groupIndex].broadcasted[index] = true;
-
-        require(index < IGroupsData(channels[groupIndex].dataAddress).getNumberOfNodesInGroup(groupIndex), "Node is not in this group");
-        require(isNodeByMessageSender(nodeIndex, msg.sender), "Node does not exist for message sender");
-        require(!broadcasted, "This node is already broadcasted");
->>>>>>> c2707c65
     }
 
     function findNode(bytes32 groupIndex, uint nodeIndex) internal view returns (uint index) {
@@ -448,23 +385,9 @@
         //y = yForAddingG2(S2(y2), S1(y1), U2(x2), U1(x1), x);
         //Fp2 memory z = zForAddingG2(U2(x2), U1(x1));
         (channels[groupIndex].publicKeyx, channels[groupIndex].publicKeyy) = toAffineCoordinatesG2(
-<<<<<<< HEAD
-            xForAddingG2(S2(y2), S1(y1), U2(x2), U1(x1)),
-            yForAddingG2(S2(y2), S1(y1), U2(x2), U1(x1), xForAddingG2(S2(y2), S1(y1), U2(x2), U1(x1))),
-            zForAddingG2(U2(x2), U1(x1))
-=======
-            xForAddingG2(
-                s2(y2), s1(y1), u2(x2), u1(x1)
-            ), yForAddingG2(
-                s2(y2), s1(y1), u2(x2), u1(x1), xForAddingG2(
-                    s2(y2),
-                    s1(y1),
-                    u2(x2),
-                    u1(x1))
-            ), zForAddingG2(
-                u2(x2), u1(x1)
-            )
->>>>>>> c2707c65
+            xForAddingG2(s2(y2), s1(y1), u2(x2), u1(x1)),
+            yForAddingG2(s2(y2), s1(y1), u2(x2), u1(x1), xForAddingG2(s2(y2), s1(y1), u2(x2), u1(x1))),
+            zForAddingG2(u2(x2), u1(x1))
         );
     }
 
