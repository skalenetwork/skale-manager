// SPDX-License-Identifier: AGPL-3.0-only

/*
    SkaleDKG.sol - SKALE Manager
    Copyright (C) 2018-Present SKALE Labs
    @author Artem Payvin

    SKALE Manager is free software: you can redistribute it and/or modify
    it under the terms of the GNU Affero General Public License as published
    by the Free Software Foundation, either version 3 of the License, or
    (at your option) any later version.

    SKALE Manager is distributed in the hope that it will be useful,
    but WITHOUT ANY WARRANTY; without even the implied warranty of
    MERCHANTABILITY or FITNESS FOR A PARTICULAR PURPOSE.  See the
    GNU Affero General Public License for more details.

    You should have received a copy of the GNU Affero General Public License
    along with SKALE Manager.  If not, see <https://www.gnu.org/licenses/>.
*/

pragma solidity 0.6.10;
pragma experimental ABIEncoderV2;
import "./Permissions.sol";
import "./delegation/Punisher.sol";
import "./SlashingTable.sol";
import "./Schains.sol";
import "./SchainsInternal.sol";
import "./utils/FieldOperations.sol";
import "./NodeRotation.sol";
import "./KeyStorage.sol";
import "./interfaces/ISkaleDKG.sol";
import "./ECDH.sol";
import "./utils/Precompiled.sol";

contract SkaleDKG is Permissions, ISkaleDKG {
    using Fp2Operations for Fp2Operations.Fp2Point;
    using G2Operations for G2Operations.G2Point;

    struct Channel {
        bool active;
        uint n;
        uint startedBlockTimestamp;
        uint startedBlock;
    }

    struct ProcessDKG {
        uint numberOfBroadcasted;
        uint numberOfCompleted;
        bool[] broadcasted;
        bool[] completed;
    }

    struct ComplaintData {
        uint nodeToComplaint;
        uint fromNodeToComplaint;
        uint startComplaintBlockTimestamp;
        bool isResponse;
        bytes32 keyShare;
        G2Operations.G2Point sumOfVerVec;
    }

    struct KeyShare {
        bytes32[2] publicKey;
        bytes32 share;
    }

    uint public constant COMPLAINT_TIMELIMIT = 1800;

    mapping(bytes32 => Channel) public channels;

    mapping(bytes32 => uint) public lastSuccesfulDKG;

    mapping(bytes32 => ProcessDKG) public dkgProcess;

    mapping(bytes32 => ComplaintData) public complaints;

    mapping(bytes32 => uint) public startAlrightTimestamp;

    mapping(bytes32 => mapping(uint => bytes32)) public hashedData;

    event ChannelOpened(bytes32 schainId);

    event ChannelClosed(bytes32 schainId);

    event BroadcastAndKeyShare(
        bytes32 indexed schainId,
        uint indexed fromNode,
        G2Operations.G2Point[] verificationVector,
        KeyShare[] secretKeyContribution
    );

    event AllDataReceived(bytes32 indexed schainId, uint nodeIndex);
    event SuccessfulDKG(bytes32 indexed schainId);
    event BadGuy(uint nodeIndex);
    event FailedDKG(bytes32 indexed schainId);
    event ComplaintSent(bytes32 indexed schainId, uint indexed fromNodeIndex, uint indexed toNodeIndex);
    event NewGuy(uint nodeIndex);
    event ComplaintError(string error);

    modifier correctGroup(bytes32 schainId) {
        require(channels[schainId].active, "Group is not created");
        _;
    }

    modifier correctGroupWithoutRevert(bytes32 schainId) {
        if (!channels[schainId].active) {
            emit ComplaintError("Group is not created");
        } else {
            _;
        }
    }

    modifier correctNode(bytes32 schainId, uint nodeIndex) {
        uint index = _nodeIndexInSchain(schainId, nodeIndex);
        require(
            index < channels[schainId].n,
            "Node is not in this group");
        _;
    }

    modifier correctNodeWithoutRevert(bytes32 schainId, uint nodeIndex) {
        uint index = _nodeIndexInSchain(schainId, nodeIndex);
        if (index >= channels[schainId].n) {
            emit ComplaintError("Node is not in this group");
        } else {
            _;
        }
    }

    function openChannel(bytes32 schainId) external override allowTwo("Schains","NodeRotation") {
        _openChannel(schainId);
    }

    function deleteChannel(bytes32 schainId) external override allow("SchainsInternal") {
        delete channels[schainId];
        delete dkgProcess[schainId];
        delete complaints[schainId];
        KeyStorage(contractManager.getContract("KeyStorage")).deleteKey(schainId);
    }

    function broadcast(
        bytes32 schainId,
        uint nodeIndex,
        G2Operations.G2Point[] calldata verificationVector,
        KeyShare[] calldata secretKeyContribution
    )
        external
        correctGroup(schainId)
    {
        require(_isNodeByMessageSender(nodeIndex, msg.sender), "Node does not exist for message sender");
        uint n = channels[schainId].n;
        require(verificationVector.length == getT(n), "Incorrect number of verification vectors");
        require(
            secretKeyContribution.length == n,
            "Incorrect number of secret key shares"
        );
        uint index = _nodeIndexInSchain(schainId, nodeIndex);
        require(index < channels[schainId].n, "Node is not in this group");
        require(!dkgProcess[schainId].broadcasted[index], "This node has already broadcasted");
        dkgProcess[schainId].broadcasted[index] = true;
        dkgProcess[schainId].numberOfBroadcasted++;
        if (dkgProcess[schainId].numberOfBroadcasted == channels[schainId].n) {
            startAlrightTimestamp[schainId] = now;
        }
        hashedData[schainId][index] = _hashData(secretKeyContribution, verificationVector);
        KeyStorage keyStorage = KeyStorage(contractManager.getContract("KeyStorage"));
        keyStorage.adding(schainId, verificationVector[0]);
        emit BroadcastAndKeyShare(
            schainId,
            nodeIndex,
            verificationVector,
            secretKeyContribution
        );
    }

    function complaint(bytes32 schainId, uint fromNodeIndex, uint toNodeIndex)
        external
        correctGroupWithoutRevert(schainId)
        correctNode(schainId, fromNodeIndex)
        correctNodeWithoutRevert(schainId, toNodeIndex)
    {
        require(_isNodeByMessageSender(fromNodeIndex, msg.sender), "Node does not exist for message sender");
        require(isNodeBroadcasted(schainId, fromNodeIndex), "Node has not broadcasted");
        bool broadcasted = isNodeBroadcasted(schainId, toNodeIndex);
        if (broadcasted) {
            _handleComplaintWhenBroadcasted(schainId, fromNodeIndex, toNodeIndex);
            return;
        } else {
            // not broadcasted in 30 min
            if (channels[schainId].startedBlockTimestamp.add(COMPLAINT_TIMELIMIT) <= block.timestamp) {
                _finalizeSlashing(schainId, toNodeIndex);
                return;
            }
            emit ComplaintError("Complaint sent too early");
            return;
        }
    }

<<<<<<< HEAD
    function response(
        bytes32 schainId,
=======
    function complaintBadData(bytes32 groupIndex, uint fromNodeIndex, uint toNodeIndex)
        external
        correctGroupWithoutRevert(groupIndex)
        correctNode(groupIndex, fromNodeIndex)
        correctNodeWithoutRevert(groupIndex, toNodeIndex)
    { 
        require(_isNodeByMessageSender(fromNodeIndex, msg.sender), "Node does not exist for message sender");
        require(isNodeBroadcasted(groupIndex, fromNodeIndex), "Node has not broadcasted");
        require(isNodeBroadcasted(groupIndex, toNodeIndex), "Accused node has not broadcasted");
        require(!isAllDataReceived(groupIndex, fromNodeIndex), "Node has already sent alright");
        if (complaints[groupIndex].nodeToComplaint == uint(-1)) {
            complaints[groupIndex].nodeToComplaint = toNodeIndex;
            complaints[groupIndex].fromNodeToComplaint = fromNodeIndex;
            complaints[groupIndex].startComplaintBlockTimestamp = block.timestamp;
            emit ComplaintSent(groupIndex, fromNodeIndex, toNodeIndex);
        } else {
            emit ComplaintError("First complaint has already been processed");
        }
    }

    function preResponse(
        bytes32 groupIndex,
>>>>>>> baa0a13b
        uint fromNodeIndex,
        G2Operations.G2Point[] calldata verificationVector,
        G2Operations.G2Point[] calldata verificationVectorMult,
        KeyShare[] calldata secretKeyContribution
    )
        external
        correctGroup(schainId)
    {
<<<<<<< HEAD
        uint indexOnSchain = _nodeIndexInSchain(schainId, fromNodeIndex);
        require(indexOnSchain < channels[schainId].n, "Node is not in this group");
        require(complaints[schainId].nodeToComplaint == fromNodeIndex, "Not this Node");
=======
        uint indexOnSchain = _nodeIndexInSchain(groupIndex, fromNodeIndex);
        require(indexOnSchain < channels[groupIndex].n, "Node is not in this group");
        require(complaints[groupIndex].nodeToComplaint == fromNodeIndex, "Not this Node");
        require(!complaints[groupIndex].isResponse, "Already submitted pre response data");
>>>>>>> baa0a13b
        require(_isNodeByMessageSender(fromNodeIndex, msg.sender), "Node does not exist for message sender");
        require(
            hashedData[schainId][indexOnSchain] == _hashData(secretKeyContribution, verificationVector),
            "Broadcasted Data is not correct"
        );
<<<<<<< HEAD
        uint index = _nodeIndexInSchain(schainId, complaints[schainId].fromNodeToComplaint);
        _verifyDataAndSlash(
            schainId,
            indexOnSchain,
=======
        require(
            verificationVector.length == verificationVectorMult.length,
            "Incorrect length of multiplied verification vector"
        );
        uint index = _nodeIndexInSchain(groupIndex, complaints[groupIndex].fromNodeToComplaint);
        require(
            _checkCorrectVectorMultiplication(indexOnSchain, verificationVector, verificationVectorMult),
            "Multiplied verification vector is incorrect"
        );
        complaints[groupIndex].keyShare = secretKeyContribution[index].share;
        complaints[groupIndex].sumOfVerVec = _calculateSum(verificationVectorMult);
        complaints[groupIndex].isResponse = true;
    }

    function response(
        bytes32 groupIndex,
        uint fromNodeIndex,
        uint secretNumber,
        G2Operations.G2Point calldata multipliedShare
    )
        external
        correctGroup(groupIndex)
    {
        uint indexOnSchain = _nodeIndexInSchain(groupIndex, fromNodeIndex);
        require(indexOnSchain < channels[groupIndex].n, "Node is not in this group");
        require(complaints[groupIndex].nodeToComplaint == fromNodeIndex, "Not this Node");
        require(complaints[groupIndex].isResponse, "Have not submitted pre-response data");
        require(_isNodeByMessageSender(fromNodeIndex, msg.sender), "Node does not exist for message sender");
        // uint index = _nodeIndexInSchain(groupIndex, complaints[groupIndex].fromNodeToComplaint);
        _verifyDataAndSlash(
            groupIndex,
>>>>>>> baa0a13b
            secretNumber,
            multipliedShare
         );
    }

    function alright(bytes32 schainId, uint fromNodeIndex)
        external
        correctGroup(schainId)
        correctNode(schainId, fromNodeIndex)
    {
        require(_isNodeByMessageSender(fromNodeIndex, msg.sender), "Node does not exist for message sender");
        uint index = _nodeIndexInSchain(schainId, fromNodeIndex);
        uint numberOfParticipant = channels[schainId].n;
        require(numberOfParticipant == dkgProcess[schainId].numberOfBroadcasted, "Still Broadcasting phase");
        require(
            complaints[schainId].fromNodeToComplaint != fromNodeIndex ||
            (fromNodeIndex == 0 && complaints[schainId].startComplaintBlockTimestamp == 0),
            "Node has already sent complaint"
        );
        require(!dkgProcess[schainId].completed[index], "Node is already alright");
        dkgProcess[schainId].completed[index] = true;
        dkgProcess[schainId].numberOfCompleted++;
        emit AllDataReceived(schainId, fromNodeIndex);
        if (dkgProcess[schainId].numberOfCompleted == numberOfParticipant) {
            _setSuccesfulDKG(schainId);
        }
    }

    function getChannelStartedTime(bytes32 schainId) external view returns (uint) {
        return channels[schainId].startedBlockTimestamp;
    }

    function getChannelStartedBlock(bytes32 schainId) external view returns (uint) {
        return channels[schainId].startedBlock;
    }

    function getNumberOfBroadcasted(bytes32 schainId) external view returns (uint) {
        return dkgProcess[schainId].numberOfBroadcasted;
    }

    function getNumberOfCompleted(bytes32 schainId) external view returns (uint) {
        return dkgProcess[schainId].numberOfCompleted;
    }

    function getTimeOfLastSuccesfulDKG(bytes32 schainId) external view returns (uint) {
        return lastSuccesfulDKG[schainId];
    }

    function getComplaintData(bytes32 schainId) external view returns (uint, uint) {
        return (complaints[schainId].fromNodeToComplaint, complaints[schainId].nodeToComplaint);
    }

    function getComplaintStartedTime(bytes32 schainId) external view returns (uint) {
        return complaints[schainId].startComplaintBlockTimestamp;
    }

    function getAlrightStartedTime(bytes32 schainId) external view returns (uint) {
        return startAlrightTimestamp[schainId];
    }

    function isChannelOpened(bytes32 schainId) external override view returns (bool) {
        return channels[schainId].active;
    }

    function isLastDKGSuccesful(bytes32 schainId) external override view returns (bool) {
        return channels[schainId].startedBlockTimestamp <= lastSuccesfulDKG[schainId];
    }

    function isBroadcastPossible(bytes32 schainId, uint nodeIndex) external view returns (bool) {
        uint index = _nodeIndexInSchain(schainId, nodeIndex);
        return channels[schainId].active &&
            index <  channels[schainId].n &&
            _isNodeByMessageSender(nodeIndex, msg.sender) &&
            !dkgProcess[schainId].broadcasted[index];
    }

    function isComplaintPossible(
        bytes32 schainId,
        uint fromNodeIndex,
        uint toNodeIndex
    )
        external
        view
        returns (bool)
    {
        uint indexFrom = _nodeIndexInSchain(schainId, fromNodeIndex);
        uint indexTo = _nodeIndexInSchain(schainId, toNodeIndex);
        bool complaintSending = (
                complaints[schainId].nodeToComplaint == uint(-1) &&
                dkgProcess[schainId].broadcasted[indexTo] &&
                !dkgProcess[schainId].completed[indexFrom]
            ) ||
            (
                dkgProcess[schainId].broadcasted[indexTo] &&
                complaints[schainId].startComplaintBlockTimestamp.add(COMPLAINT_TIMELIMIT) <= block.timestamp &&
                complaints[schainId].nodeToComplaint == toNodeIndex
            ) ||
            (
                !dkgProcess[schainId].broadcasted[indexTo] &&
                complaints[schainId].nodeToComplaint == uint(-1) &&
                channels[schainId].startedBlockTimestamp.add(COMPLAINT_TIMELIMIT) <= block.timestamp
            ) ||
            (
                complaints[schainId].nodeToComplaint == uint(-1) &&
                isEveryoneBroadcasted(schainId) &&
                dkgProcess[schainId].completed[indexFrom] &&
                !dkgProcess[schainId].completed[indexTo] &&
                startAlrightTimestamp[schainId].add(COMPLAINT_TIMELIMIT) <= block.timestamp
            );
        return channels[schainId].active &&
            indexFrom < channels[schainId].n &&
            indexTo < channels[schainId].n &&
            dkgProcess[schainId].broadcasted[indexFrom] &&
            _isNodeByMessageSender(fromNodeIndex, msg.sender) &&
            complaintSending;
    }

    function isAlrightPossible(bytes32 schainId, uint nodeIndex) external view returns (bool) {
        uint index = _nodeIndexInSchain(schainId, nodeIndex);
        return channels[schainId].active &&
            index < channels[schainId].n &&
            _isNodeByMessageSender(nodeIndex, msg.sender) &&
            channels[schainId].n == dkgProcess[schainId].numberOfBroadcasted &&
            (complaints[schainId].fromNodeToComplaint != nodeIndex ||
            (nodeIndex == 0 && complaints[schainId].startComplaintBlockTimestamp == 0)) &&
            !dkgProcess[schainId].completed[index];
    }

<<<<<<< HEAD
    function isResponsePossible(bytes32 schainId, uint nodeIndex) external view returns (bool) {
        uint index = _nodeIndexInSchain(schainId, nodeIndex);
        return channels[schainId].active &&
            index < channels[schainId].n &&
            _isNodeByMessageSender(nodeIndex, msg.sender) &&
            complaints[schainId].nodeToComplaint == nodeIndex;
=======
    function isPreResponsePossible(bytes32 groupIndex, uint nodeIndex) external view returns (bool) {
        uint index = _nodeIndexInSchain(groupIndex, nodeIndex);
        return channels[groupIndex].active &&
            index < channels[groupIndex].n &&
            _isNodeByMessageSender(nodeIndex, msg.sender) &&
            complaints[groupIndex].nodeToComplaint == nodeIndex &&
            !complaints[groupIndex].isResponse;
    }

    function isResponsePossible(bytes32 groupIndex, uint nodeIndex) external view returns (bool) {
        uint index = _nodeIndexInSchain(groupIndex, nodeIndex);
        return channels[groupIndex].active &&
            index < channels[groupIndex].n &&
            _isNodeByMessageSender(nodeIndex, msg.sender) &&
            complaints[groupIndex].nodeToComplaint == nodeIndex &&
            complaints[groupIndex].isResponse;
>>>>>>> baa0a13b
    }

    function initialize(address contractsAddress) public override initializer {
        Permissions.initialize(contractsAddress);
    }

    function isNodeBroadcasted(bytes32 schainId, uint nodeIndex) public view returns (bool) {
        uint index = _nodeIndexInSchain(schainId, nodeIndex);
        return index < channels[schainId].n && dkgProcess[schainId].broadcasted[index];
    }

    function isEveryoneBroadcasted(bytes32 schainId) public view returns (bool) {
        return channels[schainId].n == dkgProcess[schainId].numberOfBroadcasted;
    }

    function isAllDataReceived(bytes32 schainId, uint nodeIndex) public view returns (bool) {
        uint index = _nodeIndexInSchain(schainId, nodeIndex);
        return dkgProcess[schainId].completed[index];
    }

    function getT(uint n) public pure returns (uint) {
        return n.mul(2).add(1).div(3);
    }

    function _setSuccesfulDKG(bytes32 schainId) internal {
        lastSuccesfulDKG[schainId] = now;
        channels[schainId].active = false;
        KeyStorage(contractManager.getContract("KeyStorage")).finalizePublicKey(schainId);
        emit SuccessfulDKG(schainId);
    }

    function _verifyDataAndSlash(
<<<<<<< HEAD
        bytes32 schainId,
        uint indexOnSchain,
=======
        bytes32 groupIndex,
>>>>>>> baa0a13b
        uint secretNumber,
        G2Operations.G2Point calldata multipliedShare
    )
        internal
    {
        bytes32[2] memory publicKey = Nodes(contractManager.getContract("Nodes")).getNodePublicKey(
            complaints[schainId].fromNodeToComplaint
        );
        uint256 pkX = uint(publicKey[0]);

        (pkX, ) = ECDH(contractManager.getContract("ECDH")).deriveKey(secretNumber, pkX, uint(publicKey[1]));
        bytes32 key = bytes32(pkX);

        // Decrypt secret key contribution
        uint secret = Decryption(contractManager.getContract("Decryption")).decrypt(
            complaints[groupIndex].keyShare,
            key
        );

<<<<<<< HEAD
        uint badNode = (_checkCorrectMultipliedShare(multipliedShare, indexOnSchain, secret, verificationVector) ?
            complaints[schainId].fromNodeToComplaint : complaints[schainId].nodeToComplaint);
        _finalizeSlashing(schainId, badNode);
=======
        uint badNode = (
            _checkCorrectMultipliedShare(multipliedShare, secret) &&
            multipliedShare.isEqual(complaints[groupIndex].sumOfVerVec) ?
            complaints[groupIndex].fromNodeToComplaint :
            complaints[groupIndex].nodeToComplaint
        );
        _finalizeSlashing(groupIndex, badNode);
>>>>>>> baa0a13b
    }

    function _checkCorrectVectorMultiplication(
        uint indexOnSchain,
        G2Operations.G2Point[] memory verificationVector,
        G2Operations.G2Point[] memory verificationVectorMult
    )
        private
        view
        returns (bool)
    {
        Fp2Operations.Fp2Point memory value = G2Operations.getG1();
        Fp2Operations.Fp2Point memory tmp = G2Operations.getG1();
        for (uint i = 0; i < verificationVector.length; i++) {
            (tmp.a, tmp.b) = Precompiled.bn256ScalarMul(value.a, value.b, indexOnSchain.add(1) ** i);
            if (!_checkPairing(tmp, verificationVector[i], verificationVectorMult[i])) {
                return false;
            }
        }
        return true;
    }

    function _checkPairing(
        Fp2Operations.Fp2Point memory g1Mul,
        G2Operations.G2Point memory verificationVector,
        G2Operations.G2Point memory verificationVectorMult
    )
        private
        view
        returns (bool)
    {
        Fp2Operations.Fp2Point memory one = G2Operations.getG1();
        if (!(g1Mul.a == 0 && g1Mul.b == 0)) {
            g1Mul.b = Fp2Operations.P.sub((g1Mul.b % Fp2Operations.P));
        }
        return Precompiled.bn256Pairing(
            one.a, one.b,
            verificationVectorMult.x.b, verificationVectorMult.x.a,
            verificationVectorMult.y.b, verificationVectorMult.y.a,
            g1Mul.a, g1Mul.b,
            verificationVector.x.b, verificationVector.x.a,
            verificationVector.y.b, verificationVector.y.a
        );
    }

    function _calculateSum(G2Operations.G2Point[] memory verificationVectorMult)
        private
        view
        returns (G2Operations.G2Point memory)
    {
        G2Operations.G2Point memory value = G2Operations.getG2Zero();
        for (uint i = 0; i < verificationVectorMult.length; i++) {
            value = value.addG2(verificationVectorMult[i]);
        }
        return value;
    }

    function _checkCorrectMultipliedShare(
        G2Operations.G2Point memory multipliedShare,
        uint secret
    )
        private
        view
        returns (bool)
    {
        if (!multipliedShare.isG2()) {
            return false;
        }
        G2Operations.G2Point memory tmp = multipliedShare;
        Fp2Operations.Fp2Point memory g1 = G2Operations.getG1();
        Fp2Operations.Fp2Point memory share = Fp2Operations.Fp2Point({
            a: 0,
            b: 0
        });
        (share.a, share.b) = Precompiled.bn256ScalarMul(g1.a, g1.b, secret);
        if (!(share.a == 0 && share.b == 0)) {
            share.b = Fp2Operations.P.sub((share.b % Fp2Operations.P));
        }

        require(G2Operations.isG1(share), "mulShare not in G1");

        G2Operations.G2Point memory g2 = G2Operations.getG2();

        return Precompiled.bn256Pairing(
            share.a, share.b,
            g2.x.b, g2.x.a, g2.y.b, g2.y.a,
            g1.a, g1.b,
            tmp.x.b, tmp.x.a, tmp.y.b, tmp.y.a);
    }

    function _openChannel(bytes32 schainId) private {
        SchainsInternal schainsInternal = SchainsInternal(
            contractManager.getContract("SchainsInternal")
        );

<<<<<<< HEAD
        uint len = schainsInternal.getNumberOfNodesInGroup(schainId);
        channels[schainId].active = true;
        channels[schainId].n = len;
        delete dkgProcess[schainId].completed;
        delete dkgProcess[schainId].broadcasted;
        dkgProcess[schainId].broadcasted = new bool[](len);
        dkgProcess[schainId].completed = new bool[](len);
        complaints[schainId].fromNodeToComplaint = uint(-1);
        complaints[schainId].nodeToComplaint = uint(-1);
        delete complaints[schainId].startComplaintBlockTimestamp;
        delete dkgProcess[schainId].numberOfBroadcasted;
        delete dkgProcess[schainId].numberOfCompleted;
        channels[schainId].startedBlockTimestamp = now;
        channels[schainId].startedBlock = block.number;
        KeyStorage(contractManager.getContract("KeyStorage")).initPublicKeyInProgress(schainId);

        emit ChannelOpened(schainId);
    }

    function _handleComplaintWhenBroadcasted(bytes32 schainId, uint fromNodeIndex, uint toNodeIndex) private {
        // incorrect data or missing alright
        if (complaints[schainId].nodeToComplaint == uint(-1)) {
=======
        uint len = schainsInternal.getNumberOfNodesInGroup(groupIndex);
        channels[groupIndex].active = true;
        channels[groupIndex].n = len;
        delete dkgProcess[groupIndex].completed;
        delete dkgProcess[groupIndex].broadcasted;
        dkgProcess[groupIndex].broadcasted = new bool[](len);
        dkgProcess[groupIndex].completed = new bool[](len);
        complaints[groupIndex].fromNodeToComplaint = uint(-1);
        complaints[groupIndex].nodeToComplaint = uint(-1);
        delete complaints[groupIndex].startComplaintBlockTimestamp;
        delete dkgProcess[groupIndex].numberOfBroadcasted;
        delete dkgProcess[groupIndex].numberOfCompleted;
        channels[groupIndex].startedBlockTimestamp = now;
        channels[groupIndex].startedBlock = block.number;
        KeyStorage(contractManager.getContract("KeyStorage")).initPublicKeyInProgress(groupIndex);

        emit ChannelOpened(groupIndex);
    }

    function _handleComplaintWhenBroadcasted(bytes32 groupIndex, uint fromNodeIndex, uint toNodeIndex) private {
        // missing alright
        if (complaints[groupIndex].nodeToComplaint == uint(-1)) {
>>>>>>> baa0a13b
            if (
                isEveryoneBroadcasted(schainId) &&
                !isAllDataReceived(schainId, toNodeIndex) &&
                startAlrightTimestamp[schainId].add(COMPLAINT_TIMELIMIT) <= block.timestamp
            ) {
                // missing alright
                _finalizeSlashing(schainId, toNodeIndex);
                return;
            } else if (!isAllDataReceived(schainId, fromNodeIndex)) {
                // incorrect data
<<<<<<< HEAD
                complaints[schainId].nodeToComplaint = toNodeIndex;
                complaints[schainId].fromNodeToComplaint = fromNodeIndex;
                complaints[schainId].startComplaintBlockTimestamp = block.timestamp;
                emit ComplaintSent(schainId, fromNodeIndex, toNodeIndex);
=======
                _finalizeSlashing(groupIndex, fromNodeIndex);
>>>>>>> baa0a13b
                return;
            }
            emit ComplaintError("Has already sent alright");
            return;
        } else if (complaints[schainId].nodeToComplaint == toNodeIndex) {
            // 30 min after incorrect data complaint
            if (complaints[schainId].startComplaintBlockTimestamp.add(COMPLAINT_TIMELIMIT) <= block.timestamp) {
                _finalizeSlashing(schainId, complaints[schainId].nodeToComplaint);
                return;
            }
            emit ComplaintError("The same complaint rejected");
            return;
        }
        emit ComplaintError("One complaint is already sent");
    }

    function _finalizeSlashing(bytes32 schainId, uint badNode) private {
        NodeRotation nodeRotation = NodeRotation(contractManager.getContract("NodeRotation"));
        SchainsInternal schainsInternal = SchainsInternal(
            contractManager.getContract("SchainsInternal")
        );
        emit BadGuy(badNode);
        emit FailedDKG(schainId);

        if (schainsInternal.isAnyFreeNode(schainId)) {
            uint newNode = nodeRotation.rotateNode(
                badNode,
                schainId,
                false
            );
            emit NewGuy(newNode);
        } else {
            _openChannel(schainId);
            schainsInternal.removeNodeFromSchain(
                badNode,
                schainId
            );
            channels[schainId].active = false;
        }
        Punisher(contractManager.getContract("Punisher")).slash(
            Nodes(contractManager.getContract("Nodes")).getValidatorId(badNode),
            SlashingTable(contractManager.getContract("SlashingTable")).getPenalty("FailedDKG")
        );
    }

    function _nodeIndexInSchain(bytes32 schainId, uint nodeIndex) private view returns (uint) {
        return SchainsInternal(contractManager.getContract("SchainsInternal"))
            .getNodeIndexInGroup(schainId, nodeIndex);
    }

    function _isNodeByMessageSender(uint nodeIndex, address from) private view returns (bool) {
        Nodes nodes = Nodes(contractManager.getContract("Nodes"));
        return nodes.isNodeExist(from, nodeIndex);
    }

    function _hashData(
        KeyShare[] memory secretKeyContribution,
        G2Operations.G2Point[] memory verificationVector
    )
        private
        pure
        returns (bytes32)
    {
        bytes memory data;
        for (uint i = 0; i < secretKeyContribution.length; i++) {
            data = abi.encodePacked(data, secretKeyContribution[i].publicKey, secretKeyContribution[i].share);
        }
        for (uint i = 0; i < verificationVector.length; i++) {
            data = abi.encodePacked(
                data,
                verificationVector[i].x.a,
                verificationVector[i].x.b,
                verificationVector[i].y.a,
                verificationVector[i].y.b
            );
        }
        return keccak256(data);
    }
}<|MERGE_RESOLUTION|>--- conflicted
+++ resolved
@@ -197,33 +197,28 @@
         }
     }
 
-<<<<<<< HEAD
-    function response(
-        bytes32 schainId,
-=======
-    function complaintBadData(bytes32 groupIndex, uint fromNodeIndex, uint toNodeIndex)
+    function complaintBadData(bytes32 schainId, uint fromNodeIndex, uint toNodeIndex)
         external
-        correctGroupWithoutRevert(groupIndex)
-        correctNode(groupIndex, fromNodeIndex)
-        correctNodeWithoutRevert(groupIndex, toNodeIndex)
+        correctGroupWithoutRevert(schainId)
+        correctNode(schainId, fromNodeIndex)
+        correctNodeWithoutRevert(schainId, toNodeIndex)
     { 
         require(_isNodeByMessageSender(fromNodeIndex, msg.sender), "Node does not exist for message sender");
-        require(isNodeBroadcasted(groupIndex, fromNodeIndex), "Node has not broadcasted");
-        require(isNodeBroadcasted(groupIndex, toNodeIndex), "Accused node has not broadcasted");
-        require(!isAllDataReceived(groupIndex, fromNodeIndex), "Node has already sent alright");
-        if (complaints[groupIndex].nodeToComplaint == uint(-1)) {
-            complaints[groupIndex].nodeToComplaint = toNodeIndex;
-            complaints[groupIndex].fromNodeToComplaint = fromNodeIndex;
-            complaints[groupIndex].startComplaintBlockTimestamp = block.timestamp;
-            emit ComplaintSent(groupIndex, fromNodeIndex, toNodeIndex);
+        require(isNodeBroadcasted(schainId, fromNodeIndex), "Node has not broadcasted");
+        require(isNodeBroadcasted(schainId, toNodeIndex), "Accused node has not broadcasted");
+        require(!isAllDataReceived(schainId, fromNodeIndex), "Node has already sent alright");
+        if (complaints[schainId].nodeToComplaint == uint(-1)) {
+            complaints[schainId].nodeToComplaint = toNodeIndex;
+            complaints[schainId].fromNodeToComplaint = fromNodeIndex;
+            complaints[schainId].startComplaintBlockTimestamp = block.timestamp;
+            emit ComplaintSent(schainId, fromNodeIndex, toNodeIndex);
         } else {
             emit ComplaintError("First complaint has already been processed");
         }
     }
 
     function preResponse(
-        bytes32 groupIndex,
->>>>>>> baa0a13b
+        bytes32 schainId,
         uint fromNodeIndex,
         G2Operations.G2Point[] calldata verificationVector,
         G2Operations.G2Point[] calldata verificationVectorMult,
@@ -232,59 +227,46 @@
         external
         correctGroup(schainId)
     {
-<<<<<<< HEAD
         uint indexOnSchain = _nodeIndexInSchain(schainId, fromNodeIndex);
         require(indexOnSchain < channels[schainId].n, "Node is not in this group");
         require(complaints[schainId].nodeToComplaint == fromNodeIndex, "Not this Node");
-=======
-        uint indexOnSchain = _nodeIndexInSchain(groupIndex, fromNodeIndex);
-        require(indexOnSchain < channels[groupIndex].n, "Node is not in this group");
-        require(complaints[groupIndex].nodeToComplaint == fromNodeIndex, "Not this Node");
-        require(!complaints[groupIndex].isResponse, "Already submitted pre response data");
->>>>>>> baa0a13b
+        require(!complaints[schainId].isResponse, "Already submitted pre response data");
         require(_isNodeByMessageSender(fromNodeIndex, msg.sender), "Node does not exist for message sender");
         require(
             hashedData[schainId][indexOnSchain] == _hashData(secretKeyContribution, verificationVector),
             "Broadcasted Data is not correct"
         );
-<<<<<<< HEAD
-        uint index = _nodeIndexInSchain(schainId, complaints[schainId].fromNodeToComplaint);
-        _verifyDataAndSlash(
-            schainId,
-            indexOnSchain,
-=======
         require(
             verificationVector.length == verificationVectorMult.length,
             "Incorrect length of multiplied verification vector"
         );
-        uint index = _nodeIndexInSchain(groupIndex, complaints[groupIndex].fromNodeToComplaint);
+        uint index = _nodeIndexInSchain(schainId, complaints[schainId].fromNodeToComplaint);
         require(
             _checkCorrectVectorMultiplication(indexOnSchain, verificationVector, verificationVectorMult),
             "Multiplied verification vector is incorrect"
         );
-        complaints[groupIndex].keyShare = secretKeyContribution[index].share;
-        complaints[groupIndex].sumOfVerVec = _calculateSum(verificationVectorMult);
-        complaints[groupIndex].isResponse = true;
+        complaints[schainId].keyShare = secretKeyContribution[index].share;
+        complaints[schainId].sumOfVerVec = _calculateSum(verificationVectorMult);
+        complaints[schainId].isResponse = true;
     }
 
     function response(
-        bytes32 groupIndex,
+        bytes32 schainId,
         uint fromNodeIndex,
         uint secretNumber,
         G2Operations.G2Point calldata multipliedShare
     )
         external
-        correctGroup(groupIndex)
-    {
-        uint indexOnSchain = _nodeIndexInSchain(groupIndex, fromNodeIndex);
-        require(indexOnSchain < channels[groupIndex].n, "Node is not in this group");
-        require(complaints[groupIndex].nodeToComplaint == fromNodeIndex, "Not this Node");
-        require(complaints[groupIndex].isResponse, "Have not submitted pre-response data");
+        correctGroup(schainId)
+    {
+        uint indexOnSchain = _nodeIndexInSchain(schainId, fromNodeIndex);
+        require(indexOnSchain < channels[schainId].n, "Node is not in this group");
+        require(complaints[schainId].nodeToComplaint == fromNodeIndex, "Not this Node");
+        require(complaints[schainId].isResponse, "Have not submitted pre-response data");
         require(_isNodeByMessageSender(fromNodeIndex, msg.sender), "Node does not exist for message sender");
-        // uint index = _nodeIndexInSchain(groupIndex, complaints[groupIndex].fromNodeToComplaint);
+        // uint index = _nodeIndexInSchain(schainId, complaints[schainId].fromNodeToComplaint);
         _verifyDataAndSlash(
-            groupIndex,
->>>>>>> baa0a13b
+            schainId,
             secretNumber,
             multipliedShare
          );
@@ -413,31 +395,22 @@
             !dkgProcess[schainId].completed[index];
     }
 
-<<<<<<< HEAD
-    function isResponsePossible(bytes32 schainId, uint nodeIndex) external view returns (bool) {
+    function isPreResponsePossible(bytes32 schainId, uint nodeIndex) external view returns (bool) {
         uint index = _nodeIndexInSchain(schainId, nodeIndex);
         return channels[schainId].active &&
             index < channels[schainId].n &&
             _isNodeByMessageSender(nodeIndex, msg.sender) &&
-            complaints[schainId].nodeToComplaint == nodeIndex;
-=======
-    function isPreResponsePossible(bytes32 groupIndex, uint nodeIndex) external view returns (bool) {
-        uint index = _nodeIndexInSchain(groupIndex, nodeIndex);
-        return channels[groupIndex].active &&
-            index < channels[groupIndex].n &&
+            complaints[schainId].nodeToComplaint == nodeIndex &&
+            !complaints[schainId].isResponse;
+    }
+
+    function isResponsePossible(bytes32 schainId, uint nodeIndex) external view returns (bool) {
+        uint index = _nodeIndexInSchain(schainId, nodeIndex);
+        return channels[schainId].active &&
+            index < channels[schainId].n &&
             _isNodeByMessageSender(nodeIndex, msg.sender) &&
-            complaints[groupIndex].nodeToComplaint == nodeIndex &&
-            !complaints[groupIndex].isResponse;
-    }
-
-    function isResponsePossible(bytes32 groupIndex, uint nodeIndex) external view returns (bool) {
-        uint index = _nodeIndexInSchain(groupIndex, nodeIndex);
-        return channels[groupIndex].active &&
-            index < channels[groupIndex].n &&
-            _isNodeByMessageSender(nodeIndex, msg.sender) &&
-            complaints[groupIndex].nodeToComplaint == nodeIndex &&
-            complaints[groupIndex].isResponse;
->>>>>>> baa0a13b
+            complaints[schainId].nodeToComplaint == nodeIndex &&
+            complaints[schainId].isResponse;
     }
 
     function initialize(address contractsAddress) public override initializer {
@@ -470,12 +443,7 @@
     }
 
     function _verifyDataAndSlash(
-<<<<<<< HEAD
         bytes32 schainId,
-        uint indexOnSchain,
-=======
-        bytes32 groupIndex,
->>>>>>> baa0a13b
         uint secretNumber,
         G2Operations.G2Point calldata multipliedShare
     )
@@ -491,23 +459,17 @@
 
         // Decrypt secret key contribution
         uint secret = Decryption(contractManager.getContract("Decryption")).decrypt(
-            complaints[groupIndex].keyShare,
+            complaints[schainId].keyShare,
             key
         );
 
-<<<<<<< HEAD
-        uint badNode = (_checkCorrectMultipliedShare(multipliedShare, indexOnSchain, secret, verificationVector) ?
-            complaints[schainId].fromNodeToComplaint : complaints[schainId].nodeToComplaint);
-        _finalizeSlashing(schainId, badNode);
-=======
         uint badNode = (
             _checkCorrectMultipliedShare(multipliedShare, secret) &&
-            multipliedShare.isEqual(complaints[groupIndex].sumOfVerVec) ?
-            complaints[groupIndex].fromNodeToComplaint :
-            complaints[groupIndex].nodeToComplaint
-        );
-        _finalizeSlashing(groupIndex, badNode);
->>>>>>> baa0a13b
+            multipliedShare.isEqual(complaints[schainId].sumOfVerVec) ?
+            complaints[schainId].fromNodeToComplaint :
+            complaints[schainId].nodeToComplaint
+        );
+        _finalizeSlashing(schainId, badNode);
     }
 
     function _checkCorrectVectorMultiplication(
@@ -603,7 +565,6 @@
             contractManager.getContract("SchainsInternal")
         );
 
-<<<<<<< HEAD
         uint len = schainsInternal.getNumberOfNodesInGroup(schainId);
         channels[schainId].active = true;
         channels[schainId].n = len;
@@ -624,32 +585,8 @@
     }
 
     function _handleComplaintWhenBroadcasted(bytes32 schainId, uint fromNodeIndex, uint toNodeIndex) private {
-        // incorrect data or missing alright
+        // missing alright
         if (complaints[schainId].nodeToComplaint == uint(-1)) {
-=======
-        uint len = schainsInternal.getNumberOfNodesInGroup(groupIndex);
-        channels[groupIndex].active = true;
-        channels[groupIndex].n = len;
-        delete dkgProcess[groupIndex].completed;
-        delete dkgProcess[groupIndex].broadcasted;
-        dkgProcess[groupIndex].broadcasted = new bool[](len);
-        dkgProcess[groupIndex].completed = new bool[](len);
-        complaints[groupIndex].fromNodeToComplaint = uint(-1);
-        complaints[groupIndex].nodeToComplaint = uint(-1);
-        delete complaints[groupIndex].startComplaintBlockTimestamp;
-        delete dkgProcess[groupIndex].numberOfBroadcasted;
-        delete dkgProcess[groupIndex].numberOfCompleted;
-        channels[groupIndex].startedBlockTimestamp = now;
-        channels[groupIndex].startedBlock = block.number;
-        KeyStorage(contractManager.getContract("KeyStorage")).initPublicKeyInProgress(groupIndex);
-
-        emit ChannelOpened(groupIndex);
-    }
-
-    function _handleComplaintWhenBroadcasted(bytes32 groupIndex, uint fromNodeIndex, uint toNodeIndex) private {
-        // missing alright
-        if (complaints[groupIndex].nodeToComplaint == uint(-1)) {
->>>>>>> baa0a13b
             if (
                 isEveryoneBroadcasted(schainId) &&
                 !isAllDataReceived(schainId, toNodeIndex) &&
@@ -660,14 +597,7 @@
                 return;
             } else if (!isAllDataReceived(schainId, fromNodeIndex)) {
                 // incorrect data
-<<<<<<< HEAD
-                complaints[schainId].nodeToComplaint = toNodeIndex;
-                complaints[schainId].fromNodeToComplaint = fromNodeIndex;
-                complaints[schainId].startComplaintBlockTimestamp = block.timestamp;
-                emit ComplaintSent(schainId, fromNodeIndex, toNodeIndex);
-=======
-                _finalizeSlashing(groupIndex, fromNodeIndex);
->>>>>>> baa0a13b
+                _finalizeSlashing(schainId, fromNodeIndex);
                 return;
             }
             emit ComplaintError("Has already sent alright");
