--- conflicted
+++ resolved
@@ -359,7 +359,6 @@
         emit BadGuy(badNode);
         emit FailedDKG(schainId);
 
-<<<<<<< HEAD
         schainsInternal.makeSchainNodesInvisible(schainId);
         if (schainsInternal.isAnyFreeNode(schainId)) {
             schainsInternal.makeSchainNodesVisible(schainId);
@@ -368,13 +367,6 @@
                 schainId,
                 false,
                 true
-=======
-        if (schainsInternal.isAnyFreeNode(schainId)) {
-            uint newNode = nodeRotation.rotateNode(
-                badNode,
-                schainId,
-                false
->>>>>>> dfcb0ed1
             );
             emit NewGuy(newNode);
         } else {
@@ -621,13 +613,35 @@
 
         emit ChannelOpened(schainId);
     }
-<<<<<<< HEAD
-    
-=======
-
->>>>>>> dfcb0ed1
-    function _getComplaintTimelimit() private view returns (uint) {
-        return ConstantsHolder(contractManager.getConstantsHolder()).complaintTimelimit();
+
+    function _handleComplaintWhenBroadcasted(bytes32 schainId, uint fromNodeIndex, uint toNodeIndex) private {
+        // missing alright
+        if (complaints[schainId].nodeToComplaint == uint(-1)) {
+            if (
+                isEveryoneBroadcasted(schainId) &&
+                !isAllDataReceived(schainId, toNodeIndex) &&
+                startAlrightTimestamp[schainId].add(_getComplaintTimelimit()) <= block.timestamp
+            ) {
+                // missing alright
+                _finalizeSlashing(schainId, toNodeIndex);
+                return;
+            } else if (!isAllDataReceived(schainId, fromNodeIndex)) {
+                // incorrect data
+                _finalizeSlashing(schainId, fromNodeIndex);
+                return;
+            }
+            emit ComplaintError("Has already sent alright");
+            return;
+        } else if (complaints[schainId].nodeToComplaint == toNodeIndex) {
+            // 30 min after incorrect data complaint
+            if (complaints[schainId].startComplaintBlockTimestamp.add(_getComplaintTimelimit()) <= block.timestamp) {
+                _finalizeSlashing(schainId, complaints[schainId].nodeToComplaint);
+                return;
+            }
+            emit ComplaintError("The same complaint rejected");
+            return;
+        }
+        emit ComplaintError("One complaint is already sent");
     }
 
     function isEveryoneBroadcasted(bytes32 schainId) public view returns (bool) {
