--- conflicted
+++ resolved
@@ -110,11 +110,9 @@
 
     //Need to add minimal allowed parameters for verdicts
 
-<<<<<<< HEAD
     uint public launchTimestamp;
-=======
+
     uint public rotationDelay;
->>>>>>> 8cad34d4
 
     /**
      * Set reward and delta periods to new one, run only by owner. This function
@@ -162,13 +160,12 @@
         msr = newMSR;
     }
 
-<<<<<<< HEAD
     function setLaunchTimestamp(uint timestamp) external onlyOwner {
         launchTimestamp = timestamp;
-=======
+    }
+
     function setRotationDelay(uint newDelay) external onlyOwner {
         rotationDelay = newDelay;
->>>>>>> 8cad34d4
     }
 
     /**
@@ -185,10 +182,7 @@
         checkTime = 120; // Test parameters
         lastTimeUnderloaded = 0;
         lastTimeOverloaded = 0;
-<<<<<<< HEAD
         launchTimestamp = now;
-=======
         rotationDelay = 12 hours;
->>>>>>> 8cad34d4
     }
 }