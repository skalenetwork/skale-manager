--- conflicted
+++ resolved
@@ -162,12 +162,11 @@
         allowableLatency = newAllowableLatency;
     }
 
-<<<<<<< HEAD
-    function setMSR(uint newMSR) external onlyOwner() {
+    function setMSR(uint newMSR) external onlyOwner {
         msr = newMSR;
-=======
+    }
+
     function setRotationDelay(uint newDelay) external onlyOwner {
         rotationDelay = newDelay;
->>>>>>> 6658be5b
     }
 }