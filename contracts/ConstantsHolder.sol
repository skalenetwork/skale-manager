// SPDX-License-Identifier: AGPL-3.0-only

/*
    ConstantsHolder.sol - SKALE Manager
    Copyright (C) 2018-Present SKALE Labs
    @author Artem Payvin

    SKALE Manager is free software: you can redistribute it and/or modify
    it under the terms of the GNU Affero General Public License as published
    by the Free Software Foundation, either version 3 of the License, or
    (at your option) any later version.

    SKALE Manager is distributed in the hope that it will be useful,
    but WITHOUT ANY WARRANTY; without even the implied warranty of
    MERCHANTABILITY or FITNESS FOR A PARTICULAR PURPOSE.  See the
    GNU Affero General Public License for more details.

    You should have received a copy of the GNU Affero General Public License
    along with SKALE Manager.  If not, see <https://www.gnu.org/licenses/>.
*/

pragma solidity 0.6.10;

import "./Permissions.sol";


/**
 * @title ConstantsHolder
 * @dev Contract contains constants and common variables for the SKALE Network.
 */
contract ConstantsHolder is Permissions {

    // initial price for creating Node (100 SKL)
    uint public constant NODE_DEPOSIT = 100 * 1e18;

    uint8 public constant TOTAL_SPACE_ON_NODE = 128;

    // part of Node for Small Skale-chain (1/128 of Node)
    uint8 public constant SMALL_DIVISOR = 128;

    // part of Node for Medium Skale-chain (1/8 of Node)
    uint8 public constant MEDIUM_DIVISOR = 8;

    // part of Node for Large Skale-chain (full Node)
    uint8 public constant LARGE_DIVISOR = 1;

    // part of Node for Medium Test Skale-chain (1/4 of Node)
    uint8 public constant MEDIUM_TEST_DIVISOR = 4;

    // typically number of Nodes for Skale-chain (16 Nodes)
    uint public constant NUMBER_OF_NODES_FOR_SCHAIN = 16;

    // number of Nodes for Test Skale-chain (2 Nodes)
    uint public constant NUMBER_OF_NODES_FOR_TEST_SCHAIN = 2;

    // number of Nodes for Test Skale-chain (4 Nodes)
    uint public constant NUMBER_OF_NODES_FOR_MEDIUM_TEST_SCHAIN = 4;    

    // number of seconds in one year
    uint32 public constant SECONDS_TO_YEAR = 31622400;

    // initial number of monitors
    uint public constant NUMBER_OF_MONITORS = 24;

    uint public constant OPTIMAL_LOAD_PERCENTAGE = 80;

    uint public constant ADJUSTMENT_SPEED = 1000;

    uint public constant COOLDOWN_TIME = 60;

    uint public constant MIN_PRICE = 10**6;

    uint public constant MSR_REDUCING_COEFFICIENT = 2;

    uint public constant DOWNTIME_THRESHOLD_PART = 30;

    uint public constant BOUNTY_LOCKUP_MONTHS = 3;

    // MSR - Minimum staking requirement
    uint public msr;

    // Reward period - 30 days (each 30 days Node would be granted for bounty)
    uint32 public rewardPeriod;

    // Allowable latency - 150000 ms by default
    uint32 public allowableLatency;

    /**
     * Delta period - 1 hour (1 hour before Reward period became Monitors need
     * to send Verdicts and 1 hour after Reward period became Node need to come
     * and get Bounty)
     */
    uint32 public deltaPeriod;

    /**
     * Check time - 2 minutes (every 2 minutes monitors should check metrics
     * from checked nodes)
     */
<<<<<<< HEAD
    uint8 public checkTime;

    /**
     * Last time when system was underloaded (excess supply)
     * (allocations on Skale-chain / allocations on Nodes < 75%)
     */
    uint public lastTimeUnderloaded;

    /**
     * Last time when system was overloaded (excess demand)
     * (allocations on Skale-chain / allocations on Nodes > 85%)
     */
    uint public lastTimeOverloaded;
=======
    uint public checkTime;
>>>>>>> 9dd6fa46

    //Need to add minimal allowed parameters for verdicts

    uint public launchTimestamp;

    uint public rotationDelay;

    uint public proofOfUseLockUpPeriodDays;

    uint public proofOfUseDelegationPercentage;

    uint public limitValidatorsPerDelegator;

    uint public firstDelegationsMonth;

    /**
     * @dev Allows the Owner to set new reward and delta periods
     * This function is only for tests.
     */
    function setPeriods(uint32 newRewardPeriod, uint32 newDeltaPeriod) external onlyOwner {
        require(
            newRewardPeriod >= newDeltaPeriod && newRewardPeriod - newDeltaPeriod >= checkTime,
            "Incorrect Periods"
        );
        rewardPeriod = newRewardPeriod;
        deltaPeriod = newDeltaPeriod;
    }

    /**
     * @dev Allows the Owner to set the new check time.
     * This function only for tests.
     */
    function setCheckTime(uint newCheckTime) external onlyOwner {
        require(rewardPeriod - deltaPeriod >= checkTime, "Incorrect check time");
        checkTime = newCheckTime;
<<<<<<< HEAD
    }

    /**
     * @dev Allows Nodes contract to set the time when the SKALE network has
     * excess supply.
     */
    function setLastTimeUnderloaded() external allow("Nodes") {
        lastTimeUnderloaded = now;
    }

    /**
     * @dev Allows Schain contract to set the time when the SKALE network is
     * excess demand.
     */
    function setLastTimeOverloaded() external allow("Schains") {
        lastTimeOverloaded = now;
    }
=======
    }    
>>>>>>> 9dd6fa46

    /**
     * @dev Allows the Owner to set the allowable latency in milliseconds.
     * This function is only for testing purposes.
     */
    function setLatency(uint32 newAllowableLatency) external onlyOwner {
        allowableLatency = newAllowableLatency;
    }

    /**
     * @dev Allows the Owner to set the minimum stake requirement.
     */
    function setMSR(uint newMSR) external onlyOwner {
        msr = newMSR;
    }

    /**
     * @dev Allows the Owner to set the launch timestamp.
     */
    function setLaunchTimestamp(uint timestamp) external onlyOwner {
        require(now < launchTimestamp, "Cannot set network launch timestamp because network is already launched");
        launchTimestamp = timestamp;
    }

    /**
     * @dev Allows the Owner to set the node rotation delay.
     */
    function setRotationDelay(uint newDelay) external onlyOwner {
        rotationDelay = newDelay;
    }

    /**
     * @dev Allows the Owner to set the proof-of-use lockup period.
     */
    function setProofOfUseLockUpPeriod(uint periodDays) external onlyOwner {
        proofOfUseLockUpPeriodDays = periodDays;
    }

    function setProofOfUseDelegationPercentage(uint percentage) external onlyOwner {
        require(percentage <= 100, "Percentage value is incorrect");
        proofOfUseDelegationPercentage = percentage;
    }

    function setLimitValidatorsPerDelegator(uint newLimit) external onlyOwner {
        limitValidatorsPerDelegator = newLimit;
    }

    function setFirstDelegationsMonth(uint month) external onlyOwner {
        firstDelegationsMonth = month;
    }

    /**
     * @dev constructor in Permissions approach
     */
    function initialize(address contractsAddress) public override initializer {
        Permissions.initialize(contractsAddress);

        msr = 0;
        rewardPeriod = 2592000;
        allowableLatency = 150000;
        deltaPeriod = 3600;
        checkTime = 300;
        launchTimestamp = uint(-1);
        rotationDelay = 12 hours;
        proofOfUseLockUpPeriodDays = 90;
        proofOfUseDelegationPercentage = 50;
        limitValidatorsPerDelegator = 20;
        firstDelegationsMonth = 8;
    }
}<|MERGE_RESOLUTION|>--- conflicted
+++ resolved
@@ -96,23 +96,7 @@
      * Check time - 2 minutes (every 2 minutes monitors should check metrics
      * from checked nodes)
      */
-<<<<<<< HEAD
-    uint8 public checkTime;
-
-    /**
-     * Last time when system was underloaded (excess supply)
-     * (allocations on Skale-chain / allocations on Nodes < 75%)
-     */
-    uint public lastTimeUnderloaded;
-
-    /**
-     * Last time when system was overloaded (excess demand)
-     * (allocations on Skale-chain / allocations on Nodes > 85%)
-     */
-    uint public lastTimeOverloaded;
-=======
     uint public checkTime;
->>>>>>> 9dd6fa46
 
     //Need to add minimal allowed parameters for verdicts
 
@@ -148,27 +132,7 @@
     function setCheckTime(uint newCheckTime) external onlyOwner {
         require(rewardPeriod - deltaPeriod >= checkTime, "Incorrect check time");
         checkTime = newCheckTime;
-<<<<<<< HEAD
-    }
-
-    /**
-     * @dev Allows Nodes contract to set the time when the SKALE network has
-     * excess supply.
-     */
-    function setLastTimeUnderloaded() external allow("Nodes") {
-        lastTimeUnderloaded = now;
-    }
-
-    /**
-     * @dev Allows Schain contract to set the time when the SKALE network is
-     * excess demand.
-     */
-    function setLastTimeOverloaded() external allow("Schains") {
-        lastTimeOverloaded = now;
-    }
-=======
     }    
->>>>>>> 9dd6fa46
 
     /**
      * @dev Allows the Owner to set the allowable latency in milliseconds.
