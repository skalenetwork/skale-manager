/*
    ConstantsHolder.sol - SKALE Manager
    Copyright (C) 2018-Present SKALE Labs
    @author Artem Payvin

    SKALE Manager is free software: you can redistribute it and/or modify
    it under the terms of the GNU Affero General Public License as published
    by the Free Software Foundation, either version 3 of the License, or
    (at your option) any later version.

    SKALE Manager is distributed in the hope that it will be useful,
    but WITHOUT ANY WARRANTY; without even the implied warranty of
    MERCHANTABILITY or FITNESS FOR A PARTICULAR PURPOSE.  See the
    GNU Affero General Public License for more details.

    You should have received a copy of the GNU Affero General Public License
    along with SKALE Manager.  If not, see <https://www.gnu.org/licenses/>.
*/

pragma solidity ^0.5.0;

import "./Permissions.sol";
import "./interfaces/IConstants.sol";


/**
 * @title Contains constants and common variables for Skale Manager system
 * @author Artem Payvin
 */
contract ConstantsHolder is IConstants, Permissions {

    // initial price for creating Node (100 SKL)
<<<<<<< HEAD
    uint public constant NODE_DEPOSIT = 1e20;
=======
    uint public constant NODE_DEPOSIT = 100 * 1e18;
>>>>>>> 8970f96a

    // part of Node for Tiny Skale-chain (1/128 of Node)
    uint public constant TINY_DIVISOR = 128;

    // part of Node for Small Skale-chain (1/8 of Node)
    uint public constant SMALL_DIVISOR = 8;

    // part of Node for Medium Skale-chain (full Node)
    uint public constant MEDIUM_DIVISOR = 1;

    // part of Node for Medium Test Skale-chain (1/4 of Node)
    uint public constant MEDIUM_TEST_DIVISOR = 4;

    // typically number of Nodes for Skale-chain (16 Nodes)
    uint public constant NUMBER_OF_NODES_FOR_SCHAIN = 16;

    // number of Nodes for Test Skale-chain (2 Nodes)
    uint public constant NUMBER_OF_NODES_FOR_TEST_SCHAIN = 2;

    // number of Nodes for Test Skale-chain (4 Nodes)
    uint public constant NUMBER_OF_NODES_FOR_MEDIUM_TEST_SCHAIN = 4;

    // 'Fractional' Part of ratio for create Fractional or Full Node
    uint public constant FRACTIONAL_FACTOR = 128;

    // 'Full' part of ratio for create Fractional or Full Node
    uint public constant FULL_FACTOR = 17;

    // number of second in one day
    uint32 public constant SECONDS_TO_DAY = 86400;

    // number of seconds in one month
    uint32 public constant SECONDS_TO_MONTH = 2592000;

    // number of seconds in one year
    uint32 public constant SECONDS_TO_YEAR = 31622400;

    // number of seconds in six years
    uint32 public constant SIX_YEARS = 186624000;

    // initial number of validators
    uint public constant NUMBER_OF_VALIDATORS = 24;

    // Reward period - 30 days (each 30 days Node would be granted for bounty)
    uint32 public rewardPeriod = 3600; // Test parameters

    // Allowable latency - 150000 ms by default
    uint32 public allowableLatency = 150000; // Test parameters

    /**
     * Delta period - 1 hour (1 hour before Reward period became Validators need
     * to send Verdicts and 1 hour after Reward period became Node need to come
     * and get Bounty)
     */
    uint32 public deltaPeriod = 300;  // Test parameters

    /**
     * Check time - 2 minutes (every 2 minutes validators should check metrics
     * from validated nodes)
     */
    uint8 public checkTime = 120; // Test parameters

    /**
     * Last time when system was underloaded
     * (allocations on Skale-chain / allocations on Nodes < 75%)
     */
    uint public lastTimeUnderloaded = 0;

    /**
     * Last time when system was overloaded
     * (allocations on Skale-chain / allocations on Nodes > 85%)
     */
    uint public lastTimeOverloaded = 0;

    //Need to add minimal allowed parameters for verdicts

    /**
     * @dev constructor in Permissions approach
     * @param contractsAddress needed in Permissions constructor
     */
    constructor(address contractsAddress) Permissions(contractsAddress) public {

    }

    /**
     * Set reward and delta periods to new one, run only by owner. This function
     * only for tests.
     * @param newRewardPeriod - new Reward period
     * @param newDeltaPeriod - new Delta period
     */
    function setPeriods(uint32 newRewardPeriod, uint32 newDeltaPeriod) external onlyOwner {
        rewardPeriod = newRewardPeriod;
        deltaPeriod = newDeltaPeriod;
    }

    /**
     * Set new check time. This function only for tests.
     * @param newCheckTime - new check time
     */
    function setCheckTime(uint8 newCheckTime) external onlyOwner {
        checkTime = newCheckTime;
    }

    /**
     * Set time if system underloaded, run only by NodesFunctionality contract
     */
    function setLastTimeUnderloaded() external allow("NodesFunctionality") {
        lastTimeUnderloaded = now;
    }

    /**
     * Set time if system iverloaded, run only by SchainsFunctionality contract
     */
    function setLastTimeOverloaded() external allow("SchainsFunctionality") {
        lastTimeOverloaded = now;
    }

    /**
     * Set latency new one in ms, run only by owner. This function
     * only for tests.
     * @param newAllowableLatency - new Allowable Latency
     */
    function setLatency(uint32 newAllowableLatency) external onlyOwner {
        allowableLatency = newAllowableLatency;
    }
}<|MERGE_RESOLUTION|>--- conflicted
+++ resolved
@@ -30,11 +30,7 @@
 contract ConstantsHolder is IConstants, Permissions {
 
     // initial price for creating Node (100 SKL)
-<<<<<<< HEAD
-    uint public constant NODE_DEPOSIT = 1e20;
-=======
     uint public constant NODE_DEPOSIT = 100 * 1e18;
->>>>>>> 8970f96a
 
     // part of Node for Tiny Skale-chain (1/128 of Node)
     uint public constant TINY_DIVISOR = 128;
