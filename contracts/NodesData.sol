--- conflicted
+++ resolved
@@ -75,34 +75,11 @@
     // mapping for indication from space to Nodes
     mapping (uint8 => uint[]) public spaceToNodes;
 
-<<<<<<< HEAD
-    // // array which contain only Fractional Nodes
-    // NodeFilling[] public fractionalNodes;
-    // // array which contain only Full Nodes
-    // NodeFilling[] public fullNodes;
-
-=======
-    // leaving Period for Node
-    uint leavingPeriod;
->>>>>>> 5f656688
-
     uint public numberOfActiveNodes;
     uint public numberOfLeavingNodes;
     uint public numberOfLeftNodes;
 
-<<<<<<< HEAD
-    constructor(address newContractsAddress) Permissions(newContractsAddress) public {
-
-=======
-    function initialize(uint newLeavingPeriod, address newContractsAddress) external initializer {
-        Permissions.initialize(newContractsAddress);
-        leavingPeriod = newLeavingPeriod;
-
-        numberOfActiveNodes = 0;
-        numberOfLeavingNodes = 0;
-        numberOfLeftNodes = 0;
->>>>>>> 5f656688
-    }
+
 
     function getNodesWithFreeSpace(uint8 freeSpace) external view returns (uint[] memory) {
         uint[] memory nodesWithFreeSpace = new uint[](this.countNodesWithFreeSpace(freeSpace));
@@ -428,6 +405,14 @@
         return nodes[nodeIndex].status;
     }
 
+    function initialize(address newContractsAddress) public initializer {
+        Permissions.initialize(newContractsAddress);
+
+        numberOfActiveNodes = 0;
+        numberOfLeavingNodes = 0;
+        numberOfLeftNodes = 0;
+    }
+
     /**
      * @dev isNodeActive - checks if Node status Active
      * @param nodeIndex - index of Node
