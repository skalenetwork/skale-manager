--- conflicted
+++ resolved
@@ -498,7 +498,6 @@
         return activeFullNodes;
     }
 
-<<<<<<< HEAD
     function enableValidator(address validator) public {
         trustedValidators[validator] = true;
     }
@@ -506,7 +505,7 @@
     function disableValidator(address validator) public {
         trustedValidators[validator] = false;
     }
-=======
+    
     /**
      * @dev isNodeActive - checks if Node status Active
      * @param nodeIndex - index of Node
@@ -552,5 +551,4 @@
         }
     }
 
->>>>>>> 8970f96a
 }