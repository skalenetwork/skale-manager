--- conflicted
+++ resolved
@@ -185,10 +185,7 @@
      * @param nodeIndex - index of Node
      */
     function setNodeLeft(uint nodeIndex) public allow("NodesFunctionality") {
-<<<<<<< HEAD
         nodes[nodeIndex].status = NodeStatus.Left;
-=======
->>>>>>> 3b8eee9f
         nodesIPCheck[nodes[nodeIndex].ip] = false;
         nodesNameCheck[keccak256(abi.encodePacked(nodes[nodeIndex].name))] = false;
         // address ownerOfNode = nodes[nodeIndex].owner;
@@ -201,7 +198,6 @@
             numberOfLeavingNodes--;
         }
         numberOfLeftNodes++;
-        nodes[nodeIndex].status = NodeStatus.Left;
     }
 
     /**
