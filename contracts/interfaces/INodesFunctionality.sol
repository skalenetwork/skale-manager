--- conflicted
+++ resolved
@@ -1,11 +1,7 @@
 pragma solidity ^0.5.3;
 
 interface INodesFunctionality {
-<<<<<<< HEAD
-    function createNode(uint from, bytes calldata data) external returns (uint);
-=======
     function createNode(address from, bytes calldata data) external returns (uint);
->>>>>>> be3f0578
     function initWithdrawDeposit(address from, uint nodeIndex) external returns (bool);
     function completeWithdrawDeposit(address from, uint nodeIndex) external returns (uint);
     function removeNode(address from, uint nodeIndex) external;
