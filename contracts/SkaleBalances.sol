--- conflicted
+++ resolved
@@ -31,13 +31,8 @@
 
     }
 
-<<<<<<< HEAD
     function stashBalance(address recipient, uint bountyForMiner) public allow("SkaleManager") {
         address skaleTokenAddress = contractManager.getContract("SkaleToken");
-=======
-    function stashBalance(address recipient, uint bountyForMiner) external allow("SkaleManager") {
-        address skaleTokenAddress = contractManager.contracts(keccak256(abi.encodePacked("SkaleToken")));
->>>>>>> 86a587ea
         bountyBalances[recipient] += bountyForMiner;
         require(
             ISkaleToken(skaleTokenAddress).mint(
