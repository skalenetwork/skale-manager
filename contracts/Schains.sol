// SPDX-License-Identifier: AGPL-3.0-only

/*
    Schains.sol - SKALE Manager
    Copyright (C) 2018-Present SKALE Labs
    @author Artem Payvin

    SKALE Manager is free software: you can redistribute it and/or modify
    it under the terms of the GNU Affero General Public License as published
    by the Free Software Foundation, either version 3 of the License, or
    (at your option) any later version.

    SKALE Manager is distributed in the hope that it will be useful,
    but WITHOUT ANY WARRANTY; without even the implied warranty of
    MERCHANTABILITY or FITNESS FOR A PARTICULAR PURPOSE.  See the
    GNU Affero General Public License for more details.

    You should have received a copy of the GNU Affero General Public License
    along with SKALE Manager.  If not, see <https://www.gnu.org/licenses/>.
*/

pragma solidity 0.6.10;
pragma experimental ABIEncoderV2;

import "./Permissions.sol";
import "./SchainsInternal.sol";
import "./ConstantsHolder.sol";
import "./SkaleVerifier.sol";
import "./utils/FieldOperations.sol";

/**
 * @title Schains
 * @dev Contains functions to manage Schains such as Schain creation,
 * deletion, and rotation.
 */
contract Schains is Permissions {
    using StringUtils for string;
    using StringUtils for uint;

    struct SchainParameters {
        uint lifetime;
        uint8 typeOfSchain;
        uint16 nonce;
        string name;
    }

    /**
     * @dev Emitted when an schain is created.
     */
    event SchainCreated(
        string name,
        address owner,
        uint partOfNode,
        uint lifetime,
        uint numberOfNodes,
        uint deposit,
        uint16 nonce,
        bytes32 schainId,
        uint32 time,
        uint gasSpend
    );

    /**
     * @dev Emitted when an schain is deleted.
     */
    event SchainDeleted(
        address owner,
        string name,
        bytes32 indexed schainId
    );

    /**
     * @dev Emitted when a node in an schain is rotated.
     */
    event NodeRotated(
        bytes32 schainId,
        uint oldNode,
        uint newNode
    );

    /**
     * @dev Emitted when a node is added to an schain.
     */
    event NodeAdded(
        bytes32 schainId,
        uint newNode
    );

    /**
     * @dev Emitted when a group of nodes is created for an schain.
     */
    event SchainNodes(
        string name,
        bytes32 schainId,
        uint[] nodesInGroup,
        uint32 time,
        uint gasSpend
    );

    bytes32 public constant SCHAIN_CREATOR_ROLE = keccak256("SCHAIN_CREATOR_ROLE");

    /**
     * @dev Allows SkaleManager contract to create an Schain.
     *
     * Emits SchainCreated event.
     *
     * Requirements:
     *
     * - Schain type is valid.
     * - There is sufficient deposit to create type of schain.
     */
    function addSchain(address from, uint deposit, bytes calldata data) external allow("SkaleManager") {
        SchainParameters memory schainParameters = _fallbackSchainParametersDataConverter(data);
        
        require(
            getSchainPrice(schainParameters.typeOfSchain, schainParameters.lifetime) <= deposit,
            "Not enough money to create Schain");

        _addSchain(from, deposit, schainParameters);
    }

    function addSchainByFoundation(
        uint lifetime,
        uint8 typeOfSchain,
        uint16 nonce,
        string calldata name
    )
        external
    {
        require(hasRole(SCHAIN_CREATOR_ROLE, msg.sender), "Sender is not authorized to create schian");

        SchainParameters memory schainParameters = SchainParameters({
            lifetime: lifetime,
            typeOfSchain: typeOfSchain,
            nonce: nonce,
            name: name
        });

        _addSchain(msg.sender, 0, schainParameters);
    }

    /**
     * @dev Allows SkaleManager to remove an schain from the network.
     * Upon removal, the space availability of each node is updated.
     *
     * Emits SchainDeleted event.
     *
     * Requirements:
     *
     * - Executed by schain owner.
     */
    function deleteSchain(address from, string calldata name) external allow("SkaleManager") {
        bytes32 schainId = keccak256(abi.encodePacked(name));
        address dataAddress = contractManager.getContract("SchainsInternal");
        require(
            SchainsInternal(dataAddress).isOwnerAddress(from, schainId), 
            "Message sender is not the owner of the Schain"
        );
        SchainsInternal schainsInternal = SchainsInternal(contractManager.getContract("SchainsInternal"));
        address nodesAddress = contractManager.getContract("Nodes");

        // removes Schain from Nodes
        uint[] memory nodesInGroup = SchainsInternal(dataAddress).getNodesInGroup(schainId);
        uint8 partOfNode = SchainsInternal(dataAddress).getSchainsPartOfNode(schainId);
        for (uint i = 0; i < nodesInGroup.length; i++) {
            uint schainIndex = schainsInternal.findSchainAtSchainsForNode(
                nodesInGroup[i],
                schainId
            );
            require(
                schainIndex < SchainsInternal(dataAddress).getLengthOfSchainsForNode(nodesInGroup[i]),
                "Some Node does not contain given Schain");
            schainsInternal.removeNodeFromSchain(nodesInGroup[i], schainId);
            schainsInternal.removeNodeFromExceptions(schainId, nodesInGroup[i]);
            if (!Nodes(nodesAddress).isNodeLeft(nodesInGroup[i])) {
                _addSpace(nodesInGroup[i], partOfNode);
            }
        }
        schainsInternal.deleteGroup(schainId);
        SchainsInternal(dataAddress).removeSchain(schainId, from);
        SchainsInternal(dataAddress).removeRotation(schainId);
        emit SchainDeleted(from, name, schainId);
    }

    /**
     * @dev Allows SkaleManager to delete a root owned schain.
     * Upon removal, the space availability of each node is updated.
     *
     * Emits SchainDeleted event.
     *
     * Requirements:
     *
     * - Schain exists.
     */
    function deleteSchainByRoot(string calldata name) external allow("SkaleManager") {
        bytes32 schainId = keccak256(abi.encodePacked(name));
        address dataAddress = contractManager.getContract("SchainsInternal");
        SchainsInternal schainsInternal = SchainsInternal(
            contractManager.getContract("SchainsInternal"));
        require(SchainsInternal(dataAddress).isSchainExist(schainId), "Schain does not exist");

        // removes Schain from Nodes
        uint[] memory nodesInGroup = SchainsInternal(dataAddress).getNodesInGroup(schainId);
        uint8 partOfNode = SchainsInternal(dataAddress).getSchainsPartOfNode(schainId);
        for (uint i = 0; i < nodesInGroup.length; i++) {
            uint schainIndex = schainsInternal.findSchainAtSchainsForNode(
                nodesInGroup[i],
                schainId
            );
            require(
                schainIndex < SchainsInternal(dataAddress).getLengthOfSchainsForNode(nodesInGroup[i]),
                "Some Node does not contain given Schain");
            schainsInternal.removeNodeFromSchain(nodesInGroup[i], schainId);
            schainsInternal.removeNodeFromExceptions(schainId, nodesInGroup[i]);
            _addSpace(nodesInGroup[i], partOfNode);
        }
        schainsInternal.deleteGroup(schainId);
        address from = SchainsInternal(dataAddress).getSchainOwner(schainId);
        SchainsInternal(dataAddress).removeSchain(schainId, from);
        SchainsInternal(dataAddress).removeRotation(schainId);
        emit SchainDeleted(from, name, schainId);
    }

    /**
     * @dev Allows SkaleManager to rotate a node in an schain.
     *
     * Returns a boolean whether rotation is successful.
     *
     * Requirements:
     *
     * - A free node for rotating in.
     */
    function exitFromSchain(uint nodeIndex) external allow("SkaleManager") returns (bool) {
        SchainsInternal schainsInternal = SchainsInternal(contractManager.getContract("SchainsInternal"));
        bytes32 schainId = schainsInternal.getActiveSchain(nodeIndex);
        require(_checkRotation(schainId), "No free Nodes for rotating");
        uint newNodeIndex = rotateNode(nodeIndex, schainId);
        schainsInternal.finishRotation(schainId, nodeIndex, newNodeIndex);
        return schainsInternal.getActiveSchain(nodeIndex) == bytes32(0) ? true : false;
    }

    /**
     * @dev Allows SkaleManager to freeze schains, meaning node rotation is paused
     * until further TODO???.
     */
    function freezeSchains(uint nodeIndex) external allow("SkaleManager") {
        SchainsInternal schainsInternal = SchainsInternal(contractManager.getContract("SchainsInternal"));
        bytes32[] memory schains = schainsInternal.getActiveSchains(nodeIndex);
        for (uint i = 0; i < schains.length; i++) {
            SchainsInternal.Rotation memory rotation = schainsInternal.getRotation(schains[i]);
            if (rotation.nodeIndex == nodeIndex && now < rotation.freezeUntil) {
                continue;
            }
            string memory schainName = schainsInternal.getSchainName(schains[i]);
            string memory revertMessage = "Node cannot rotate on Schain ";
            revertMessage = revertMessage.strConcat(schainName);
            revertMessage = revertMessage.strConcat(", occupied by Node ");
            revertMessage = revertMessage.strConcat(rotation.nodeIndex.uint2str());
            string memory dkgRevert = "DKG process did not complete on schain ";
            require(
                !schainsInternal.isGroupFailedDKG(keccak256(abi.encodePacked(schainName))),
                dkgRevert.strConcat(schainName));
            require(rotation.freezeUntil < now, revertMessage);
            schainsInternal.startRotation(schains[i], nodeIndex);
        }
    }

    /**
     * @dev Allows SkaleManager to restart schain creation by forming a new node
     * group.
     *
     * Requirements:
     *
     * TODO
     */
    function restartSchainCreation(string calldata name) external allow("SkaleManager") {
        bytes32 schainId = keccak256(abi.encodePacked(name));
        address dataAddress = contractManager.getContract("SchainsInternal");
        require(SchainsInternal(dataAddress).isGroupFailedDKG(schainId), "DKG success");
        SchainsInternal schainsInternal = SchainsInternal(
            contractManager.getContract("SchainsInternal"));
        require(schainsInternal.isAnyFreeNode(schainId), "No free Nodes for new group formation");
        uint newNodeIndex = _selectNodeToGroup(schainId);
        emit NodeAdded(schainId, newNodeIndex);
    }

    /**
<<<<<<< HEAD
     * @dev Checks whether schian group signature is valid.
     * TODO
=======
     * @dev verifySignature - verify signature which create Group by Groups BLS master public key     
     * @param signatureA - first part of BLS signature
     * @param signatureB - second part of BLS signature
     * @param hash - hashed message
     * @param counter - smallest sub from square
     * @param hashA - first part of hashed message
     * @param hashB - second part of hashed message
     * @param schainName - name of the Schain
     * @return true - if correct, false - if not
>>>>>>> 400eb4ba
     */
    function verifySchainSignature(
        uint signatureA,
        uint signatureB,
        bytes32 hash,
        uint counter,
        uint hashA,
        uint hashB,
        string calldata schainName
    )
        external
        view
        returns (bool)
    {
        SchainsInternal schainsInternal = SchainsInternal(contractManager.getContract("SchainsInternal"));
        SkaleVerifier skaleVerifier = SkaleVerifier(contractManager.getContract("SkaleVerifier"));

        G2Operations.G2Point memory publicKey = schainsInternal.getGroupsPublicKey(
            keccak256(abi.encodePacked(schainName))
        );
        return skaleVerifier.verify(
            Fp2Operations.Fp2Point({
                a: signatureA,
                b: signatureB
            }),
            hash, counter,
            hashA, hashB,
            publicKey
        );
    }

    function initialize(address newContractsAddress) public override initializer {
        Permissions.initialize(newContractsAddress);
    }

    /**
     * @dev Allows SkaleDKG and SkaleManager contracts to rotate a node
     * TODO fix
     * Returns a boolean whether the verification is successful.
     */
    function rotateNode(
        uint nodeIndex,
        bytes32 schainId
    )
        public
        allowTwo("SkaleDKG", "SkaleManager")
        returns (uint)
    {
        SchainsInternal schainsInternal = SchainsInternal(contractManager.getContract("SchainsInternal"));
        schainsInternal.removeNodeFromSchain(nodeIndex, schainId);
        return _selectNodeToGroup(schainId);
    }

    /**
     * @dev Returns the current price in SKL tokens for given Schain type and lifetime.
     */
    function getSchainPrice(uint typeOfSchain, uint lifetime) public view returns (uint) {
        ConstantsHolder constantsHolder = ConstantsHolder(contractManager.getContract("ConstantsHolder"));
        uint nodeDeposit = constantsHolder.NODE_DEPOSIT();
        uint numberOfNodes;
        uint8 divisor;
        (numberOfNodes, divisor) = getNodesDataFromTypeOfSchain(typeOfSchain);
        if (divisor == 0) {
            return 1e18;
        } else {
            uint up = nodeDeposit.mul(numberOfNodes.mul(lifetime.mul(2)));
            uint down = uint(
                uint(constantsHolder.SMALL_DIVISOR())
                    .mul(uint(constantsHolder.SECONDS_TO_YEAR()))
                    .div(divisor)
            );
            return up.div(down);
        }
    }

    /**
     * @dev Returns the number of Nodes and resource divisor that is needed for a
     * given Schain type.
     */
    function getNodesDataFromTypeOfSchain(uint typeOfSchain)
        public
        view
        returns (uint numberOfNodes, uint8 partOfNode)
    {
        ConstantsHolder constantsHolder = ConstantsHolder(contractManager.getContract("ConstantsHolder"));
        numberOfNodes = constantsHolder.NUMBER_OF_NODES_FOR_SCHAIN();
        if (typeOfSchain == 1) {
            partOfNode = constantsHolder.SMALL_DIVISOR() / constantsHolder.SMALL_DIVISOR();
        } else if (typeOfSchain == 2) {
            partOfNode = constantsHolder.SMALL_DIVISOR() / constantsHolder.MEDIUM_DIVISOR();
        } else if (typeOfSchain == 3) {
            partOfNode = constantsHolder.SMALL_DIVISOR() / constantsHolder.LARGE_DIVISOR();
        } else if (typeOfSchain == 4) {
            partOfNode = 0;
            numberOfNodes = constantsHolder.NUMBER_OF_NODES_FOR_TEST_SCHAIN();
        } else if (typeOfSchain == 5) {
            partOfNode = constantsHolder.SMALL_DIVISOR() / constantsHolder.MEDIUM_TEST_DIVISOR();
            numberOfNodes = constantsHolder.NUMBER_OF_NODES_FOR_MEDIUM_TEST_SCHAIN();
        } else {
            revert("Bad schain type");
        }
    }

    /**
     * @dev Initializes an schain in the SchainsInternal contract.
     *
     * Requirements:
     *
     * - Schain name is not already in use.
     */
    function _initializeSchainInSchainsInternal(
        string memory name,
        address from,
        uint deposit,
        uint lifetime) private
    {
        address dataAddress = contractManager.getContract("SchainsInternal");
        require(SchainsInternal(dataAddress).isSchainNameAvailable(name), "Schain name is not available");

        // initialize Schain
        SchainsInternal(dataAddress).initializeSchain(
            name,
            from,
            lifetime,
            deposit);
        SchainsInternal(dataAddress).setSchainIndex(keccak256(abi.encodePacked(name)), from);
    }

    /**
     * @dev Converts data from bytes to normal schain parameters of lifetime,
     * type, nonce, and name.
     */
    function _fallbackSchainParametersDataConverter(bytes memory data)
        private
        pure
        returns (SchainParameters memory schainParameters)
    {
        (schainParameters.lifetime,
        schainParameters.typeOfSchain,
        schainParameters.nonce,
        schainParameters.name) = abi.decode(data, (uint, uint8, uint16, string));
    }

    /**
     * @dev Frees previously occupied space in Node.
     */
    function _addSpace(uint nodeIndex, uint8 partOfNode) private {
        Nodes nodes = Nodes(contractManager.getContract("Nodes"));
        nodes.addSpaceToNode(nodeIndex, partOfNode);
    }

    /**
     * @dev Allows SkaleManager to create group of nodes for Schain.
     *
     * Emits SchainNodes event.
     */
    function _createGroupForSchain(
        string memory schainName,
        bytes32 schainId,
        uint numberOfNodes,
        uint8 partOfNode
    )
        private
        allow("SkaleManager")
    {
        SchainsInternal schainsInternal = SchainsInternal(contractManager.getContract("SchainsInternal"));
        uint[] memory nodesInGroup = schainsInternal.createGroupForSchain(schainId, numberOfNodes, partOfNode);
        schainsInternal.redirectOpenChannel(schainId);

        emit SchainNodes(
            schainName,
            schainId,
            nodesInGroup,
            uint32(block.timestamp),
            gasleft());
    }

    /**
     * @dev Selects a node pseudo-randomly for a Schain.
     *
     * Requirements:
     *
     * - Schain must be in active state.
     * - Must be sufficiently available nodes for rotation.
     * - Must be able to allocate required resource from the node.
     */
    function _selectNodeToGroup(bytes32 schainId) private returns (uint) {
        SchainsInternal schainsInternal = SchainsInternal(contractManager.getContract("SchainsInternal"));
        Nodes nodes = Nodes(contractManager.getContract("Nodes"));
        require(schainsInternal.isSchainActive(schainId), "Group is not active");
        uint8 space = schainsInternal.getSchainsPartOfNode(schainId);
        uint[] memory possibleNodes = schainsInternal.isEnoughNodes(schainId);
        require(possibleNodes.length > 0, "No free Nodes for rotation");
        uint nodeIndex;
        uint random = uint(keccak256(abi.encodePacked(uint(blockhash(block.number - 1)), schainId)));
        do {
            uint index = random % possibleNodes.length;
            nodeIndex = possibleNodes[index];
            random = uint(keccak256(abi.encodePacked(random, nodeIndex)));
        } while (schainsInternal.checkException(schainId, nodeIndex));
        require(nodes.removeSpaceFromNode(nodeIndex, space), "Could not remove space from nodeIndex");
        schainsInternal.addSchainForNode(nodeIndex, schainId);
        schainsInternal.setException(schainId, nodeIndex);
        schainsInternal.setNodeInGroup(schainId, nodeIndex);
        return nodeIndex;
    }

    /**
     * @dev Checks whether there are
     * TODO
     */
    function _checkRotation(bytes32 schainId ) private view returns (bool) {
        SchainsInternal schainsInternal = SchainsInternal(contractManager.getContract("SchainsInternal"));
        require(schainsInternal.isSchainExist(schainId), "Schain does not exist");
        return schainsInternal.isAnyFreeNode(schainId);
    }

    /**
     * @dev _addSchain - create Schain in the system
     * function could be run only by executor
     * @param from - owner of Schain
     * @param deposit - received amoung of SKL
     * @param schainParameters - Schain's data
     */
    function _addSchain(address from, uint deposit, SchainParameters memory schainParameters) private {
        uint numberOfNodes;
        uint8 partOfNode;

        require(schainParameters.typeOfSchain <= 5, "Invalid type of Schain");

        //initialize Schain
        _initializeSchainInSchainsInternal(
            schainParameters.name,
            from,
            deposit,
            schainParameters.lifetime);

        // create a group for Schain
        (numberOfNodes, partOfNode) = getNodesDataFromTypeOfSchain(schainParameters.typeOfSchain);

        _createGroupForSchain(
            schainParameters.name,
            keccak256(abi.encodePacked(schainParameters.name)),
            numberOfNodes,
            partOfNode
        );

        emit SchainCreated(
            schainParameters.name,
            from,
            partOfNode,
            schainParameters.lifetime,
            numberOfNodes,
            deposit,
            schainParameters.nonce,
            keccak256(abi.encodePacked(schainParameters.name)),
            uint32(block.timestamp),
            gasleft());
    }
}<|MERGE_RESOLUTION|>--- conflicted
+++ resolved
@@ -285,20 +285,7 @@
     }
 
     /**
-<<<<<<< HEAD
-     * @dev Checks whether schian group signature is valid.
-     * TODO
-=======
-     * @dev verifySignature - verify signature which create Group by Groups BLS master public key     
-     * @param signatureA - first part of BLS signature
-     * @param signatureB - second part of BLS signature
-     * @param hash - hashed message
-     * @param counter - smallest sub from square
-     * @param hashA - first part of hashed message
-     * @param hashB - second part of hashed message
-     * @param schainName - name of the Schain
-     * @return true - if correct, false - if not
->>>>>>> 400eb4ba
+     * @dev Checks whether Schian group signature is valid. TODO: confirm
      */
     function verifySchainSignature(
         uint signatureA,
