// SPDX-License-Identifier: AGPL-3.0-only

/*
    Schains.sol - SKALE Manager
    Copyright (C) 2018-Present SKALE Labs
    @author Artem Payvin

    SKALE Manager is free software: you can redistribute it and/or modify
    it under the terms of the GNU Affero General Public License as published
    by the Free Software Foundation, either version 3 of the License, or
    (at your option) any later version.

    SKALE Manager is distributed in the hope that it will be useful,
    but WITHOUT ANY WARRANTY; without even the implied warranty of
    MERCHANTABILITY or FITNESS FOR A PARTICULAR PURPOSE.  See the
    GNU Affero General Public License for more details.

    You should have received a copy of the GNU Affero General Public License
    along with SKALE Manager.  If not, see <https://www.gnu.org/licenses/>.
*/

pragma solidity 0.8.11;

import "@skalenetwork/skale-manager-interfaces/ISchains.sol";
import "@skalenetwork/skale-manager-interfaces/ISkaleVerifier.sol";
import "@skalenetwork/skale-manager-interfaces/ISkaleDKG.sol";
import "@skalenetwork/skale-manager-interfaces/ISchainsInternal.sol";
import "@skalenetwork/skale-manager-interfaces/IKeyStorage.sol";
import "@skalenetwork/skale-manager-interfaces/INodeRotation.sol";
import "@skalenetwork/skale-manager-interfaces/IWallets.sol";

import "./Permissions.sol";
import "./ConstantsHolder.sol";
import "./utils/FieldOperations.sol";


/**
 * @title Schains
 * @dev Contains functions to manage Schains such as Schain creation,
 * deletion, and rotation.
 */
contract Schains is Permissions, ISchains {
    using AddressUpgradeable for address;
    using EnumerableSetUpgradeable for EnumerableSetUpgradeable.Bytes32Set;

    struct SchainParameters {
        uint lifetime;
        uint8 typeOfSchain;
        uint16 nonce;
        string name;
        address originator;
        SchainOption[] options;
    }

    struct SchainOption {
        string name;
        bytes value;
    }

    //    schainHash => Set of options hashes
    mapping (bytes32 => EnumerableSetUpgradeable.Bytes32Set) private _optionsIndex;
    //    schainHash => optionHash => schain option
    mapping (bytes32 => mapping (bytes32 => SchainOption)) private _options;

    bytes32 public constant SCHAIN_CREATOR_ROLE = keccak256("SCHAIN_CREATOR_ROLE");

    /**
<<<<<<< HEAD
=======
     * @dev Emitted when an schain is created.
     */
    event SchainCreated(
        string name,
        address owner,
        uint partOfNode,
        uint lifetime,
        uint numberOfNodes,
        uint deposit,
        uint16 nonce,
        bytes32 schainHash
    );

    /**
     * @dev Emitted when an schain is deleted.
     */
    event SchainDeleted(
        address owner,
        string name,
        bytes32 indexed schainHash
    );

    /**
     * @dev Emitted when a node in an schain is rotated.
     */
    event NodeRotated(
        bytes32 schainHash,
        uint oldNode,
        uint newNode
    );

    /**
     * @dev Emitted when a node is added to an schain.
     */
    event NodeAdded(
        bytes32 schainHash,
        uint newNode
    );

    /**
     * @dev Emitted when a group of nodes is created for an schain.
     */
    event SchainNodes(
        string name,
        bytes32 schainHash,
        uint[] nodesInGroup
    );

    modifier schainExists(SchainsInternal schainsInternal, bytes32 schainHash) {
        require(schainsInternal.isSchainExist(schainHash), "The schain does not exist");
        _;
    }

    /**
>>>>>>> ce9a166e
     * @dev Allows SkaleManager contract to create an Schain.
     * 
     * Emits an {SchainCreated} event.
     * 
     * Requirements:
     * 
     * - Schain type is valid.
     * - There is sufficient deposit to create type of schain.
     * - If from is a smart contract originator must be specified
     */
<<<<<<< HEAD
    function addSchain(address from, uint deposit, bytes calldata data) external override allow("SkaleManager") {
        SchainParameters memory schainParameters = _fallbackSchainParametersDataConverter(data);
=======
    function addSchain(address from, uint deposit, bytes calldata data) external allow("SkaleManager") {
        SchainParameters memory schainParameters = abi.decode(data, (SchainParameters));
>>>>>>> ce9a166e
        ConstantsHolder constantsHolder = ConstantsHolder(contractManager.getConstantsHolder());
        uint schainCreationTimeStamp = constantsHolder.schainCreationTimeStamp();
        uint minSchainLifetime = constantsHolder.minimalSchainLifetime();
        require(block.timestamp >= schainCreationTimeStamp, "It is not a time for creating Schain");
        require(
            schainParameters.lifetime >= minSchainLifetime,
            "Minimal schain lifetime should be satisfied"
        );
        require(
            getSchainPrice(schainParameters.typeOfSchain, schainParameters.lifetime) <= deposit,
            "Not enough money to create Schain");
        _addSchain(from, deposit, schainParameters);
    }

    /**
     * @dev Allows the foundation to create an Schain without tokens.
     * 
     * Emits an {SchainCreated} event.
     * 
     * Requirements:
     * 
     * - sender is granted with SCHAIN_CREATOR_ROLE
     * - Schain type is valid.
     * - If schain owner is a smart contract schain originator must be specified
     */
    function addSchainByFoundation(
        uint lifetime,
        uint8 typeOfSchain,
        uint16 nonce,
        string calldata name,
        address schainOwner,
        address schainOriginator,
        SchainOption[] calldata options
    )
        external
        payable
        override
    {
        require(hasRole(SCHAIN_CREATOR_ROLE, msg.sender), "Sender is not authorized to create schain");

        SchainParameters memory schainParameters = SchainParameters({
            lifetime: lifetime,
            typeOfSchain: typeOfSchain,
            nonce: nonce,
            name: name,
            originator: schainOriginator,
            options: options
        });

        address _schainOwner;
        if (schainOwner != address(0)) {
            _schainOwner = schainOwner;
        } else {
            _schainOwner = msg.sender;
        }

        _addSchain(_schainOwner, 0, schainParameters);
        bytes32 schainHash = keccak256(abi.encodePacked(name));
        IWallets(payable(contractManager.getContract("Wallets"))).rechargeSchainWallet{value: msg.value}(schainHash);
    }

    /**
     * @dev Allows SkaleManager to remove an schain from the network.
     * Upon removal, the space availability of each node is updated.
     * 
     * Emits an {SchainDeleted} event.
     * 
     * Requirements:
     * 
     * - Executed by schain owner.
     */
    function deleteSchain(address from, string calldata name) external override allow("SkaleManager") {
        ISchainsInternal schainsInternal = ISchainsInternal(contractManager.getContract("SchainsInternal"));
        bytes32 schainHash = keccak256(abi.encodePacked(name));
        require(
            schainsInternal.isOwnerAddress(from, schainHash),
            "Message sender is not the owner of the Schain"
        );

        _deleteSchain(name, schainsInternal);
    }

    /**
     * @dev Allows SkaleManager to delete any Schain.
     * Upon removal, the space availability of each node is updated.
     * 
     * Emits an {SchainDeleted} event.
     * 
     * Requirements:
     * 
     * - Schain exists.
     */
    function deleteSchainByRoot(string calldata name) external override allow("SkaleManager") {
        _deleteSchain(name, ISchainsInternal(contractManager.getContract("SchainsInternal")));
    }

    /**
     * @dev Allows SkaleManager contract to restart schain creation by forming a
     * new schain group. Executed when DKG procedure fails and becomes stuck.
     * 
     * Emits a {NodeAdded} event.
     * 
     * Requirements:
     * 
     * - Previous DKG procedure must have failed.
     * - DKG failure got stuck because there were no free nodes to rotate in.
     * - A free node must be released in the network.
     */
    function restartSchainCreation(string calldata name) external override allow("SkaleManager") {
        INodeRotation nodeRotation = INodeRotation(contractManager.getContract("NodeRotation"));
        bytes32 schainHash = keccak256(abi.encodePacked(name));
        ISkaleDKG skaleDKG = ISkaleDKG(contractManager.getContract("SkaleDKG"));
        require(!skaleDKG.isLastDKGSuccessful(schainHash), "DKG success");
        ISchainsInternal schainsInternal = ISchainsInternal(
            contractManager.getContract("SchainsInternal"));
        require(schainsInternal.isAnyFreeNode(schainHash), "No free Nodes for new group formation");
        uint newNodeIndex = nodeRotation.selectNodeToGroup(schainHash);
        skaleDKG.openChannel(schainHash);
        emit NodeAdded(schainHash, newNodeIndex);
    }


    /**
     * @dev Checks whether schain group signature is valid.
     */
    function verifySchainSignature(
        uint signatureA,
        uint signatureB,
        bytes32 hash,
        uint counter,
        uint hashA,
        uint hashB,
        string calldata schainName
    )
        external
        view
        override
        returns (bool)
    {
        ISkaleVerifier skaleVerifier = ISkaleVerifier(contractManager.getContract("SkaleVerifier"));
        ISkaleDKG.G2Point memory publicKey = G2Operations.getG2Zero();
        bytes32 schainHash = keccak256(abi.encodePacked(schainName));
        if (
            INodeRotation(contractManager.getContract("NodeRotation")).isRotationInProgress(schainHash) &&
            ISkaleDKG(contractManager.getContract("SkaleDKG")).isLastDKGSuccessful(schainHash)
        ) {
            publicKey = IKeyStorage(
                contractManager.getContract("KeyStorage")
            ).getPreviousPublicKey(
                schainHash
            );
        } else {
            publicKey = IKeyStorage(
                contractManager.getContract("KeyStorage")
            ).getCommonPublicKey(
                schainHash
            );
        }
        return skaleVerifier.verify(
            ISkaleDKG.Fp2Point({
                a: signatureA,
                b: signatureB
            }),
            hash, counter,
            hashA, hashB,
            publicKey
        );
    }

    function getOption(bytes32 schainHash, string calldata optionName) external view returns (bytes memory) {
        bytes32 optionHash = keccak256(abi.encodePacked(optionName));
        SchainsInternal schainsInternal = SchainsInternal(
            contractManager.getContract("SchainsInternal"));
        return _getOption(schainHash, optionHash, schainsInternal);
    }

    function getOptions(bytes32 schainHash) external view returns (SchainOption[] memory) {
        SchainOption[] memory options = new SchainOption[](_optionsIndex[schainHash].length());
        for (uint i = 0; i < options.length; ++i) {
            options[i] = _options[schainHash][_optionsIndex[schainHash].at(i)];
        }
        return options;
    }

    function initialize(address newContractsAddress) public override initializer {
        Permissions.initialize(newContractsAddress);
    }

    /**
     * @dev Returns the current price in SKL tokens for given Schain type and lifetime.
     */
    function getSchainPrice(uint typeOfSchain, uint lifetime) public view override returns (uint) {
        ConstantsHolder constantsHolder = ConstantsHolder(contractManager.getConstantsHolder());
        ISchainsInternal schainsInternal = ISchainsInternal(contractManager.getContract("SchainsInternal"));
        uint nodeDeposit = constantsHolder.NODE_DEPOSIT();
        uint numberOfNodes;
        uint8 divisor;
        (divisor, numberOfNodes) = schainsInternal.getSchainType(typeOfSchain);
        if (divisor == 0) {
            return 1e18;
        } else {
            uint up = nodeDeposit * numberOfNodes * lifetime * 2;
            uint down = uint(
                uint(constantsHolder.SMALL_DIVISOR())
                * uint(constantsHolder.SECONDS_TO_YEAR())
                / divisor
            );
            return up / down;
        }
    }


    /**
     * @dev Initializes an schain in the SchainsInternal contract.
     * 
     * Requirements:
     * 
     * - Schain name is not already in use.
     */
    function _initializeSchainInSchainsInternal(
        string memory name,
        address from,
        address originator,
        uint deposit,
        uint lifetime,
<<<<<<< HEAD
        ISchainsInternal schainsInternal
=======
        SchainsInternal schainsInternal,
        SchainOption[] memory options
>>>>>>> ce9a166e
    )
        private
    {
        require(schainsInternal.isSchainNameAvailable(name), "Schain name is not available");

        bytes32 schainHash = keccak256(abi.encodePacked(name));
        for (uint i = 0; i < options.length; ++i) {
            _setOption(schainHash, options[i]);
        }

        // initialize Schain
        schainsInternal.initializeSchain(name, from, originator, lifetime, deposit);
    }

    /**
     * @dev Allows creation of node group for Schain.
     * 
     * Emits an {SchainNodes} event.
     */
    function _createGroupForSchain(
        string memory schainName,
        bytes32 schainHash,
        uint numberOfNodes,
        uint8 partOfNode,
        ISchainsInternal schainsInternal
    )
        private
    {
        uint[] memory nodesInGroup = schainsInternal.createGroupForSchain(schainHash, numberOfNodes, partOfNode);
        ISkaleDKG(contractManager.getContract("SkaleDKG")).openChannel(schainHash);

        emit SchainNodes(
            schainName,
            schainHash,
            nodesInGroup);
    }

    /**
     * @dev Creates an schain.
     * 
     * Emits an {SchainCreated} event.
     * 
     * Requirements:
     * 
     * - Schain type must be valid.
     */
    function _addSchain(address from, uint deposit, SchainParameters memory schainParameters) private {
        ISchainsInternal schainsInternal = ISchainsInternal(contractManager.getContract("SchainsInternal"));

        require(!schainParameters.originator.isContract(), "Originator address must be not a contract");
        if (from.isContract()) {
            require(schainParameters.originator != address(0), "Originator address is not provided");
        } else {
            schainParameters.originator = address(0);
        }

        //initialize Schain
        _initializeSchainInSchainsInternal(
            schainParameters.name,
            from,
            schainParameters.originator,
            deposit,
            schainParameters.lifetime,
            schainsInternal,
            schainParameters.options
        );

        // create a group for Schain
        uint numberOfNodes;
        uint8 partOfNode;
        (partOfNode, numberOfNodes) = schainsInternal.getSchainType(schainParameters.typeOfSchain);

        _createGroupForSchain(
            schainParameters.name,
            keccak256(abi.encodePacked(schainParameters.name)),
            numberOfNodes,
            partOfNode,
            schainsInternal
        );

        emit SchainCreated(
            schainParameters.name,
            from,
            partOfNode,
            schainParameters.lifetime,
            numberOfNodes,
            deposit,
            schainParameters.nonce,
            keccak256(abi.encodePacked(schainParameters.name)));
    }

    function _deleteSchain(string calldata name, ISchainsInternal schainsInternal) private {
        INodeRotation nodeRotation = INodeRotation(contractManager.getContract("NodeRotation"));

        bytes32 schainHash = keccak256(abi.encodePacked(name));
        require(schainsInternal.isSchainExist(schainHash), "Schain does not exist");

        _deleteOptions(schainHash, schainsInternal);

        uint[] memory nodesInGroup = schainsInternal.getNodesInGroup(schainHash);
        for (uint i = 0; i < nodesInGroup.length; i++) {
            if (schainsInternal.checkHoleForSchain(schainHash, i)) {
                continue;
            }
            require(
                schainsInternal.checkSchainOnNode(nodesInGroup[i], schainHash),
                "Some Node does not contain given Schain"
            );
            schainsInternal.removeNodeFromSchain(nodesInGroup[i], schainHash);
            schainsInternal.removeNodeFromExceptions(schainHash, nodesInGroup[i]);
        }
        schainsInternal.removeAllNodesFromSchainExceptions(schainHash);
        schainsInternal.deleteGroup(schainHash);
        address from = schainsInternal.getSchainOwner(schainHash);
        schainsInternal.removeHolesForSchain(schainHash);
        nodeRotation.removeRotation(schainHash);
        schainsInternal.removeSchain(schainHash, from);
        IWallets(
            payable(contractManager.getContract("Wallets"))
        ).withdrawFundsFromSchainWallet(payable(from), schainHash);
        emit SchainDeleted(from, name, schainHash);
    }

    function _setOption(
        bytes32 schainHash,
        SchainOption memory option
    )
        private
    {
        bytes32 optionHash = keccak256(abi.encodePacked(option.name));
        _options[schainHash][optionHash] = option;
        require(_optionsIndex[schainHash].add(optionHash), "The option has been set already");
    }

    function _deleteOptions(
        bytes32 schainHash,
        SchainsInternal schainsInternal
    )
        private
        schainExists(schainsInternal, schainHash)
    {
        while (_optionsIndex[schainHash].length() > 0) {
            bytes32 optionHash = _optionsIndex[schainHash].at(0);
            delete _options[schainHash][optionHash];
            require(_optionsIndex[schainHash].remove(optionHash), "Removing error");
        }
    }

    function _getOption(
        bytes32 schainHash,
        bytes32 optionHash,
        SchainsInternal schainsInternal
    )
        private
        view
        schainExists(schainsInternal, schainHash)
        returns (bytes memory)
    {
        require(_optionsIndex[schainHash].contains(optionHash), "Option is not set");
        return _options[schainHash][optionHash].value;
    }
}<|MERGE_RESOLUTION|>--- conflicted
+++ resolved
@@ -52,11 +52,6 @@
         SchainOption[] options;
     }
 
-    struct SchainOption {
-        string name;
-        bytes value;
-    }
-
     //    schainHash => Set of options hashes
     mapping (bytes32 => EnumerableSetUpgradeable.Bytes32Set) private _optionsIndex;
     //    schainHash => optionHash => schain option
@@ -64,64 +59,12 @@
 
     bytes32 public constant SCHAIN_CREATOR_ROLE = keccak256("SCHAIN_CREATOR_ROLE");
 
-    /**
-<<<<<<< HEAD
-=======
-     * @dev Emitted when an schain is created.
-     */
-    event SchainCreated(
-        string name,
-        address owner,
-        uint partOfNode,
-        uint lifetime,
-        uint numberOfNodes,
-        uint deposit,
-        uint16 nonce,
-        bytes32 schainHash
-    );
-
-    /**
-     * @dev Emitted when an schain is deleted.
-     */
-    event SchainDeleted(
-        address owner,
-        string name,
-        bytes32 indexed schainHash
-    );
-
-    /**
-     * @dev Emitted when a node in an schain is rotated.
-     */
-    event NodeRotated(
-        bytes32 schainHash,
-        uint oldNode,
-        uint newNode
-    );
-
-    /**
-     * @dev Emitted when a node is added to an schain.
-     */
-    event NodeAdded(
-        bytes32 schainHash,
-        uint newNode
-    );
-
-    /**
-     * @dev Emitted when a group of nodes is created for an schain.
-     */
-    event SchainNodes(
-        string name,
-        bytes32 schainHash,
-        uint[] nodesInGroup
-    );
-
-    modifier schainExists(SchainsInternal schainsInternal, bytes32 schainHash) {
+    modifier schainExists(ISchainsInternal schainsInternal, bytes32 schainHash) {
         require(schainsInternal.isSchainExist(schainHash), "The schain does not exist");
         _;
     }
 
     /**
->>>>>>> ce9a166e
      * @dev Allows SkaleManager contract to create an Schain.
      * 
      * Emits an {SchainCreated} event.
@@ -132,13 +75,8 @@
      * - There is sufficient deposit to create type of schain.
      * - If from is a smart contract originator must be specified
      */
-<<<<<<< HEAD
     function addSchain(address from, uint deposit, bytes calldata data) external override allow("SkaleManager") {
-        SchainParameters memory schainParameters = _fallbackSchainParametersDataConverter(data);
-=======
-    function addSchain(address from, uint deposit, bytes calldata data) external allow("SkaleManager") {
         SchainParameters memory schainParameters = abi.decode(data, (SchainParameters));
->>>>>>> ce9a166e
         ConstantsHolder constantsHolder = ConstantsHolder(contractManager.getConstantsHolder());
         uint schainCreationTimeStamp = constantsHolder.schainCreationTimeStamp();
         uint minSchainLifetime = constantsHolder.minimalSchainLifetime();
@@ -308,14 +246,14 @@
         );
     }
 
-    function getOption(bytes32 schainHash, string calldata optionName) external view returns (bytes memory) {
+    function getOption(bytes32 schainHash, string calldata optionName) external view override returns (bytes memory) {
         bytes32 optionHash = keccak256(abi.encodePacked(optionName));
-        SchainsInternal schainsInternal = SchainsInternal(
+        ISchainsInternal schainsInternal = ISchainsInternal(
             contractManager.getContract("SchainsInternal"));
         return _getOption(schainHash, optionHash, schainsInternal);
     }
 
-    function getOptions(bytes32 schainHash) external view returns (SchainOption[] memory) {
+    function getOptions(bytes32 schainHash) external view override returns (SchainOption[] memory) {
         SchainOption[] memory options = new SchainOption[](_optionsIndex[schainHash].length());
         for (uint i = 0; i < options.length; ++i) {
             options[i] = _options[schainHash][_optionsIndex[schainHash].at(i)];
@@ -364,12 +302,8 @@
         address originator,
         uint deposit,
         uint lifetime,
-<<<<<<< HEAD
-        ISchainsInternal schainsInternal
-=======
-        SchainsInternal schainsInternal,
+        ISchainsInternal schainsInternal,
         SchainOption[] memory options
->>>>>>> ce9a166e
     )
         private
     {
@@ -506,7 +440,7 @@
 
     function _deleteOptions(
         bytes32 schainHash,
-        SchainsInternal schainsInternal
+        ISchainsInternal schainsInternal
     )
         private
         schainExists(schainsInternal, schainHash)
@@ -521,7 +455,7 @@
     function _getOption(
         bytes32 schainHash,
         bytes32 optionHash,
-        SchainsInternal schainsInternal
+        ISchainsInternal schainsInternal
     )
         private
         view
