/*
    SchainsFunctionality.sol - SKALE Manager
    Copyright (C) 2018-Present SKALE Labs
    @author Artem Payvin

    SKALE Manager is free software: you can redistribute it and/or modify
    it under the terms of the GNU Affero General Public License as published
    by the Free Software Foundation, either version 3 of the License, or
    (at your option) any later version.

    SKALE Manager is distributed in the hope that it will be useful,
    but WITHOUT ANY WARRANTY; without even the implied warranty of
    MERCHANTABILITY or FITNESS FOR A PARTICULAR PURPOSE.  See the
    GNU Affero General Public License for more details.

    You should have received a copy of the GNU Affero General Public License
    along with SKALE Manager.  If not, see <https://www.gnu.org/licenses/>.
*/

pragma solidity ^0.5.3;
<<<<<<< HEAD
=======
pragma experimental ABIEncoderV2;
>>>>>>> 6658be5b

import "./Permissions.sol";
import "./interfaces/ISchainsData.sol";
import "./interfaces/IConstants.sol";
import "./interfaces/IGroupsData.sol";
import "./interfaces/ISchainsFunctionality.sol";
import "./interfaces/ISchainsFunctionalityInternal.sol";
import "./interfaces/INodesData.sol";
import "./SchainsData.sol";
import "./SchainsFunctionalityInternal.sol";
import "./thirdparty/StringUtils.sol";



/**
 * @title SchainsFunctionality - contract contains all functionality logic to manage Schains
 */
contract SchainsFunctionality is Permissions, ISchainsFunctionality {

    struct SchainParameters {
        uint lifetime;
        uint typeOfSchain;
        uint16 nonce;
        string name;
    }

    // informs that Schain is created
    event SchainCreated(
        string name,
        address owner,
        uint partOfNode,
        uint lifetime,
        uint numberOfNodes,
        uint deposit,
        uint16 nonce,
        bytes32 groupIndex,
        uint32 time,
        uint gasSpend
    );

    event SchainDeleted(
        address owner,
        string name,
        bytes32 indexed schainId
    );

    event NodeRotated(
        bytes32 groupIndex,
        uint oldNode,
        uint newNode
    );

    event NodeAdded(
        bytes32 groupIndex,
        uint newNode
    );

    string executorName;
    string dataName;

    constructor(string memory newExecutorName, string memory newDataName, address newContractsAddress) Permissions(newContractsAddress) public {
        executorName = newExecutorName;
        dataName = newDataName;
    }

    /**
     * @dev addSchain - create Schain in the system
     * function could be run only by executor
     * @param from - owner of Schain
     * @param deposit - received amoung of SKL
     * @param data - Schain's data
     */
    function addSchain(address from, uint deposit, bytes calldata data) external allow(executorName) {
        uint numberOfNodes;
        uint8 partOfNode;

        address schainsFunctionalityInternalAddress = contractManager.getContract("SchainsFunctionalityInternal");

        SchainParameters memory schainParameters = fallbackSchainParametersDataConverter(data);

        require(schainParameters.typeOfSchain <= 5, "Invalid type of Schain");
        require(getSchainPrice(schainParameters.typeOfSchain, schainParameters.lifetime) <= deposit, "Not enough money to create Schain");

        //initialize Schain
        initializeSchainInSchainsData(
            schainParameters.name,
            from,
            deposit,
            schainParameters.lifetime);

        // create a group for Schain
        (numberOfNodes, partOfNode) = ISchainsFunctionalityInternal(
            schainsFunctionalityInternalAddress
        ).getNodesDataFromTypeOfSchain(schainParameters.typeOfSchain);

        ISchainsFunctionalityInternal(schainsFunctionalityInternalAddress).createGroupForSchain(
            schainParameters.name, keccak256(abi.encodePacked(schainParameters.name)), numberOfNodes, partOfNode);

        emit SchainCreated(
            schainParameters.name, from, partOfNode, schainParameters.lifetime, numberOfNodes, deposit, schainParameters.nonce,
            keccak256(abi.encodePacked(schainParameters.name)), uint32(block.timestamp), gasleft());
    }

    /**
     * @dev getSchainNodes - returns Nodes which contained in given Schain
     * @param schainName - name of Schain
     * @return array of concatenated parameters: nodeIndex, ip, port which contained in Schain
     */
    /*function getSchainNodes(string schainName) public view returns (bytes16[] memory schainNodes) {
        address dataAddress = contractManager.contracts(keccak256(abi.encodePacked(dataName)));
        bytes32 schainId = keccak256(abi.encodePacked(schainName));
        uint[] memory nodesInGroup = IGroupsData(dataAddress).getNodesInGroup(schainId);
        schainNodes = new bytes16[](nodesInGroup.length);
        for (uint indexOfNodes = 0; indexOfNodes < nodesInGroup.length; indexOfNodes++) {
            schainNodes[indexOfNodes] = getBytesParameter(nodesInGroup[indexOfNodes]);
        }
    }*/

    /**
     * @dev deleteSchain - removes Schain from the system
     * function could be run only by executor
     * @param from - owner of Schain
     * @param name - Schain name
     */
    function deleteSchain(address from, string calldata name) external allow(executorName) {
        bytes32 schainId = keccak256(abi.encodePacked(name));
        address dataAddress = contractManager.contracts(keccak256(abi.encodePacked(dataName)));
        //require(ISchainsData(dataAddress).isTimeExpired(schainId), "Schain lifetime did not end");
        require(ISchainsData(dataAddress).isOwnerAddress(from, schainId), "Message sender is not an owner of Schain");
        address schainsFunctionalityInternalAddress = contractManager.getContract("SchainsFunctionalityInternal");

        // removes Schain from Nodes
        uint[] memory nodesInGroup = IGroupsData(dataAddress).getNodesInGroup(schainId);
        uint8 partOfNode = ISchainsData(dataAddress).getSchainsPartOfNode(schainId);
        for (uint i = 0; i < nodesInGroup.length; i++) {
            uint schainIndex = ISchainsFunctionalityInternal(schainsFunctionalityInternalAddress).findSchainAtSchainsForNode(
                nodesInGroup[i],
                schainId
            );
            require(
                schainIndex < ISchainsData(dataAddress).getLengthOfSchainsForNode(nodesInGroup[i]),
                "Some Node does not contain given Schain");
            ISchainsFunctionalityInternal(schainsFunctionalityInternalAddress).removeNodeFromSchain(nodesInGroup[i], schainId);
            ISchainsFunctionalityInternal(schainsFunctionalityInternalAddress).removeNodeFromExceptions(schainId, nodesInGroup[i]);
            addSpace(nodesInGroup[i], partOfNode);
        }
        ISchainsFunctionalityInternal(schainsFunctionalityInternalAddress).deleteGroup(schainId);
        ISchainsData(dataAddress).removeSchain(schainId, from);
        emit SchainDeleted(from, name, schainId);
    }

    function deleteSchainByRoot(string calldata name) external allow(executorName) {
        bytes32 schainId = keccak256(abi.encodePacked(name));
        address dataAddress = contractManager.contracts(keccak256(abi.encodePacked(dataName)));
<<<<<<< HEAD
        address schainsFunctionalityInternalAddress = contractManager.getContract("SchainsFunctionalityInternal");
=======
        address schainsFunctionalityInternalAddress = contractManager.contracts(keccak256(abi.encodePacked("SchainsFunctionalityInternal")));
        require(ISchainsData(dataAddress).isSchainExist(schainId), "Schain does not exist");
>>>>>>> 6658be5b

        // removes Schain from Nodes
        uint[] memory nodesInGroup = IGroupsData(dataAddress).getNodesInGroup(schainId);
        uint8 partOfNode = ISchainsData(dataAddress).getSchainsPartOfNode(schainId);
        for (uint i = 0; i < nodesInGroup.length; i++) {
            uint schainIndex = ISchainsFunctionalityInternal(schainsFunctionalityInternalAddress).findSchainAtSchainsForNode(
                nodesInGroup[i],
                schainId
            );
            require(
                schainIndex < ISchainsData(dataAddress).getLengthOfSchainsForNode(nodesInGroup[i]),
                "Some Node does not contain given Schain");
            ISchainsFunctionalityInternal(schainsFunctionalityInternalAddress).removeNodeFromSchain(nodesInGroup[i], schainId);
            ISchainsFunctionalityInternal(schainsFunctionalityInternalAddress).removeNodeFromExceptions(schainId, nodesInGroup[i]);
            addSpace(nodesInGroup[i], partOfNode);
        }
        ISchainsFunctionalityInternal(schainsFunctionalityInternalAddress).deleteGroup(schainId);
        address from = ISchainsData(dataAddress).getSchainOwner(schainId);
        ISchainsData(dataAddress).removeSchain(schainId, from);
        emit SchainDeleted(from, name, schainId);
    }

    function exitFromSchain(uint nodeIndex) external allow(executorName) returns (bool) {
        SchainsData schainsData = SchainsData(contractManager.getContract(dataName));
        bytes32 schainId = schainsData.getActiveSchain(nodeIndex);
        require(this.checkRotation(schainId), "No any free Nodes for rotating");
        uint newNodeIndex = this.rotateNode(nodeIndex, schainId);
        schainsData.finishRotation(schainId, nodeIndex, newNodeIndex);
        return schainsData.getActiveSchain(nodeIndex) == bytes32(0) ? true : false;
    }

    function checkRotation(bytes32 schainId ) external view returns (bool) {
        SchainsData schainsData = SchainsData(contractManager.getContract(dataName));
        require(schainsData.isSchainExist(schainId), "Schain does not exist");
        SchainsFunctionalityInternal schainsFunctionalityInternal = SchainsFunctionalityInternal(
            contractManager.getContract("SchainsFunctionalityInternal"));
        return schainsFunctionalityInternal.isAnyFreeNode(schainId);
    }

    function rotateNode(uint nodeIndex, bytes32 schainId) external allowTwo("SkaleDKG", "SchainsFunctionality") returns (uint) {
        SchainsFunctionalityInternal schainsFunctionalityInternal = SchainsFunctionalityInternal(
            contractManager.getContract("SchainsFunctionalityInternal"));
        schainsFunctionalityInternal.removeNodeFromSchain(nodeIndex, schainId);
        return schainsFunctionalityInternal.selectNodeToGroup(schainId);
    }

    function freezeSchains(uint nodeIndex) external allow(executorName) {
        SchainsData schainsData = SchainsData(contractManager.getContract("SchainsData"));
        StringUtils stringUtils = StringUtils(contractManager.getContract("StringUtils"));
        bytes32[] memory schains = schainsData.getActiveSchains(nodeIndex);
        for (uint i = 0; i < schains.length; i++) {
            SchainsData.Rotation memory rotation = schainsData.getRotation(schains[i]);
            if (rotation.nodeIndex == nodeIndex && now < rotation.freezeUntil) {
                continue;
            }
            string memory schainName = schainsData.getSchainName(schains[i]);
            string memory revertMessage = stringUtils.strConcat("You cannot rotate on Schain ", schainName);
            revertMessage = stringUtils.strConcat(revertMessage, ", occupied by Node ");
            revertMessage = stringUtils.strConcat(revertMessage, stringUtils.uint2str(rotation.nodeIndex));
            require(rotation.freezeUntil < now, revertMessage);
            schainsData.startRotation(schains[i], nodeIndex);
        }
    }

    function restartSchainCreation(string calldata name) external allow(executorName) {
        bytes32 schainId = keccak256(abi.encodePacked(name));
        address dataAddress = contractManager.contracts(keccak256(abi.encodePacked(dataName)));
        require(IGroupsData(dataAddress).isGroupFailedDKG(schainId), "DKG success");
        SchainsFunctionalityInternal schainsFunctionalityInternal = SchainsFunctionalityInternal(
            contractManager.getContract("SchainsFunctionalityInternal"));
        require(schainsFunctionalityInternal.isAnyFreeNode(schainId), "No any free Nodes for rotation");
        uint newNodeIndex = schainsFunctionalityInternal.selectNodeToGroup(schainId);
        emit NodeAdded(schainId, newNodeIndex);

    }

    /**
     * @dev getSchainPrice - returns current price for given Schain
     * @param typeOfSchain - type of Schain
     * @param lifetime - lifetime of Schain
     * @return current price for given Schain
     */
    function getSchainPrice(uint typeOfSchain, uint lifetime) public view returns (uint) {
        address constantsAddress = contractManager.contracts(keccak256(abi.encodePacked("Constants")));
        address schainsFunctionalityInternalAddress = contractManager.contracts(keccak256(abi.encodePacked("SchainsFunctionalityInternal")));
        uint nodeDeposit = IConstants(constantsAddress).NODE_DEPOSIT();
        uint numberOfNodes;
        uint8 divisor;
        (numberOfNodes, divisor) = ISchainsFunctionalityInternal(
            schainsFunctionalityInternalAddress
        ).getNodesDataFromTypeOfSchain(typeOfSchain);
        // /*uint up;
        // uint down;
        // (up, down) = coefficientForPrice(constantsAddress);*/
        if (divisor == 0) {
            return 1e18;
        } else {
            uint up = nodeDeposit * numberOfNodes * 2 * lifetime;
            uint down = uint(uint(IConstants(constantsAddress).TINY_DIVISOR() / divisor) * uint(IConstants(constantsAddress).SECONDS_TO_YEAR()));
            return up / down;
        }
    }

    function initializeSchainInSchainsData(
        string memory name,
        address from,
        uint deposit,
        uint lifetime) internal
    {
        address dataAddress = contractManager.contracts(keccak256(abi.encodePacked(dataName)));
        require(ISchainsData(dataAddress).isSchainNameAvailable(name), "Schain name is not available");

        // initialize Schain
        ISchainsData(dataAddress).initializeSchain(
            name,
            from,
            lifetime,
            deposit);
        ISchainsData(dataAddress).setSchainIndex(keccak256(abi.encodePacked(name)), from);
    }

    /**
     * @dev fallbackSchainParameterDataConverter - converts data from bytes to normal parameters
     * @param data - concatenated parameters
     * @return lifetime
     * @return typeOfSchain
     * @return nonce
     * @return name
     */
    function fallbackSchainParametersDataConverter(bytes memory data)
        internal
        pure
        returns (SchainParameters memory schainParameters)
    {
        require(data.length > 36, "Incorrect bytes data config");
        bytes32 lifetimeInBytes;
        bytes1 typeOfSchainInBytes;
        bytes2 nonceInBytes;
        assembly {
            lifetimeInBytes := mload(add(data, 33))
            typeOfSchainInBytes := mload(add(data, 65))
            nonceInBytes := mload(add(data, 66))
        }
        schainParameters.typeOfSchain = uint(uint8(typeOfSchainInBytes));
        schainParameters.lifetime = uint(lifetimeInBytes);
        schainParameters.nonce = uint16(nonceInBytes);
        schainParameters.name = new string(data.length - 36);
        for (uint i = 0; i < bytes(schainParameters.name).length; ++i) {
            bytes(schainParameters.name)[i] = data[36 + i];
        }
    }

    /**
     * @dev addSpace - return occupied space to Node
     * @param nodeIndex - index of Node at common array of Nodes
     * @param partOfNode - divisor of given type of Schain
     */
    function addSpace(uint nodeIndex, uint8 partOfNode) internal {
        address nodesDataAddress = contractManager.contracts(keccak256(abi.encodePacked("NodesData")));
        // address constantsAddress = contractManager.contracts(keccak256(abi.encodePacked("Constants")));
        // uint subarrayLink;
        // bool isNodeFull;
        // (subarrayLink, isNodeFull) = INodesData(nodesDataAddress).nodesLink(nodeIndex);
        // adds space
        // if (isNodeFull) {
        //     if (partOfNode == IConstants(constantsAddress).MEDIUM_TEST_DIVISOR()) {
        //         INodesData(nodesDataAddress).addSpaceToFullNode(subarrayLink, partOfNode);
        //     } else if (partOfNode != 0) {
        //         INodesData(nodesDataAddress).addSpaceToFullNode(subarrayLink, partOfNode);
        //     } else {
        //         INodesData(nodesDataAddress).addSpaceToFullNode(subarrayLink, partOfNode);
        //     }
        // } else {
        //     if (partOfNode != 0) {
        //         INodesData(nodesDataAddress).addSpaceToFractionalNode(subarrayLink, partOfNode);
        //     } else {
        //         INodesData(nodesDataAddress).addSpaceToFractionalNode(subarrayLink, partOfNode);
        //     }
        // }
        INodesData(nodesDataAddress).addSpaceToNode(nodeIndex, partOfNode);
    }
}<|MERGE_RESOLUTION|>--- conflicted
+++ resolved
@@ -18,10 +18,7 @@
 */
 
 pragma solidity ^0.5.3;
-<<<<<<< HEAD
-=======
 pragma experimental ABIEncoderV2;
->>>>>>> 6658be5b
 
 import "./Permissions.sol";
 import "./interfaces/ISchainsData.sol";
@@ -32,7 +29,6 @@
 import "./interfaces/INodesData.sol";
 import "./SchainsData.sol";
 import "./SchainsFunctionalityInternal.sol";
-import "./thirdparty/StringUtils.sol";
 
 
 
@@ -40,6 +36,8 @@
  * @title SchainsFunctionality - contract contains all functionality logic to manage Schains
  */
 contract SchainsFunctionality is Permissions, ISchainsFunctionality {
+    using StringUtils for string;
+    using StringUtils for uint;
 
     struct SchainParameters {
         uint lifetime;
@@ -176,12 +174,8 @@
     function deleteSchainByRoot(string calldata name) external allow(executorName) {
         bytes32 schainId = keccak256(abi.encodePacked(name));
         address dataAddress = contractManager.contracts(keccak256(abi.encodePacked(dataName)));
-<<<<<<< HEAD
         address schainsFunctionalityInternalAddress = contractManager.getContract("SchainsFunctionalityInternal");
-=======
-        address schainsFunctionalityInternalAddress = contractManager.contracts(keccak256(abi.encodePacked("SchainsFunctionalityInternal")));
         require(ISchainsData(dataAddress).isSchainExist(schainId), "Schain does not exist");
->>>>>>> 6658be5b
 
         // removes Schain from Nodes
         uint[] memory nodesInGroup = IGroupsData(dataAddress).getNodesInGroup(schainId);
@@ -230,7 +224,6 @@
 
     function freezeSchains(uint nodeIndex) external allow(executorName) {
         SchainsData schainsData = SchainsData(contractManager.getContract("SchainsData"));
-        StringUtils stringUtils = StringUtils(contractManager.getContract("StringUtils"));
         bytes32[] memory schains = schainsData.getActiveSchains(nodeIndex);
         for (uint i = 0; i < schains.length; i++) {
             SchainsData.Rotation memory rotation = schainsData.getRotation(schains[i]);
@@ -238,9 +231,10 @@
                 continue;
             }
             string memory schainName = schainsData.getSchainName(schains[i]);
-            string memory revertMessage = stringUtils.strConcat("You cannot rotate on Schain ", schainName);
-            revertMessage = stringUtils.strConcat(revertMessage, ", occupied by Node ");
-            revertMessage = stringUtils.strConcat(revertMessage, stringUtils.uint2str(rotation.nodeIndex));
+            string memory revertMessage = "You cannot rotate on Schain ";
+            revertMessage = revertMessage.strConcat(schainName);
+            revertMessage = revertMessage.strConcat(", occupied by Node ");
+            revertMessage = revertMessage.strConcat(rotation.nodeIndex.uint2str());
             require(rotation.freezeUntil < now, revertMessage);
             schainsData.startRotation(schains[i], nodeIndex);
         }
