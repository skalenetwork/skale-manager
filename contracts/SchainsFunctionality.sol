/*
    SchainsFunctionality.sol - SKALE Manager
    Copyright (C) 2018-Present SKALE Labs
    @author Artem Payvin

    SKALE Manager is free software: you can redistribute it and/or modify
    it under the terms of the GNU Affero General Public License as published
    by the Free Software Foundation, either version 3 of the License, or
    (at your option) any later version.

    SKALE Manager is distributed in the hope that it will be useful,
    but WITHOUT ANY WARRANTY; without even the implied warranty of
    MERCHANTABILITY or FITNESS FOR A PARTICULAR PURPOSE.  See the
    GNU Affero General Public License for more details.

    You should have received a copy of the GNU Affero General Public License
    along with SKALE Manager.  If not, see <https://www.gnu.org/licenses/>.
*/

pragma solidity ^0.5.0;

import "./Permissions.sol";
import "./interfaces/ISchainsData.sol";
import "./interfaces/IConstants.sol";
import "./interfaces/IGroupsData.sol";
import "./interfaces/ISchainsFunctionality.sol";
import "./interfaces/INodesData.sol";


interface ISchainsFunctionality1 {
    function getNodesDataFromTypeOfSchain(uint typeOfSchain) external view returns (uint, uint);
    function createGroupForSchain(
        string calldata schainName,
        bytes32 schainId,
        uint numberOfNodes,
        uint partOfNode) external;
    function findSchainAtSchainsForNode(uint nodeIndex, bytes32 schainId) external view returns (uint);
    function deleteGroup(bytes32 groupIndex) external;
}


/**
 * @title SchainsFunctionality - contract contains all functionality logic to manage Schains
 */
contract SchainsFunctionality is Permissions, ISchainsFunctionality {

    // informs that Schain is created
    event SchainCreated(
        string name,
        address owner,
        uint partOfNode,
        uint lifetime,
        uint numberOfNodes,
        uint deposit,
        uint16 nonce,
        bytes32 groupIndex,
        uint32 time,
        uint gasSpend
    );

    event SchainDeleted(
        address owner,
        string name,
        bytes32 indexed schainId
    );

    string executorName;
    string dataName;

    constructor(string memory newExecutorName, string memory newDataName, address newContractsAddress) Permissions(newContractsAddress) public {
        executorName = newExecutorName;
        dataName = newDataName;
    }

    /**
     * @dev addSchain - create Schain in the system
     * function could be run only by executor
     * @param from - owner of Schain
     * @param deposit - received amoung of SKL
     * @param data - Schain's data
     */
    function addSchain(address from, uint deposit, bytes memory data) public allow(executorName) {
        uint lifetime;
        uint numberOfNodes;
        uint typeOfSchain;
        uint16 nonce;
        string memory name;
        uint partOfNode;

        address schainsFunctionality1Address = ContractManager(contractsAddress).contracts(keccak256(abi.encodePacked("SchainsFunctionality1")));

        (lifetime, typeOfSchain, nonce, name) = fallbackSchainParametersDataConverter(data);

        require(typeOfSchain <= 5, "Invalid type of Schain");
        require(getSchainPrice(typeOfSchain, lifetime) <= deposit, "Not enough money to create Schain");

        //initialize Schain
        initializeSchainInSchainsData(
            name,
            from,
            deposit,
            lifetime);

        // create a group for Schain
        (numberOfNodes, partOfNode) = ISchainsFunctionality1(schainsFunctionality1Address).getNodesDataFromTypeOfSchain(typeOfSchain);

        ISchainsFunctionality1(schainsFunctionality1Address).createGroupForSchain(
            name, keccak256(abi.encodePacked(name)), numberOfNodes, partOfNode);

        emit SchainCreated(
            name, from, partOfNode, lifetime, numberOfNodes, deposit, nonce,
            keccak256(abi.encodePacked(name)), uint32(block.timestamp), gasleft());
    }

    /**
     * @dev getSchainPrice - returns current price for given Schain
     * @param typeOfSchain - type of Schain
     * @param lifetime - lifetime of Schain
     * @return current price for given Schain
     */
    function getSchainPrice(uint typeOfSchain, uint lifetime) public view returns (uint) {
        address constantsAddress = ContractManager(contractsAddress).contracts(keccak256(abi.encodePacked("Constants")));
        address schainsFunctionality1Address = ContractManager(contractsAddress).contracts(keccak256(abi.encodePacked("SchainsFunctionality1")));
        uint nodeDeposit = IConstants(constantsAddress).NODE_DEPOSIT();
        uint numberOfNodes;
        uint divisor;
        (numberOfNodes, divisor) = ISchainsFunctionality1(schainsFunctionality1Address).getNodesDataFromTypeOfSchain(typeOfSchain);
        /*uint up;
        uint down;
        (up, down) = coefficientForPrice(constantsAddress);*/
        if (divisor == 0) {
            return 1e18;
        } else {
            uint up = nodeDeposit * numberOfNodes * 2 * lifetime;
            uint down = divisor * IConstants(constantsAddress).SECONDS_TO_YEAR();
            return up / down;
        }
    }

    /**
     * @dev getSchainNodes - returns Nodes which contained in given Schain
     * @param schainName - name of Schain
     * @return array of concatenated parameters: nodeIndex, ip, port which contained in Schain
     */
    /*function getSchainNodes(string schainName) public view returns (bytes16[] memory schainNodes) {
        address dataAddress = ContractManager(contractsAddress).contracts(keccak256(abi.encodePacked(dataName)));
        bytes32 schainId = keccak256(abi.encodePacked(schainName));
        uint[] memory nodesInGroup = IGroupsData(dataAddress).getNodesInGroup(schainId);
        schainNodes = new bytes16[](nodesInGroup.length);
        for (uint indexOfNodes = 0; indexOfNodes < nodesInGroup.length; indexOfNodes++) {
            schainNodes[indexOfNodes] = getBytesParameter(nodesInGroup[indexOfNodes]);
        }
    }*/

    /**
     * @dev deleteSchain - removes Schain from the system
     * function could be run only by executor
     * @param from - owner of Schain
     * @param name - Schain name
     */
    function deleteSchain(address from, string memory name) public allow(executorName) {
        bytes32 schainId = keccak256(abi.encodePacked(name));
        address dataAddress = ContractManager(contractsAddress).contracts(keccak256(abi.encodePacked(dataName)));
        //require(ISchainsData(dataAddress).isTimeExpired(schainId), "Schain lifetime did not end");
        require(ISchainsData(dataAddress).isOwnerAddress(from, schainId), "Message sender is not an owner of Schain");
        address schainsFunctionality1Address = ContractManager(contractsAddress).contracts(keccak256(abi.encodePacked("SchainsFunctionality1")));

        // removes Schain from Nodes
        uint[] memory nodesInGroup = IGroupsData(dataAddress).getNodesInGroup(schainId);
        uint partOfNode = ISchainsData(dataAddress).getSchainsPartOfNode(schainId);
        for (uint i = 0; i < nodesInGroup.length; i++) {
            uint schainIndex = ISchainsFunctionality1(schainsFunctionality1Address).findSchainAtSchainsForNode(nodesInGroup[i], schainId);
            require(
                schainIndex < ISchainsData(dataAddress).getLengthOfSchainsForNode(nodesInGroup[i]),
                "Some Node does not contain given Schain");
            ISchainsData(dataAddress).removeSchainForNode(nodesInGroup[i], schainIndex);
            addSpace(nodesInGroup[i], partOfNode);
        }
        ISchainsFunctionality1(schainsFunctionality1Address).deleteGroup(schainId);
        ISchainsData(dataAddress).removeSchain(schainId, from);
        emit SchainDeleted(from, name, schainId);
    }

<<<<<<< HEAD
    // function regenerateGroup(string memory schainName) public {
    //     address dataAddress = ContractManager(contractsAddress).contracts(keccak256(abi.encodePacked(dataName)));
    //     bytes32 schainId = keccak256(abi.encodePacked(schainName));
    //     require(ISchainsData(dataAddress).isOwnerAddress(msg.sender, schainId));
    // }

    function deleteSchainByRoot(bytes32 schainId) public allow(executorName) {
=======
    function deleteSchainByRoot(string memory name) public allow(executorName) {
        bytes32 schainId = keccak256(abi.encodePacked(name));
>>>>>>> 11624ae9
        address dataAddress = ContractManager(contractsAddress).contracts(keccak256(abi.encodePacked(dataName)));
        address schainsFunctionality1Address = ContractManager(contractsAddress).contracts(keccak256(abi.encodePacked("SchainsFunctionality1")));

        // removes Schain from Nodes
        uint[] memory nodesInGroup = IGroupsData(dataAddress).getNodesInGroup(schainId);
        uint partOfNode = ISchainsData(dataAddress).getSchainsPartOfNode(schainId);
        for (uint i = 0; i < nodesInGroup.length; i++) {
            uint schainIndex = ISchainsFunctionality1(schainsFunctionality1Address).findSchainAtSchainsForNode(nodesInGroup[i], schainId);
            require(
                schainIndex < ISchainsData(dataAddress).getLengthOfSchainsForNode(nodesInGroup[i]),
                "Some Node does not contain given Schain");
            ISchainsData(dataAddress).removeSchainForNode(nodesInGroup[i], schainIndex);
            addSpace(nodesInGroup[i], partOfNode);
        }

        ISchainsFunctionality1(schainsFunctionality1Address).deleteGroup(schainId);
        address from = ISchainsData(dataAddress).getSchainOwner(schainId);
        ISchainsData(dataAddress).removeSchain(schainId, from);
        emit SchainDeleted(from, name, schainId);
    }

    function initializeSchainInSchainsData(
        string memory name,
        address from,
        uint deposit,
        uint lifetime) internal
    {
        address dataAddress = ContractManager(contractsAddress).contracts(keccak256(abi.encodePacked(dataName)));
        require(ISchainsData(dataAddress).isSchainNameAvailable(name), "Schain name is not available");

        // initialize Schain
        ISchainsData(dataAddress).initializeSchain(
            name,
            from,
            lifetime,
            deposit);
        ISchainsData(dataAddress).setSchainIndex(keccak256(abi.encodePacked(name)), from);
    }

    /**
     * @dev fallbackSchainParameterDataConverter - converts data from bytes to normal parameters
     * @param data - concatenated parameters
     * @return lifetime
     * @return typeOfSchain
     * @return nonce
     * @return name
     */
    function fallbackSchainParametersDataConverter(bytes memory data)
    internal pure returns (uint lifetime, uint typeOfSchain, uint16 nonce, string memory name)
    {
        require(data.length > 36, "Incorrect bytes data config");
        bytes32 lifetimeInBytes;
        bytes1 typeOfSchainInBytes;
        bytes2 nonceInBytes;
        assembly {
            lifetimeInBytes := mload(add(data, 33))
            typeOfSchainInBytes := mload(add(data, 65))
            nonceInBytes := mload(add(data, 66))
        }
        typeOfSchain = uint(uint8(typeOfSchainInBytes));
        lifetime = uint(lifetimeInBytes);
        nonce = uint16(nonceInBytes);
        name = new string(data.length - 36);
        for (uint i = 0; i < bytes(name).length; ++i) {
            bytes(name)[i] = data[36 + i];
        }
    }

    /**
     * @dev addSpace - return occupied space to Node
     * @param nodeIndex - index of Node at common array of Nodes
     * @param partOfNode - divisor of given type of Schain
     */
    function addSpace(uint nodeIndex, uint partOfNode) internal {
        address nodesDataAddress = ContractManager(contractsAddress).contracts(keccak256(abi.encodePacked("NodesData")));
        address constantsAddress = ContractManager(contractsAddress).contracts(keccak256(abi.encodePacked("Constants")));
        uint subarrayLink;
        bool isNodeFull;
        (subarrayLink, isNodeFull) = INodesData(nodesDataAddress).nodesLink(nodeIndex);
        // adds space
        if (isNodeFull) {
            if (partOfNode == IConstants(constantsAddress).MEDIUM_TEST_DIVISOR()) {
                INodesData(nodesDataAddress).addSpaceToFullNode(subarrayLink, IConstants(constantsAddress).TINY_DIVISOR() / partOfNode);
            } else if (partOfNode != 0) {
                INodesData(nodesDataAddress).addSpaceToFullNode(subarrayLink, IConstants(constantsAddress).MEDIUM_DIVISOR() / partOfNode);
            } else {
                INodesData(nodesDataAddress).addSpaceToFullNode(subarrayLink, partOfNode);
            }
        } else {
            if (partOfNode != 0) {
                INodesData(nodesDataAddress).addSpaceToFractionalNode(subarrayLink, IConstants(constantsAddress).TINY_DIVISOR() / partOfNode);
            } else {
                INodesData(nodesDataAddress).addSpaceToFractionalNode(subarrayLink, partOfNode);
            }
        }
    }
}<|MERGE_RESOLUTION|>--- conflicted
+++ resolved
@@ -181,18 +181,9 @@
         emit SchainDeleted(from, name, schainId);
     }
 
-<<<<<<< HEAD
-    // function regenerateGroup(string memory schainName) public {
-    //     address dataAddress = ContractManager(contractsAddress).contracts(keccak256(abi.encodePacked(dataName)));
-    //     bytes32 schainId = keccak256(abi.encodePacked(schainName));
-    //     require(ISchainsData(dataAddress).isOwnerAddress(msg.sender, schainId));
-    // }
-
-    function deleteSchainByRoot(bytes32 schainId) public allow(executorName) {
-=======
+
     function deleteSchainByRoot(string memory name) public allow(executorName) {
         bytes32 schainId = keccak256(abi.encodePacked(name));
->>>>>>> 11624ae9
         address dataAddress = ContractManager(contractsAddress).contracts(keccak256(abi.encodePacked(dataName)));
         address schainsFunctionality1Address = ContractManager(contractsAddress).contracts(keccak256(abi.encodePacked("SchainsFunctionality1")));
 
