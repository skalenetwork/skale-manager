// SPDX-License-Identifier: AGPL-3.0-only

/*
    SkaleDkgAlright.sol - SKALE Manager
    Copyright (C) 2021-Present SKALE Labs
    @author Dmytro Stebaiev
    @author Artem Payvin
    @author Vadim Yavorsky

    SKALE Manager is free software: you can redistribute it and/or modify
    it under the terms of the GNU Affero General Public License as published
    by the Free Software Foundation, either version 3 of the License, or
    (at your option) any later version.

    SKALE Manager is distributed in the hope that it will be useful,
    but WITHOUT ANY WARRANTY; without even the implied warranty of
    MERCHANTABILITY or FITNESS FOR A PARTICULAR PURPOSE.  See the
    GNU Affero General Public License for more details.

    You should have received a copy of the GNU Affero General Public License
    along with SKALE Manager.  If not, see <https://www.gnu.org/licenses/>.
*/

pragma solidity 0.8.2;
pragma experimental ABIEncoderV2;

import "@openzeppelin/contracts-ethereum-package/contracts/math/SafeMath.sol";
import "../SkaleDKG.sol";
import "../ContractManager.sol";
import "../Wallets.sol";
import "../KeyStorage.sol";

/**
 * @title SkaleDkgAlright
 * @dev Contains functions to manage distributed key generation per
 * Joint-Feldman protocol.
 */
library SkaleDkgAlright {
    using SafeMath for uint;

<<<<<<< HEAD
    using SafeMath for uint;

    event AllDataReceived(bytes32 indexed schainId, uint nodeIndex);
    event SuccessfulDKG(bytes32 indexed schainId);
=======
    event AllDataReceived(bytes32 indexed schainHash, uint nodeIndex);
    event SuccessfulDKG(bytes32 indexed schainHash);
>>>>>>> 377ebb04

    function alright(
        bytes32 schainHash,
        uint fromNodeIndex,
        ContractManager contractManager,
        mapping(bytes32 => SkaleDKG.Channel) storage channels,
        mapping(bytes32 => SkaleDKG.ProcessDKG) storage dkgProcess,
        mapping(bytes32 => SkaleDKG.ComplaintData) storage complaints,
        mapping(bytes32 => uint) storage lastSuccessfulDKG,
        mapping(bytes32 => uint) storage startAlrightTimestamp
        
    )
        external
    {
        SkaleDKG skaleDKG = SkaleDKG(contractManager.getContract("SkaleDKG"));
        (uint index, ) = skaleDKG.checkAndReturnIndexInGroup(schainHash, fromNodeIndex, true);
        uint numberOfParticipant = channels[schainHash].n;
        require(numberOfParticipant == dkgProcess[schainHash].numberOfBroadcasted, "Still Broadcasting phase");
        require(
            startAlrightTimestamp[schainHash].add(_getComplaintTimeLimit(contractManager)) > block.timestamp,
            "Incorrect time for alright"
        );
        require(
            complaints[schainHash].fromNodeToComplaint != fromNodeIndex ||
            (fromNodeIndex == 0 && complaints[schainHash].startComplaintBlockTimestamp == 0),
            "Node has already sent complaint"
        );
<<<<<<< HEAD
        require(!dkgProcess[schainId].completed[index], "Node is already alright");
        dkgProcess[schainId].completed[index] = true;
        dkgProcess[schainId].numberOfCompleted++;
        emit AllDataReceived(schainId, fromNodeIndex);
        if (dkgProcess[schainId].numberOfCompleted == numberOfParticipant) {
            lastSuccesfulDKG[schainId] = block.timestamp;
            channels[schainId].active = false;
            KeyStorage(contractManager.getContract("KeyStorage")).finalizePublicKey(schainId);
            emit SuccessfulDKG(schainId);
=======
        require(!dkgProcess[schainHash].completed[index], "Node is already alright");
        dkgProcess[schainHash].completed[index] = true;
        dkgProcess[schainHash].numberOfCompleted++;
        emit AllDataReceived(schainHash, fromNodeIndex);
        if (dkgProcess[schainHash].numberOfCompleted == numberOfParticipant) {
            lastSuccessfulDKG[schainHash] = now;
            channels[schainHash].active = false;
            KeyStorage(contractManager.getContract("KeyStorage")).finalizePublicKey(schainHash);
            emit SuccessfulDKG(schainHash);
>>>>>>> 377ebb04
        }
    }

    function _getComplaintTimeLimit(ContractManager contractManager) private view returns (uint) {
        return ConstantsHolder(contractManager.getConstantsHolder()).complaintTimeLimit();
    }

}<|MERGE_RESOLUTION|>--- conflicted
+++ resolved
@@ -24,7 +24,6 @@
 pragma solidity 0.8.2;
 pragma experimental ABIEncoderV2;
 
-import "@openzeppelin/contracts-ethereum-package/contracts/math/SafeMath.sol";
 import "../SkaleDKG.sol";
 import "../ContractManager.sol";
 import "../Wallets.sol";
@@ -36,17 +35,9 @@
  * Joint-Feldman protocol.
  */
 library SkaleDkgAlright {
-    using SafeMath for uint;
 
-<<<<<<< HEAD
-    using SafeMath for uint;
-
-    event AllDataReceived(bytes32 indexed schainId, uint nodeIndex);
-    event SuccessfulDKG(bytes32 indexed schainId);
-=======
     event AllDataReceived(bytes32 indexed schainHash, uint nodeIndex);
     event SuccessfulDKG(bytes32 indexed schainHash);
->>>>>>> 377ebb04
 
     function alright(
         bytes32 schainHash,
@@ -66,7 +57,7 @@
         uint numberOfParticipant = channels[schainHash].n;
         require(numberOfParticipant == dkgProcess[schainHash].numberOfBroadcasted, "Still Broadcasting phase");
         require(
-            startAlrightTimestamp[schainHash].add(_getComplaintTimeLimit(contractManager)) > block.timestamp,
+            startAlrightTimestamp[schainHash] + _getComplaintTimeLimit(contractManager) > block.timestamp,
             "Incorrect time for alright"
         );
         require(
@@ -74,27 +65,15 @@
             (fromNodeIndex == 0 && complaints[schainHash].startComplaintBlockTimestamp == 0),
             "Node has already sent complaint"
         );
-<<<<<<< HEAD
-        require(!dkgProcess[schainId].completed[index], "Node is already alright");
-        dkgProcess[schainId].completed[index] = true;
-        dkgProcess[schainId].numberOfCompleted++;
-        emit AllDataReceived(schainId, fromNodeIndex);
-        if (dkgProcess[schainId].numberOfCompleted == numberOfParticipant) {
-            lastSuccesfulDKG[schainId] = block.timestamp;
-            channels[schainId].active = false;
-            KeyStorage(contractManager.getContract("KeyStorage")).finalizePublicKey(schainId);
-            emit SuccessfulDKG(schainId);
-=======
         require(!dkgProcess[schainHash].completed[index], "Node is already alright");
         dkgProcess[schainHash].completed[index] = true;
         dkgProcess[schainHash].numberOfCompleted++;
         emit AllDataReceived(schainHash, fromNodeIndex);
         if (dkgProcess[schainHash].numberOfCompleted == numberOfParticipant) {
-            lastSuccessfulDKG[schainHash] = now;
+            lastSuccessfulDKG[schainHash] = block.timestamp;
             channels[schainHash].active = false;
             KeyStorage(contractManager.getContract("KeyStorage")).finalizePublicKey(schainHash);
             emit SuccessfulDKG(schainHash);
->>>>>>> 377ebb04
         }
     }
 
