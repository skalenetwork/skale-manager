// SPDX-License-Identifier: AGPL-3.0-only

/*
    TokenLaunchManager.sol - SKALE Manager
    Copyright (C) 2019-Present SKALE Labs
    @author Dmytro Stebaiev
    @author Vadim Yavorsky

    SKALE Manager is free software: you can redistribute it and/or modify
    it under the terms of the GNU Affero General Public License as published
    by the Free Software Foundation, either version 3 of the License, or
    (at your option) any later version.

    SKALE Manager is distributed in the hope that it will be useful,
    but WITHOUT ANY WARRANTY; without even the implied warranty of
    MERCHANTABILITY or FITNESS FOR A PARTICULAR PURPOSE.  See the
    GNU Affero General Public License for more details.

    You should have received a copy of the GNU Affero General Public License
    along with SKALE Manager.  If not, see <https://www.gnu.org/licenses/>.
*/

pragma solidity 0.6.10;

import "@openzeppelin/contracts-ethereum-package/contracts/token/ERC777/IERC777.sol";
import "@openzeppelin/contracts-ethereum-package/contracts/token/ERC20/IERC20.sol";
import "@openzeppelin/contracts-ethereum-package/contracts/token/ERC777/IERC777Recipient.sol";
import "@openzeppelin/contracts-ethereum-package/contracts/introspection/IERC1820Registry.sol";

import "../Permissions.sol";
import "./TokenLaunchLocker.sol";

/**
 * @title Token Launch Manager
 * @dev This contract manages functions for the Token Launch event.
 * 
 * The Seller is an entity who distributes tokens through a Launch process.
 */
contract TokenLaunchManager is Permissions, IERC777Recipient {

    bytes32 public constant SELLER_ROLE = keccak256("SELLER_ROLE");

    IERC1820Registry private _erc1820;

    mapping (address => uint) public approved;
    bool public tokenLaunchIsCompleted;
    uint private _totalApproved;

<<<<<<< HEAD
=======
    /**
     * @dev Emitted when a holder is approved for an amount.
     */
>>>>>>> 4a6b361d
    event Approved(
        address holder,
        uint amount
    );

    /**
     * @dev Emitted when a holder retrieves amount.
     */
    event TokensRetrieved(
        address holder,
        uint amount
    );

    /**
     * @dev Emitted when token launch is completed.
     */
    event TokenLaunchIsCompleted(
        uint timestamp
    );

    modifier onlySeller() {
        require(_isOwner() || hasRole(SELLER_ROLE, _msgSender()), "Not authorized");
        _;
    }

    /**
     * @dev Allocates values for `walletAddress`
     * 
     * Emits an {Approved} event.
     * 
     * Requirements:
     * 
     * - Token launch must not be completed.
     * - The total approved must be less than or equal to the seller balance.
     */
    function approveTransfer(address walletAddress, uint value) external onlySeller {
        require(!tokenLaunchIsCompleted, "Cannot approve because token launch has already completed");
        _approveTransfer(walletAddress, value);
        require(_totalApproved <= _getBalance(), "Balance is too low");
    }

    /**
     * @dev Allocates values for `walletAddresses`
     * 
     * Emits an {Approved} event.
     * 
     * - Token launch must not have already completed.
     * - Input arrays must be equal in size.
     * - Total approved must be less than or equal to the Seller balance.
     */
    function approveBatchOfTransfers(address[] calldata walletAddress, uint[] calldata value) external onlySeller {
        require(!tokenLaunchIsCompleted, "Cannot approve because token launch has already completed");
        require(walletAddress.length == value.length, "Wrong input arrays length");
        for (uint i = 0; i < walletAddress.length; ++i) {
            _approveTransfer(walletAddress[i], value[i]);
        }
        require(_totalApproved <= _getBalance(), "Balance is too low");
    }

    /**
     * @dev Allows the Seller to complete the token launch process.
     * This allows participants to retrieve tokens and this disallows
     * any further approval changes.
     * 
     * Emits a {TokenLaunchIsCompleted} event.
     * 
     * Requirements:
     * 
     * - Token launch must not already be completed.
     */
    function completeTokenLaunch() external onlySeller {
        require(!tokenLaunchIsCompleted, "Token launch has already completed");
        tokenLaunchIsCompleted = true;
        emit TokenLaunchIsCompleted(now);
    }

    /**
     * @dev Allows the Seller to correct a participant's address.
     * 
     * Emits an {Approved} event.
     * 
     * Requirements:
     * 
     * - Updated address must not already be in use.
     * - Token launch must not have already completed.
     */
    function changeApprovalAddress(address oldAddress, address newAddress) external onlySeller {
        require(!tokenLaunchIsCompleted, "Cannot change approval because token launch has completed");
        require(approved[newAddress] == 0, "New address is already used");
        uint oldValue = approved[oldAddress];
        if (oldValue > 0) {
            _setApprovedAmount(oldAddress, 0);
            _approveTransfer(newAddress, oldValue);
        }
    }

    /**
     * @dev Allows the Seller to correct a participant's amount.
     * 
     * Requirements:
     * 
     * - Token launch must not have already completed.
     */
    function changeApprovalValue(address wallet, uint newValue) external onlySeller {
        require(!tokenLaunchIsCompleted, "Cannot change approval because token launch has completed");
        _setApprovedAmount(wallet, newValue);
    }

    /**
     * @dev Allows a token launch participant to retrieve the entire amount to
     * the msg.sender's address. Retrieved tokens are locked for Proof-of-Use
     * requirements.
     * 
     * Emits a {TokensRetrieved} event.
     * 
     * Requirements:
     * 
     * - Token transfer must be approved.
     * - Token launch must have completed.
     */
    function retrieve() external {
        require(tokenLaunchIsCompleted, "Cannot retrieve tokens because token launch has not yet completed");
        require(approved[_msgSender()] > 0, "Transfer is not approved");
        uint value = approved[_msgSender()];
        _setApprovedAmount(_msgSender(), 0);
        require(
            IERC20(contractManager.getContract("SkaleToken")).transfer(_msgSender(), value),
            "Error in transfer call to SkaleToken");
        TokenLaunchLocker(contractManager.getContract("TokenLaunchLocker")).lock(_msgSender(), value);
        emit TokensRetrieved(_msgSender(), value);
    }

    /**
     * @dev A required callback for ERC777.
     */
    function tokensReceived(
        address operator,
        address from,
        address to,
        uint256 amount,
        bytes calldata userData,
        bytes calldata operatorData
    )
        external override
        allow("SkaleToken")
        // solhint-disable-next-line no-empty-blocks
    {

    }

    function initialize(address contractManagerAddress) public override initializer {
        Permissions.initialize(contractManagerAddress);
        tokenLaunchIsCompleted = false;
        _erc1820 = IERC1820Registry(0x1820a4B7618BdE71Dce8cdc73aAB6C95905faD24);
        _erc1820.setInterfaceImplementer(address(this), keccak256("ERC777TokensRecipient"), address(this));
    }    

    // private

    /**
     * @dev Allows the Seller to approve transfer of tokens to a wallet address.
     * 
     * Emits an {Approved} event.
     * 
     * Requirements:
     * 
     * - Value must be greater than zero.
     */
    function _approveTransfer(address walletAddress, uint value) internal onlySeller {
        require(value > 0, "Value must be greater than zero");
        _setApprovedAmount(walletAddress, approved[walletAddress].add(value));
        emit Approved(walletAddress, value);
    }

    /**
     * @dev Returns the balance of the TokenLaunchManager contract.
     */
    function _getBalance() private view returns(uint balance) {
        return IERC20(contractManager.getContract("SkaleToken")).balanceOf(address(this));
    }

    /**
     * @dev Approves an amount of tokens for a wallet address.
     * 
     * Requirements:
     * 
     * - Address must be non-zero.
     */
    function _setApprovedAmount(address wallet, uint value) private {
        require(wallet != address(0), "Wallet address must be non zero");
        uint oldValue = approved[wallet];
        if (oldValue != value) {
            approved[wallet] = value;
            if (value > oldValue) {
                _totalApproved = _totalApproved.add(value.sub(oldValue));
            } else {
                _totalApproved = _totalApproved.sub(oldValue.sub(value));
            }
        }
    }
}<|MERGE_RESOLUTION|>--- conflicted
+++ resolved
@@ -46,12 +46,9 @@
     bool public tokenLaunchIsCompleted;
     uint private _totalApproved;
 
-<<<<<<< HEAD
-=======
     /**
      * @dev Emitted when a holder is approved for an amount.
      */
->>>>>>> 4a6b361d
     event Approved(
         address holder,
         uint amount
