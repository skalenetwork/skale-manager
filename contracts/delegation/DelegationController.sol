// SPDX-License-Identifier: AGPL-3.0-only

/*
    DelegationController.sol - SKALE Manager
    Copyright (C) 2018-Present SKALE Labs
    @author Dmytro Stebaiev
    @author Vadim Yavorsky

    SKALE Manager is free software: you can redistribute it and/or modify
    it under the terms of the GNU Affero General Public License as published
    by the Free Software Foundation, either version 3 of the License, or
    (at your option) any later version.

    SKALE Manager is distributed in the hope that it will be useful,
    but WITHOUT ANY WARRANTY; without even the implied warranty of
    MERCHANTABILITY or FITNESS FOR A PARTICULAR PURPOSE.  See the
    GNU Affero General Public License for more details.

    You should have received a copy of the GNU Affero General Public License
    along with SKALE Manager.  If not, see <https://www.gnu.org/licenses/>.
*/

pragma solidity 0.6.10;
pragma experimental ABIEncoderV2;

import "@openzeppelin/contracts-ethereum-package/contracts/token/ERC777/IERC777.sol";

import "../Permissions.sol";
import "../Nodes.sol";
import "../utils/MathUtils.sol";
import "../utils/FractionUtils.sol";

import "./DelegationPeriodManager.sol";
import "./Punisher.sol";
import "./TokenLaunchLocker.sol";
import "./TokenState.sol";
import "./ValidatorService.sol";
import "./PartialDifferences.sol";
import "./Vesting.sol";

/**
 * @title Delegation Controller
 * @dev This contract performs all delegation functions including delegation
 * requests, undelegation, slashing, etc.
 *
 * Delegators and validators may both perform delegations. Validators who perform
 * delegations to themselves are effectively self-delegating or self-bonding.
 *
 * Delegated tokens may be in one of several states:
 *
 * - PROPOSED: token holder proposes tokens to delegate to a validator
 * - ACCEPTED: token delegations are accepted by a validator and are locked-by-delegation
 * - CANCELED: token holder cancels delegation proposal. Only allowed before the proposal is accepted by the validator
 * - REJECTED: token proposal expires at the UTC start of the next month
 * - DELEGATED: accepted delegations are delegated at the UTC start of the month
 * - UNDELEGATION_REQUESTED: token holder requests delegations to undelegate from the validator
 * - COMPLETED: undelegation request is completed at the end of the delegation period
 */
contract DelegationController is Permissions, ILocker {
    using MathUtils for uint;
    using PartialDifferences for PartialDifferences.Sequence;
    using PartialDifferences for PartialDifferences.Value;
    using FractionUtils for FractionUtils.Fraction;

    enum State {
        PROPOSED,
        ACCEPTED,
        CANCELED,
        REJECTED,
        DELEGATED,
        UNDELEGATION_REQUESTED,
        COMPLETED
    }

    struct Delegation {
        address holder; // address of token owner
        uint validatorId;
        uint amount;
        uint delegationPeriod;
        uint created; // time of delegation creation
        uint started; // month when a delegation becomes active
        uint finished; // first month after a delegation ends
        string info;
    }

    struct SlashingLogEvent {
        FractionUtils.Fraction reducingCoefficient;
        uint nextMonth;
    }

    struct SlashingLog {
        //      month => slashing event
        mapping (uint => SlashingLogEvent) slashes;
        uint firstMonth;
        uint lastMonth;
    }

    struct DelegationExtras {
        uint lastSlashingMonthBeforeDelegation;
    }

    struct SlashingEvent {
        FractionUtils.Fraction reducingCoefficient;
        uint validatorId;
        uint month;
    }

    struct SlashingSignal {
        address holder;
        uint penalty;
    }

    struct LockedInPending {
        uint amount;
        uint month;
    }

    struct FirstDelegationMonth {
        // month
        uint value;
        //validatorId => month
        mapping (uint => uint) byValidator;
    }

    /**
     * @dev Emitted when a delegation is proposed to a validator.
     */
    event DelegationProposed(
        uint delegationId
    );

    /**
     * @dev Emitted when a delegation is accepted by a validator.
     */
    event DelegationAccepted(
        uint delegationId
    );

    /**
     * @dev Emitted when a delegation is cancelled by the delegator.
     */
    event DelegationRequestCanceledByUser(
        uint delegationId
    );

    /**
     * @dev Emitted when a delegation is requested to undelegate.
     */
    event UndelegationRequested(
        uint delegationId
    );

    /// @dev delegations will never be deleted to index in this array may be used like delegation id
    Delegation[] public delegations;

    // validatorId => delegationId[]
    mapping (uint => uint[]) public delegationsByValidator;

    //        holder => delegationId[]
    mapping (address => uint[]) public delegationsByHolder;

    // delegationId => extras
    mapping(uint => DelegationExtras) private _delegationExtras;

    // validatorId => sequence
    mapping (uint => PartialDifferences.Value) private _delegatedToValidator;
    // validatorId => sequence
    mapping (uint => PartialDifferences.Sequence) private _effectiveDelegatedToValidator;

    // validatorId => slashing log
    mapping (uint => SlashingLog) private _slashesOfValidator;

    //        holder => sequence
    mapping (address => PartialDifferences.Value) private _delegatedByHolder;
    //        holder =>   validatorId => sequence
    mapping (address => mapping (uint => PartialDifferences.Value)) private _delegatedByHolderToValidator;
    //        holder =>   validatorId => sequence
    mapping (address => mapping (uint => PartialDifferences.Sequence)) private _effectiveDelegatedByHolderToValidator;

    SlashingEvent[] private _slashes;
    //        holder => index in _slashes;
    mapping (address => uint) private _firstUnprocessedSlashByHolder;

    //        holder =>   validatorId => month
    mapping (address => FirstDelegationMonth) private _firstDelegationMonth;

    //        holder => locked in pending
    mapping (address => LockedInPending) private _lockedInPendingDelegations;

    /**
     * @dev Modifier to make a function callable only if delegation exists.
     */
    modifier checkDelegationExists(uint delegationId) {
        require(delegationId < delegations.length, "Delegation does not exist");
        _;
    }

    function getAndUpdateDelegatedToValidatorNow(uint validatorId) external returns (uint) {
        return getAndUpdateDelegatedToValidator(validatorId, _getCurrentMonth());
    }

    function getAndUpdateDelegatedAmount(address holder) external returns (uint) {
        return _getAndUpdateDelegatedByHolder(holder);
    }

    function getAndUpdateEffectiveDelegatedByHolderToValidator(address holder, uint validatorId, uint month) external
        allow("Distributor") returns (uint effectiveDelegated)
    {
        SlashingSignal[] memory slashingSignals = _processAllSlashesWithoutSignals(holder);
        effectiveDelegated = _effectiveDelegatedByHolderToValidator[holder][validatorId]
            .getAndUpdateValueInSequence(month);
        _sendSlashingSignals(slashingSignals);
    }

    /**
     * @dev Allows a token holder to create a delegation proposal of an `amount`
     * and `delegationPeriod` to a `validatorId`. Delegation must be accepted
     * by the validator before the UTC start of the month, otherwise the
     * delegation will be rejected.
     *
     * The token holder may add additional information in each proposal.
     *
     * @param validatorId uint ID of validator to receive delegation proposal
     * @param amount uint amount of proposed delegation
     * @param delegationPeriod uint period of proposed delegation
     * @param info string extra information provided by the token holder (if any)
     */
    function delegate(
        uint validatorId,
        uint amount,
        uint delegationPeriod,
        string calldata info
    )
        external
    {

        ValidatorService validatorService = ValidatorService(contractManager.getContract("ValidatorService"));
        DelegationPeriodManager delegationPeriodManager = DelegationPeriodManager(
<<<<<<< HEAD
            _contractManager.getContract("DelegationPeriodManager"));
        SkaleToken skaleToken = SkaleToken(_contractManager.getContract("SkaleToken"));
        TokenState tokenState = TokenState(_contractManager.getContract("TokenState"));
        Vesting vesting = Vesting(_contractManager.getContract("Vesting"));
=======
            contractManager.getContract("DelegationPeriodManager"));
        IERC777 skaleToken = IERC777(contractManager.getContract("SkaleToken"));
        TokenState tokenState = TokenState(contractManager.getContract("TokenState"));
>>>>>>> 3f1f280e

        require(
            validatorService.checkMinimumDelegation(validatorId, amount),
            "Amount does not meet the validator's minimum delegation amount");
        require(
            validatorService.isAuthorizedValidator(validatorId),
            "Validator is not authorized to accept delegation request");
        require(
            delegationPeriodManager.isDelegationPeriodAllowed(delegationPeriod),
            "This delegation period is not allowed");
        require(
            validatorService.isAcceptingNewRequests(validatorId),
            "The validator is not currently accepting new requests");

        SlashingSignal[] memory slashingSignals = _processAllSlashesWithoutSignals(msg.sender);

        uint delegationId = _addDelegation(
            msg.sender,
            validatorId,
            amount,
            delegationPeriod,
            info);

        // check that there is enough money
        uint holderBalance = skaleToken.balanceOf(msg.sender);
        uint forbiddenForDelegation = tokenState.getAndUpdateForbiddenForDelegationAmount(msg.sender);
<<<<<<< HEAD
        require(
            holderBalance >= forbiddenForDelegation,
            "Delegator does not have enough tokens to delegate"
        );
=======
        require(holderBalance >= forbiddenForDelegation, "Token holder does not have enough tokens to delegate");
>>>>>>> 3f1f280e

        emit DelegationProposed(delegationId);

        _sendSlashingSignals(slashingSignals);
    }

    /**
     * @dev See ILocker.
     */
    function getAndUpdateLockedAmount(address wallet) external override returns (uint) {
        return _getAndUpdateLockedAmount(wallet);
    }

    /**
     * @dev See ILocker.
     */
    function getAndUpdateForbiddenForDelegationAmount(address wallet) external override returns (uint) {
        return _getAndUpdateLockedAmount(wallet);
    }

    /**
     * @dev Allows a token holder to cancel a delegation proposal.
     *
     * Requirements:
     *
     * - the sender must be the token holder of the delegation proposal.
     * - the delegation must still be in a PROPOSED state.
     *
     * Emits a DelegationRequestCanceledByUser event.
     *
     * @param delegationId uint ID of delegation proposal
     */
    function cancelPendingDelegation(uint delegationId) external checkDelegationExists(delegationId) {
        require(msg.sender == delegations[delegationId].holder, "Only token holders can cancel delegation request");
        require(getState(delegationId) == State.PROPOSED, "Token holders are only able to cancel PROPOSED delegations");

        delegations[delegationId].finished = _getCurrentMonth();
        _subtractFromLockedInPendingDelegations(delegations[delegationId].holder, delegations[delegationId].amount);

        emit DelegationRequestCanceledByUser(delegationId);
    }

    /**
     * @dev Allows a validator to accept a proposed delegation.
     * Successful acceptance of delegations transition the tokens from a
     * PROPOSED state to ACCEPTED, and tokens are locked for the remainder of the
     * delegation period.
     *
     * Emits a DelegationAccepted event.
     *
     * @param delegationId uint ID of delegation proposal
     */
    function acceptPendingDelegation(uint delegationId) external checkDelegationExists(delegationId) {
        ValidatorService validatorService = ValidatorService(contractManager.getContract("ValidatorService"));
        require(
            validatorService.checkValidatorAddressToId(msg.sender, delegations[delegationId].validatorId),
            "No permissions to accept request");
        
        State currentState = getState(delegationId);
        if (currentState != State.PROPOSED) {
            if (currentState == State.ACCEPTED ||
                currentState == State.DELEGATED ||
                currentState == State.UNDELEGATION_REQUESTED ||
                currentState == State.COMPLETED)
            {
                revert("The delegation has been already accepted");
            } else if (currentState == State.CANCELED) {
                revert("The delegation has been cancelled by token holder");
            } else if (currentState == State.REJECTED) {
                revert("The delegation request is outdated");
            }
        }
        require(currentState == State.PROPOSED, "Cannot set delegation state to accepted");
        
        TokenLaunchLocker tokenLaunchLocker = TokenLaunchLocker(contractManager.getContract("TokenLaunchLocker"));

        SlashingSignal[] memory slashingSignals = _processAllSlashesWithoutSignals(delegations[delegationId].holder);

        _addToAllStatistics(delegationId);

        tokenLaunchLocker.handleDelegationAdd(
            delegations[delegationId].holder,
            delegationId,
            delegations[delegationId].amount,
            delegations[delegationId].started);

        _sendSlashingSignals(slashingSignals);

        emit DelegationAccepted(delegationId);
    }

    /**
     * @dev Allows a delegator to undelegate a specific delegation.
     *
     * Requirements:
     *
     * - the sender must be the delegator.
     * - the delegation must be in DELEGATED state.
     *
     * Emits an UndelegationRequested event.
     *
     * @param delegationId uint ID of delegation to undelegate
     */
    function requestUndelegation(uint delegationId) external checkDelegationExists(delegationId) {
        require(getState(delegationId) == State.DELEGATED, "Cannot request undelegation");

        ValidatorService validatorService = ValidatorService(contractManager.getContract("ValidatorService"));
        require(
            delegations[delegationId].holder == msg.sender ||
            (validatorService.validatorAddressExists(msg.sender) &&
            delegations[delegationId].validatorId == validatorService.getValidatorId(msg.sender)),
            "Permission denied to request undelegation");

        TokenLaunchLocker tokenLaunchLocker = TokenLaunchLocker(contractManager.getContract("TokenLaunchLocker"));
        DelegationPeriodManager delegationPeriodManager = DelegationPeriodManager(
            contractManager.getContract("DelegationPeriodManager"));

        processAllSlashes(msg.sender);
        delegations[delegationId].finished = _calculateDelegationEndMonth(delegationId);
        uint amountAfterSlashing = _calculateDelegationAmountAfterSlashing(delegationId);

        _removeFromDelegatedToValidator(
            delegations[delegationId].validatorId,
            amountAfterSlashing,
            delegations[delegationId].finished);
        _removeFromDelegatedByHolder(
            delegations[delegationId].holder,
            amountAfterSlashing,
            delegations[delegationId].finished);
        _removeFromDelegatedByHolderToValidator(
            delegations[delegationId].holder,
            delegations[delegationId].validatorId,
            amountAfterSlashing,
            delegations[delegationId].finished);
        uint effectiveAmount = amountAfterSlashing.mul(delegationPeriodManager.stakeMultipliers(
            delegations[delegationId].delegationPeriod));
        _removeFromEffectiveDelegatedToValidator(
            delegations[delegationId].validatorId,
            effectiveAmount,
            delegations[delegationId].finished);
        _removeFromEffectiveDelegatedByHolderToValidator(
            delegations[delegationId].holder,
            delegations[delegationId].validatorId,
            effectiveAmount,
            delegations[delegationId].finished);

        tokenLaunchLocker.handleDelegationRemoving(
            delegations[delegationId].holder,
            delegationId,
            delegations[delegationId].finished);

        emit UndelegationRequested(delegationId);
    }

    /**
     * @dev Allows the Punisher to confiscate an `amount` of stake from
     * `validatorId` by slashing. This slashes all delegations of the validator,
     * which reduces the amount that the validator has staked. This consequence
     * may force the SKALE Manger to reduce the number of nodes a validator is
     * operating so the validator can meet the Minimum Staking Requirement.
     *
     * See Punisher.
     *
     * Emits a SlashingEvent.
     *
     * @param validatorId uint validator to slash
     * @param amount uint amount to slash
     *
     */
    function confiscate(uint validatorId, uint amount) external allow("Punisher") {
        uint currentMonth = _getCurrentMonth();
        FractionUtils.Fraction memory coefficient =
            _delegatedToValidator[validatorId].reduceValue(amount, currentMonth);
        _effectiveDelegatedToValidator[validatorId].reduceSequence(coefficient, currentMonth);
        _putToSlashingLog(_slashesOfValidator[validatorId], coefficient, currentMonth);
        _slashes.push(SlashingEvent({reducingCoefficient: coefficient, validatorId: validatorId, month: currentMonth}));
    }

    function getAndUpdateEffectiveDelegatedToValidator(uint validatorId, uint month)
        external allow("Distributor") returns (uint)
    {
        return _effectiveDelegatedToValidator[validatorId].getAndUpdateValueInSequence(month);
    }

    function getAndUpdateDelegatedByHolderToValidatorNow(address holder, uint validatorId) external returns (uint) {
        return _getAndUpdateDelegatedByHolderToValidator(holder, validatorId, _getCurrentMonth());
    }

    function getDelegation(uint delegationId)
        external view checkDelegationExists(delegationId) returns (Delegation memory)
    {
        return delegations[delegationId];
    }

    function getFirstDelegationMonth(address holder, uint validatorId) external view returns(uint) {
        return _firstDelegationMonth[holder].byValidator[validatorId];
    }

    function getDelegationsByValidatorLength(uint validatorId) external view returns (uint) {
        return delegationsByValidator[validatorId].length;
    }

    function getDelegationsByHolderLength(address holder) external view returns (uint) {
        return delegationsByHolder[holder].length;
    }

    function initialize(address contractsAddress) public override initializer {
        Permissions.initialize(contractsAddress);
    }

    function getAndUpdateDelegatedToValidator(uint validatorId, uint month)
        public allow("Nodes") returns (uint)
    {
        return _delegatedToValidator[validatorId].getAndUpdateValue(month);
    }

    function processSlashes(address holder, uint limit) public {
        _sendSlashingSignals(_processSlashesWithoutSignals(holder, limit));
    }

    function processAllSlashes(address holder) public {
        processSlashes(holder, 0);
    }

    /**
     * @dev Returns the token state of a given delegation.
     *
     * @param delegationId uint ID of the delegation
     */
    function getState(uint delegationId) public view checkDelegationExists(delegationId) returns (State state) {
        if (delegations[delegationId].started == 0) {
            if (delegations[delegationId].finished == 0) {
                TimeHelpers timeHelpers = TimeHelpers(contractManager.getContract("TimeHelpers"));
                if (_getCurrentMonth() == timeHelpers.timestampToMonth(delegations[delegationId].created)) {
                    return State.PROPOSED;
                } else {
                    return State.REJECTED;
                }
            } else {
                return State.CANCELED;
            }
        } else {
            if (_getCurrentMonth() < delegations[delegationId].started) {
                return State.ACCEPTED;
            } else {
                if (delegations[delegationId].finished == 0) {
                    return State.DELEGATED;
                } else {
                    if (_getCurrentMonth() < delegations[delegationId].finished) {
                        return State.UNDELEGATION_REQUESTED;
                    } else {
                        return State.COMPLETED;
                    }
                }
            }
        }
    }

    function getLockedInPendingDelegations(address holder) public view returns (uint) {
        uint currentMonth = _getCurrentMonth();
        if (_lockedInPendingDelegations[holder].month < currentMonth) {
            return 0;
        } else {
            return _lockedInPendingDelegations[holder].amount;
        }
    }

    function hasUnprocessedSlashes(address holder) public view returns (bool) {
        return _everDelegated(holder) && _firstUnprocessedSlashByHolder[holder] < _slashes.length;
    }

    // private

    function _addDelegation(
        address holder,
        uint validatorId,
        uint amount,
        uint delegationPeriod,
        string memory info
    )
        private
        returns (uint delegationId)
    {
        delegationId = delegations.length;
        delegations.push(Delegation(
            holder,
            validatorId,
            amount,
            delegationPeriod,
            now,
            0,
            0,
            info
        ));
        delegationsByValidator[validatorId].push(delegationId);
        delegationsByHolder[holder].push(delegationId);
        _addToLockedInPendingDelegations(delegations[delegationId].holder, delegations[delegationId].amount);
    }

    function _calculateDelegationEndMonth(uint delegationId) private view returns (uint) {
        uint currentMonth = _getCurrentMonth();
        uint started = delegations[delegationId].started;

        if (currentMonth < started) {
            return started.add(delegations[delegationId].delegationPeriod);
        } else {
            uint completedPeriods = currentMonth.sub(started).div(delegations[delegationId].delegationPeriod);
            return started.add(completedPeriods.add(1).mul(delegations[delegationId].delegationPeriod));
        }
    }

    function _addToDelegatedToValidator(uint validatorId, uint amount, uint month) private {
        _delegatedToValidator[validatorId].addToValue(amount, month);
    }

    function _addToEffectiveDelegatedToValidator(uint validatorId, uint effectiveAmount, uint month) private {
        _effectiveDelegatedToValidator[validatorId].addToSequence(effectiveAmount, month);
    }

    function _addToDelegatedByHolder(address holder, uint amount, uint month) private {
        _delegatedByHolder[holder].addToValue(amount, month);
    }

    function _addToDelegatedByHolderToValidator(
        address holder, uint validatorId, uint amount, uint month) private
    {
        _delegatedByHolderToValidator[holder][validatorId].addToValue(amount, month);
    }

    function _removeFromDelegatedByHolder(address holder, uint amount, uint month) private {
        _delegatedByHolder[holder].subtractFromValue(amount, month);
    }

    function _removeFromDelegatedByHolderToValidator(
        address holder, uint validatorId, uint amount, uint month) private
    {
        _delegatedByHolderToValidator[holder][validatorId].subtractFromValue(amount, month);
    }

    function _addToEffectiveDelegatedByHolderToValidator(
        address holder,
        uint validatorId,
        uint effectiveAmount,
        uint month)
        private
    {
        _effectiveDelegatedByHolderToValidator[holder][validatorId].addToSequence(effectiveAmount, month);
    }

    function _removeFromEffectiveDelegatedByHolderToValidator(
        address holder,
        uint validatorId,
        uint effectiveAmount,
        uint month)
        private
    {
        _effectiveDelegatedByHolderToValidator[holder][validatorId].subtractFromSequence(effectiveAmount, month);
    }

    function _getAndUpdateDelegatedByHolder(address holder) private returns (uint) {
        uint currentMonth = _getCurrentMonth();
        processAllSlashes(holder);
        return _delegatedByHolder[holder].getAndUpdateValue(currentMonth);
    }

    function _getAndUpdateDelegatedByHolderToValidator(
        address holder,
        uint validatorId,
        uint month)
        private returns (uint)
    {
        return _delegatedByHolderToValidator[holder][validatorId].getAndUpdateValue(month);
    }

    function _addToLockedInPendingDelegations(address holder, uint amount) private returns (uint) {
        uint currentMonth = _getCurrentMonth();
        if (_lockedInPendingDelegations[holder].month < currentMonth) {
            _lockedInPendingDelegations[holder].amount = amount;
            _lockedInPendingDelegations[holder].month = currentMonth;
        } else {
            assert(_lockedInPendingDelegations[holder].month == currentMonth);
            _lockedInPendingDelegations[holder].amount = _lockedInPendingDelegations[holder].amount.add(amount);
        }
    }

    function _subtractFromLockedInPendingDelegations(address holder, uint amount) private returns (uint) {
        uint currentMonth = _getCurrentMonth();
        require(
            _lockedInPendingDelegations[holder].month == currentMonth,
            "There are no delegation requests this month");
        require(_lockedInPendingDelegations[holder].amount >= amount, "Unlocking amount is too big");
        _lockedInPendingDelegations[holder].amount = _lockedInPendingDelegations[holder].amount.sub(amount);
    }

    function _getCurrentMonth() private view returns (uint) {
        TimeHelpers timeHelpers = TimeHelpers(contractManager.getContract("TimeHelpers"));
        return timeHelpers.getCurrentMonth();
    }

    function _getAndUpdateLockedAmount(address wallet) private returns (uint) {
        return _getAndUpdateDelegatedByHolder(wallet).add(getLockedInPendingDelegations(wallet));
    }

    function _updateFirstDelegationMonth(address holder, uint validatorId, uint month) private {
        if (_firstDelegationMonth[holder].value == 0) {
            _firstDelegationMonth[holder].value = month;
            _firstUnprocessedSlashByHolder[holder] = _slashes.length;
        }
        if (_firstDelegationMonth[holder].byValidator[validatorId] == 0) {
            _firstDelegationMonth[holder].byValidator[validatorId] = month;
        }
    }

    function _everDelegated(address holder) private view returns (bool) {
        return _firstDelegationMonth[holder].value > 0;
    }

    function _removeFromDelegatedToValidator(uint validatorId, uint amount, uint month) private {
        _delegatedToValidator[validatorId].subtractFromValue(amount, month);
    }

    function _removeFromEffectiveDelegatedToValidator(uint validatorId, uint effectiveAmount, uint month) private {
        _effectiveDelegatedToValidator[validatorId].subtractFromSequence(effectiveAmount, month);
    }

    function _calculateDelegationAmountAfterSlashing(uint delegationId) private view returns (uint) {
        uint startMonth = _delegationExtras[delegationId].lastSlashingMonthBeforeDelegation;
        uint validatorId = delegations[delegationId].validatorId;
        uint amount = delegations[delegationId].amount;
        if (startMonth == 0) {
            startMonth = _slashesOfValidator[validatorId].firstMonth;
            if (startMonth == 0) {
                return amount;
            }
        }
        for (uint i = startMonth;
            i > 0 && i < delegations[delegationId].finished;
            i = _slashesOfValidator[validatorId].slashes[i].nextMonth) {
            if (i >= delegations[delegationId].started) {
                amount = amount
                    .mul(_slashesOfValidator[validatorId].slashes[i].reducingCoefficient.numerator)
                    .div(_slashesOfValidator[validatorId].slashes[i].reducingCoefficient.denominator);
            }
        }
        return amount;
    }

    function _putToSlashingLog(
        SlashingLog storage log,
        FractionUtils.Fraction memory coefficient,
        uint month)
        private
    {
        if (log.firstMonth == 0) {
            log.firstMonth = month;
            log.lastMonth = month;
            log.slashes[month].reducingCoefficient = coefficient;
            log.slashes[month].nextMonth = 0;
        } else {
            require(log.lastMonth <= month, "Cannot put slashing event in the past");
            if (log.lastMonth == month) {
                log.slashes[month].reducingCoefficient =
                    log.slashes[month].reducingCoefficient.multiplyFraction(coefficient);
            } else {
                log.slashes[month].reducingCoefficient = coefficient;
                log.slashes[month].nextMonth = 0;
                log.slashes[log.lastMonth].nextMonth = month;
                log.lastMonth = month;
            }
        }
    }

    function _processSlashesWithoutSignals(address holder, uint limit)
        private returns (SlashingSignal[] memory slashingSignals)
    {
        if (hasUnprocessedSlashes(holder)) {
            uint index = _firstUnprocessedSlashByHolder[holder];
            uint end = _slashes.length;
            if (limit > 0 && index.add(limit) < end) {
                end = index.add(limit);
            }
            slashingSignals = new SlashingSignal[](end.sub(index));
            uint begin = index;
            for (; index < end; ++index) {
                uint validatorId = _slashes[index].validatorId;
                uint month = _slashes[index].month;
                uint oldValue = _getAndUpdateDelegatedByHolderToValidator(holder, validatorId, month);
                if (oldValue.muchGreater(0)) {
                    _delegatedByHolderToValidator[holder][validatorId].reduceValueByCoefficientAndUpdateSum(
                        _delegatedByHolder[holder],
                        _slashes[index].reducingCoefficient,
                        month);
                    _effectiveDelegatedByHolderToValidator[holder][validatorId].reduceSequence(
                        _slashes[index].reducingCoefficient,
                        month);
                    slashingSignals[index.sub(begin)].holder = holder;
                    slashingSignals[index.sub(begin)].penalty
                        = oldValue.boundedSub(_getAndUpdateDelegatedByHolderToValidator(holder, validatorId, month));
                }
            }
            _firstUnprocessedSlashByHolder[holder] = end;
        }
    }

    function _processAllSlashesWithoutSignals(address holder)
        private returns (SlashingSignal[] memory slashingSignals)
    {
        return _processSlashesWithoutSignals(holder, 0);
    }

    function _sendSlashingSignals(SlashingSignal[] memory slashingSignals) private {
        Punisher punisher = Punisher(contractManager.getContract("Punisher"));
        address previousHolder = address(0);
        uint accumulatedPenalty = 0;
        for (uint i = 0; i < slashingSignals.length; ++i) {
            if (slashingSignals[i].holder != previousHolder) {
                if (accumulatedPenalty > 0) {
                    punisher.handleSlash(previousHolder, accumulatedPenalty);
                }
                previousHolder = slashingSignals[i].holder;
                accumulatedPenalty = slashingSignals[i].penalty;
            } else {
                accumulatedPenalty = accumulatedPenalty.add(slashingSignals[i].penalty);
            }
        }
        if (accumulatedPenalty > 0) {
            punisher.handleSlash(previousHolder, accumulatedPenalty);
        }
    }

    function _addToAllStatistics(uint delegationId) private {
        DelegationPeriodManager delegationPeriodManager = DelegationPeriodManager(
            contractManager.getContract("DelegationPeriodManager"));

        uint currentMonth = _getCurrentMonth();
        delegations[delegationId].started = currentMonth.add(1);
        if (_slashesOfValidator[delegations[delegationId].validatorId].lastMonth > 0) {
            _delegationExtras[delegationId].lastSlashingMonthBeforeDelegation =
                _slashesOfValidator[delegations[delegationId].validatorId].lastMonth;
        }

        _addToDelegatedToValidator(
            delegations[delegationId].validatorId,
            delegations[delegationId].amount,
            currentMonth.add(1));
        _addToDelegatedByHolder(
            delegations[delegationId].holder,
            delegations[delegationId].amount,
            currentMonth.add(1));
        _addToDelegatedByHolderToValidator(
            delegations[delegationId].holder,
            delegations[delegationId].validatorId,
            delegations[delegationId].amount,
            currentMonth.add(1));
        _updateFirstDelegationMonth(
            delegations[delegationId].holder,
            delegations[delegationId].validatorId,
            currentMonth.add(1));
        uint effectiveAmount = delegations[delegationId].amount.mul(delegationPeriodManager.stakeMultipliers(
            delegations[delegationId].delegationPeriod));
        _addToEffectiveDelegatedToValidator(
            delegations[delegationId].validatorId,
            effectiveAmount,
            currentMonth.add(1));
        _addToEffectiveDelegatedByHolderToValidator(
            delegations[delegationId].holder,
            delegations[delegationId].validatorId,
            effectiveAmount,
            currentMonth.add(1));
    }
}<|MERGE_RESOLUTION|>--- conflicted
+++ resolved
@@ -236,16 +236,9 @@
 
         ValidatorService validatorService = ValidatorService(contractManager.getContract("ValidatorService"));
         DelegationPeriodManager delegationPeriodManager = DelegationPeriodManager(
-<<<<<<< HEAD
-            _contractManager.getContract("DelegationPeriodManager"));
-        SkaleToken skaleToken = SkaleToken(_contractManager.getContract("SkaleToken"));
-        TokenState tokenState = TokenState(_contractManager.getContract("TokenState"));
-        Vesting vesting = Vesting(_contractManager.getContract("Vesting"));
-=======
             contractManager.getContract("DelegationPeriodManager"));
         IERC777 skaleToken = IERC777(contractManager.getContract("SkaleToken"));
         TokenState tokenState = TokenState(contractManager.getContract("TokenState"));
->>>>>>> 3f1f280e
 
         require(
             validatorService.checkMinimumDelegation(validatorId, amount),
@@ -272,14 +265,7 @@
         // check that there is enough money
         uint holderBalance = skaleToken.balanceOf(msg.sender);
         uint forbiddenForDelegation = tokenState.getAndUpdateForbiddenForDelegationAmount(msg.sender);
-<<<<<<< HEAD
-        require(
-            holderBalance >= forbiddenForDelegation,
-            "Delegator does not have enough tokens to delegate"
-        );
-=======
         require(holderBalance >= forbiddenForDelegation, "Token holder does not have enough tokens to delegate");
->>>>>>> 3f1f280e
 
         emit DelegationProposed(delegationId);
 
