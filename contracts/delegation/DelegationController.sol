--- conflicted
+++ resolved
@@ -25,20 +25,12 @@
 contract DelegationController is Permissions {
 
     struct Delegation {
-<<<<<<< HEAD
-=======
-        uint validatorId;
->>>>>>> 99b73a34
         address holder; // address of tokens owner
         uint validatorId;
         uint amount;
         uint created; // time of creation
         uint delegationPeriod;
-<<<<<<< HEAD
         string info;
-        bool purchased; // are these tokens purchased on token sale
-=======
->>>>>>> 99b73a34
     }
 
     /// @notice delegations will never be deleted to index in this array may be used like delegation id
@@ -117,8 +109,7 @@
             amount,
             created,
             delegationPeriod,
-            info,
-            false
+            info
         ));
         _delegationsByHolder[holder].push(delegationId);
     }
@@ -133,35 +124,8 @@
         return _delegationsByHolder[holder];
     }
 
-<<<<<<< HEAD
-    function setPurchased(uint delegationId, bool value) external checkDelegationExists(delegationId) allow("TokenState") {
-        delegations[delegationId].purchased = value;
-    }
-
     function getDelegation(uint delegationId) public view checkDelegationExists(delegationId) returns (Delegation memory) {
-        return delegations[delegationId];
-=======
-    function getDelegation(uint delegationId) external view returns (Delegation memory) {
-        require(delegationId < delegations.length, "Delegation does not exist");
         return delegations[delegationId];
     }
 
-    function calculateEndTime(uint months) public view returns (uint endTime) {
-        uint year;
-        uint month;
-        uint nextYear;
-        uint nextMonth;
-        (year, month, ) = BokkyPooBahsDateTimeLibrary.timestampToDate(now);
-        if (month != 12) {
-            nextMonth = month + 1;
-            nextYear = year;
-        } else {
-            nextMonth = 1;
-            nextYear = year + 1;
-        }
-        uint timestamp = BokkyPooBahsDateTimeLibrary.timestampFromDate(nextYear, nextMonth, 1);
-        endTime = BokkyPooBahsDateTimeLibrary.addMonths(timestamp, months);
->>>>>>> 99b73a34
-    }
-
 }