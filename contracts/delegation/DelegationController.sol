/*
    DelegationController.sol - SKALE Manager
    Copyright (C) 2018-Present SKALE Labs
    @author Vadim Yavorsky

    SKALE Manager is free software: you can redistribute it and/or modify
    it under the terms of the GNU Affero General Public License as published
    by the Free Software Foundation, either version 3 of the License, or
    (at your option) any later version.

    SKALE Manager is distributed in the hope that it will be useful,
    but WITHOUT ANY WARRANTY; without even the implied warranty of
    MERCHANTABILITY or FITNESS FOR A PARTICULAR PURPOSE.  See the
    GNU Affero General Public License for more details.

    You should have received a copy of the GNU Affero General Public License
    along with SKALE Manager.  If not, see <https://www.gnu.org/licenses/>.
*/

pragma solidity ^0.5.3;
pragma experimental ABIEncoderV2;

import "../Permissions.sol";
import "./DelegationRequestManager.sol";
import "./DelegationPeriodManager.sol";
import "./TokenState.sol";
import "./ValidatorService.sol";


contract DelegationController is Permissions {

    struct Delegation {
        address holder; // address of tokens owner
        uint validatorId;
        uint amount;
        uint delegationPeriod;
        uint created; // time of creation
        string info;
    }

    /// @notice delegations will never be deleted to index in this array may be used like delegation id
    Delegation[] public delegations;

    ///       holder => delegationId[]
    mapping (address => uint[]) private _delegationsByHolder;

    /// validatorId => delegationId[]
    mapping (uint => uint[]) private _activeByValidator;

    modifier checkDelegationExists(uint delegationId) {
        require(delegationId < delegations.length, "Delegation does not exist");
        _;
    }

    function getDelegation(uint delegationId) external view checkDelegationExists(delegationId) returns (Delegation memory) {
        return delegations[delegationId];
    }

    function getDelegatedAmount(uint validatorId) external returns (uint delegatedAmount) {
        TokenState tokenState = TokenState(contractManager.getContract("TokenState"));
        for (uint i = 0; i < _activeByValidator[validatorId].length; i++) {
            uint delegationId = _activeByValidator[validatorId][i];
            TokenState.State state = tokenState.getState(delegationId);
            if (state == TokenState.State.DELEGATED) {
                delegatedAmount += delegations[delegationId].amount;
            }
        }
    }

    function addDelegation(
        address holder,
        uint validatorId,
        uint amount,
        uint delegationPeriod,
        uint created,
        string calldata info
    )
        external
        allow("DelegationRequestManager")
        returns (uint delegationId)
    {
        delegationId = delegations.length;
        delegations.push(Delegation(
            holder,
            validatorId,
            amount,
            delegationPeriod,
            created,
            info
        ));
        _delegationsByHolder[holder].push(delegationId);
        _activeByValidator[validatorId].push(delegationId);
    }

    function getDelegationsByHolder(address holder) external view allow("TokenState") returns (uint[] memory) {
        return _delegationsByHolder[holder];
    }

    function getActiveDelegationsByValidator(uint validatorId) external allow("Distributor") returns (uint[] memory) {
        TokenState tokenState = TokenState(contractManager.getContract("TokenState"));
        uint activeAmount = 0;
        for (uint i = 0; i < _activeByValidator[validatorId].length;) {
            TokenState.State state = tokenState.getState(_activeByValidator[validatorId][i]);
            if (state == TokenState.State.COMPLETED) {
                // remove from list
                _activeByValidator[validatorId][i] = _activeByValidator[validatorId][_activeByValidator[validatorId].length - 1];
                _activeByValidator[validatorId][_activeByValidator[validatorId].length - 1] = 0;
                --_activeByValidator[validatorId].length;
            } else {
                if (tokenState.isDelegated(state)) {
                    ++activeAmount;
                }
                ++i;
            }
        }

        uint[] memory active = new uint[](activeAmount);
        uint cursor = 0;
        for (uint i = 0; i < _activeByValidator[validatorId].length; ++i) {
            if (tokenState.isDelegated(tokenState.getState(_activeByValidator[validatorId][i]))) {
                require(cursor < active.length, "Out of index");
                active[cursor] = _activeByValidator[validatorId][i];
                ++cursor;
            }
        }

        return active;
    }

    function setDelegationAmount(uint delegationId, uint amount) external checkDelegationExists(delegationId) allow("TokenState") {
        delegations[delegationId].amount = amount;
    }

    function getDelegationsByHolder(address holderAddress, TokenState.State _state)
        external
        allow("DelegationService")
        returns (uint[] memory)
    {
        TokenState tokenState = TokenState(contractManager.getContract("TokenState"));
        uint delegatedAmount = 0;
        for (uint i = 0; i < _delegationsByHolder[holderAddress].length; i++) {
            TokenState.State state = tokenState.getState(_delegationsByHolder[holderAddress][i]);
            if (state == _state) {
                ++delegatedAmount;
            }
        }

        uint[] memory delegationsHolder = new uint[](delegatedAmount);
        uint cursor = 0;
        for (uint i = 0; i < _delegationsByHolder[holderAddress].length; i++) {
            if (_state == tokenState.getState(_delegationsByHolder[holderAddress][i])) {
                require(cursor < delegationsHolder.length, "Out of index");
                delegationsHolder[cursor] = _delegationsByHolder[holderAddress][i];
                ++cursor;
            }
        }
        return delegationsHolder;
    }

    function getDelegationsForValidator(address validatorAddress, TokenState.State _state)
        external
        allow("DelegationService")
        returns (uint[] memory)
    {
        TokenState tokenState = TokenState(contractManager.getContract("TokenState"));
        ValidatorService validatorService = ValidatorService(contractManager.getContract("ValidatorService"));
        uint validatorId = validatorService.getValidatorId(validatorAddress);
        uint delegatedAmount = 0;
        for (uint i = 0; i < _activeByValidator[validatorId].length; i++) {
            TokenState.State state = tokenState.getState(_activeByValidator[validatorId][i]);
            if (state == _state) {
                ++delegatedAmount;
            }
        }

        uint[] memory delegationsValidator = new uint[](delegatedAmount);
        uint cursor = 0;
        for (uint i = 0; i < _activeByValidator[validatorId].length; i++) {
            if (_state == tokenState.getState(_activeByValidator[validatorId][i])) {
                require(cursor < delegationsValidator.length, "Out of index");
                delegationsValidator[cursor] = _activeByValidator[validatorId][i];
                ++cursor;
            }
        }
        return delegationsValidator;
    }

<<<<<<< HEAD
    function getValidatorBondAmount(address validatorAddress)
        external
        allow("DelegationService")
        returns (uint delegatedAmount)
    {
        TokenState tokenState = TokenState(contractManager.getContract("TokenState"));
        ValidatorService validatorService = ValidatorService(contractManager.getContract("ValidatorService"));
        uint validatorId = validatorService.getValidatorId(validatorAddress);
        for (uint i = 0; i < _activeByValidator[validatorId].length; i++) {
            uint delegationId = _activeByValidator[validatorId][i];
            TokenState.State state = tokenState.getState(delegationId);
            if (delegations[delegationId].holder == validatorAddress && state == TokenState.State.DELEGATED) {
                delegatedAmount += delegations[delegationId].amount;
            }
        }
    }



=======
    function initialize(address _contractsAddress) public initializer {
        Permissions.initialize(_contractsAddress);
    }
>>>>>>> e9e4ce2f
}<|MERGE_RESOLUTION|>--- conflicted
+++ resolved
@@ -185,7 +185,6 @@
         return delegationsValidator;
     }
 
-<<<<<<< HEAD
     function getValidatorBondAmount(address validatorAddress)
         external
         allow("DelegationService")
@@ -203,11 +202,7 @@
         }
     }
 
-
-
-=======
     function initialize(address _contractsAddress) public initializer {
         Permissions.initialize(_contractsAddress);
     }
->>>>>>> e9e4ce2f
 }