/*
    DelegationService.sol - SKALE Manager
    Copyright (C) 2019-Present SKALE Labs
    @author Dmytro Stebaiev

    SKALE Manager is free software: you can redistribute it and/or modify
    it under the terms of the GNU Affero General Public License as published
    by the Free Software Foundation, either version 3 of the License, or
    (at your option) any later version.

    SKALE Manager is distributed in the hope that it will be useful,
    but WITHOUT ANY WARRANTY; without even the implied warranty of
    MERCHANTABILITY or FITNESS FOR A PARTICULAR PURPOSE.  See the
    GNU Affero General Public License for more details.

    You should have received a copy of the GNU Affero General Public License
    along with SKALE Manager.  If not, see <https://www.gnu.org/licenses/>.
*/

pragma solidity ^0.5.3;
pragma experimental ABIEncoderV2;

import "../Permissions.sol";
import "../SkaleToken.sol";
import "../interfaces/delegation/IHolderDelegation.sol";
import "../interfaces/delegation/IValidatorDelegation.sol";
import "./DelegationRequestManager.sol";
import "./ValidatorService.sol";
import "./DelegationController.sol";
import "./TokenState.sol";


contract DelegationService is Permissions, IHolderDelegation, IValidatorDelegation {

    event DelegationRequestIsSent(
        uint delegationId
    );

    event ValidatorRegistered(
        uint validatorId
    );

    constructor(address newContractsAddress) Permissions(newContractsAddress) public {

    }

    function requestUndelegation(uint delegationId) external {
        revert("Not implemented");
    }

    /// @notice Allows validator to accept tokens delegated at `delegationId`
    function accept(uint delegationId) external {
        DelegationRequestManager delegationRequestManager = DelegationRequestManager(
            contractManager.getContract("DelegationRequestManager")
        );
<<<<<<< HEAD
        delegationRequestManager.acceptRequest(msg.sender, requestId);
=======
        delegationRequestManager.acceptRequest(delegationId);
>>>>>>> 4daa6cda
    }

    /// @notice Adds node to SKALE network
    function createNode(
        uint16 port,
        uint16 nonce,
        bytes4 ip,
        bytes4 publicIp) external
    {
        revert("Not implemented");
    }

    function setMinimumDelegationAmount(uint amount) external {
        revert("Not implemented");
    }

    /// @notice Requests return of tokens that are locked in SkaleManager
    function returnTokens(uint amount) external {
        revert("Not implemented");
    }

    /// @notice Returns array of delegation requests id
    function listDelegationRequests() external returns (uint[] memory) {
        revert("Not implemented");
    }

    /// @notice Allows service to slash `validator` by `amount` of tokens
    function slash(address validator, uint amount) external {
        revert("Not implemented");
    }

    /// @notice Allows service to pay `amount` of tokens to `validator`
    function pay(address validator, uint amount) external {
        revert("Not implemented");
    }

    /// @notice Returns amount of delegated token of the validator
    function getDelegatedAmount(address validator) external returns (uint) {
        revert("Not implemented");
    }

    function setMinimumStakingRequirement(uint amount) external {
        revert("Not implemented");
    }

    /// @notice Creates request to delegate `amount` of tokens to `validator` from the begining of the next month
    function delegate(
        uint validatorId,
        uint amount,
        uint delegationPeriod,
        string calldata info
    )
        external
    {
        DelegationRequestManager delegationRequestManager = DelegationRequestManager(
            contractManager.getContract("DelegationRequestManager")
        );
        uint delegationId = delegationRequestManager.createRequest(
            msg.sender,
            validatorId,
            amount,
            delegationPeriod,
            info
        );
        emit DelegationRequestIsSent(delegationId);
    }

    function cancelPendingDelegation(uint delegationId) external {
        DelegationRequestManager delegationRequestManager = DelegationRequestManager(
            contractManager.getContract("DelegationRequestManager")
        );
        delegationRequestManager.cancelRequest(delegationId);
    }

    function getAllDelegationRequests() external returns(uint[] memory) {
        revert("Not implemented");
    }

    function getDelegationRequestsForValidator(uint validatorId) external returns (uint[] memory) {
        revert("Not implemented");
    }

    /// @notice Register new as validator
    function registerValidator(
        string calldata name,
        string calldata description,
        uint feeRate,
        uint minimumDelegationAmount
    )
        external returns (uint validatorId)
    {
        ValidatorService validatorService = ValidatorService(contractManager.getContract("ValidatorService"));
        validatorId = validatorService.registerValidator(
            name,
            msg.sender,
            description,
            feeRate,
            minimumDelegationAmount
        );
        emit ValidatorRegistered(validatorId);
    }

    function unregisterValidator(uint validatorId) external {
        revert("Not implemented");
    }

    /// @notice return how many of validator funds are locked in SkaleManager
    function getBondAmount(uint validatorId) external returns (uint amount) {
        revert("Not implemented");
    }

    function setValidatorName(string calldata newName) external {
        revert("Not implemented");
    }

    function setValidatorDescription(string calldata description) external {
        revert("Not implemented");
    }

    function setValidatorAddress(address newAddress) external {
        revert("Not implemented");
    }

    function getValidatorInfo(uint validatorId) external returns (Validator memory validator) {
        revert("Not implemented");
    }

    function getValidators() external returns (uint[] memory validatorIds) {
        revert("Not implemented");
    }

    function withdrawBounty(address bountyCollectionAddress, uint amount) external {
        revert("Not implemented");
    }

    function getEarnedBountyAmount() external returns (uint) {
        revert("Not implemented");
    }

    /// @notice removes node from system
    function deleteNode(uint nodeIndex) external {
        revert("Not implemented");
    }

    /// @notice Makes all tokens of target account unavailable to move
    function lock(address wallet, uint amount) external allow("TokenSaleManager") {
        SkaleToken skaleToken = SkaleToken(contractManager.getContract("SkaleToken"));
        TokenState tokenState = TokenState(contractManager.getContract("TokenState"));

        require(skaleToken.balanceOf(wallet) >= tokenState.getPurchasedAmount(wallet) + amount, "Not enough founds");

        tokenState.sold(wallet, amount);
    }

    /// @notice Makes all tokens of target account available to move
    function unlock(address target) external {
        revert("Not implemented");
    }

    function getLockedOf(address wallet) external returns (uint) {
        TokenState tokenState = TokenState(contractManager.getContract("TokenState"));
        return tokenState.getLockedCount(wallet);
    }

    function getDelegatedOf(address wallet) external returns (uint) {
        revert("isDelegatedOf is not implemented");
        // return DelegationManager(contractManager.getContract("DelegationManager")).isDelegated(wallet);
    }
}<|MERGE_RESOLUTION|>--- conflicted
+++ resolved
@@ -21,13 +21,11 @@
 pragma experimental ABIEncoderV2;
 
 import "../Permissions.sol";
-import "../SkaleToken.sol";
 import "../interfaces/delegation/IHolderDelegation.sol";
 import "../interfaces/delegation/IValidatorDelegation.sol";
 import "./DelegationRequestManager.sol";
 import "./ValidatorService.sol";
 import "./DelegationController.sol";
-import "./TokenState.sol";
 
 
 contract DelegationService is Permissions, IHolderDelegation, IValidatorDelegation {
@@ -53,11 +51,7 @@
         DelegationRequestManager delegationRequestManager = DelegationRequestManager(
             contractManager.getContract("DelegationRequestManager")
         );
-<<<<<<< HEAD
-        delegationRequestManager.acceptRequest(msg.sender, requestId);
-=======
         delegationRequestManager.acceptRequest(delegationId);
->>>>>>> 4daa6cda
     }
 
     /// @notice Adds node to SKALE network
@@ -152,7 +146,6 @@
         ValidatorService validatorService = ValidatorService(contractManager.getContract("ValidatorService"));
         validatorId = validatorService.registerValidator(
             name,
-            msg.sender,
             description,
             feeRate,
             minimumDelegationAmount
