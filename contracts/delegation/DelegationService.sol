--- conflicted
+++ resolved
@@ -48,83 +48,10 @@
         revert("Not implemented");
     }
 
-    function getValidatorBondAmount(address validatorAddress) external returns (uint) {
-        DelegationController delegationController = DelegationController(contractManager.getContract("DelegationController"));
-        return delegationController.getValidatorBondAmount(validatorAddress);
-    }
-
-    /// @notice Returns array of delegation requests id
-    function listDelegationRequests() external pure returns (uint[] memory) {
-        revert("Not implemented");
-    }
-
-<<<<<<< HEAD
     /// @notice Returns amount of delegated token of the validator
     function getDelegatedAmount(uint validatorId) external returns (uint) {
         DelegationController delegationController = DelegationController(contractManager.getContract("DelegationController"));
         return delegationController.calculateDelegatedToValidatorNow(validatorId);
-=======
-    /// @notice Allows service to slash `validator` by `amount` of tokens
-    function slash(uint validatorId, uint amount) external allow("SkaleDKG") {
-        ValidatorService validatorService = ValidatorService(contractManager.getContract("ValidatorService"));
-        require(validatorService.validatorExists(validatorId), "Validator does not exist");
-
-        Distributor distributor = Distributor(contractManager.getContract("Distributor"));
-        TokenState tokenState = TokenState(contractManager.getContract("TokenState"));
-
-        Distributor.Share[] memory shares = distributor.distributePenalties(validatorId, amount);
-        for (uint i = 0; i < shares.length; ++i) {
-            tokenState.slash(shares[i].delegationId, shares[i].amount);
-        }
-    }
-
-    function forgive(address wallet, uint amount) external onlyOwner {
-        TokenState tokenState = TokenState(contractManager.getContract("TokenState"));
-        tokenState.forgive(wallet, amount);
-    }
-
-    /// @notice Returns amount of delegated token of the validator
-    function getDelegatedAmount(uint validatorId) external returns (uint) {
-        DelegationController delegationController = DelegationController(contractManager.getContract("DelegationController"));
-        return delegationController.getDelegatedAmount(validatorId);
-    }
-
-    /// @notice Creates request to delegate `amount` of tokens to `validator` from the begining of the next month
-    function delegate(
-        uint validatorId,
-        uint amount,
-        uint delegationPeriod,
-        string calldata info
-    )
-        external
-    {
-        DelegationRequestManager delegationRequestManager = DelegationRequestManager(
-            contractManager.getContract("DelegationRequestManager")
-        );
-        uint delegationId = delegationRequestManager.createRequest(
-            msg.sender,
-            validatorId,
-            amount,
-            delegationPeriod,
-            info
-        );
-        emit DelegationRequestIsSent(delegationId);
-    }
-
-    function cancelPendingDelegation(uint delegationId) external {
-        DelegationRequestManager delegationRequestManager = DelegationRequestManager(
-            contractManager.getContract("DelegationRequestManager")
-        );
-        delegationRequestManager.cancelRequest(delegationId, msg.sender);
->>>>>>> 8cad34d4
-    }
-
-    function getAllDelegationRequests() external pure returns(uint[] memory) {
-        revert("Not implemented");
-    }
-
-    function getDelegationRequestsForValidator(uint /* validatorId */) external returns (uint[] memory) {
-        revert("Not implemented");
     }
 
     /// @notice Register new as validator
@@ -190,68 +117,11 @@
         validatorService.confirmNewAddress(msg.sender, validatorId);
     }
 
-    function getValidators() external view returns (uint[] memory validatorIds) {
-        ValidatorService validatorService = ValidatorService(contractManager.getContract("ValidatorService"));
-        validatorIds = new uint[](validatorService.numberOfValidators());
-        for (uint i = 0; i < validatorIds.length; ++i) {
-            validatorIds[i] = i + 1;
-        }
-    }
-
     /// @notice removes node from system
     function deleteNode(uint /* nodeIndex */) external {
         revert("Not implemented");
     }
 
-<<<<<<< HEAD
-=======
-    /// @notice Makes all tokens of target account unavailable to move
-    function lock(address wallet, uint amount) external allow("TokenSaleManager") {
-        SkaleToken skaleToken = SkaleToken(contractManager.getContract("SkaleToken"));
-        TokenState tokenState = TokenState(contractManager.getContract("TokenState"));
-
-        require(skaleToken.balanceOf(wallet) >= tokenState.getPurchasedAmount(wallet).add(amount), "Not enough founds");
-
-        tokenState.sold(wallet, amount);
-    }
-
-    function getLockedOf(address wallet) external returns (uint) {
-        TokenState tokenState = TokenState(contractManager.getContract("TokenState"));
-        return tokenState.getLockedCount(wallet);
-    }
-
-    function getDelegatedOf(address wallet) external returns (uint) {
-        TokenState tokenState = TokenState(contractManager.getContract("TokenState"));
-        return tokenState.getDelegatedCount(wallet);
-    }
-
-    function getSlashedOf(address wallet) external view returns (uint) {
-        TokenState tokenState = TokenState(contractManager.getContract("TokenState"));
-        return tokenState.getSlashedAmount(wallet);
-    }
-
-    function setLaunchTimestamp(uint timestamp) external onlyOwner {
-        _launchTimestamp = timestamp;
-    }
-
-    function tokensReceived(
-        address,
-        address,
-        address to,
-        uint256 amount,
-        bytes calldata userData,
-        bytes calldata
-    )
-        external
-        allow("SkaleToken")
-    {
-        require(to == address(this), "Receiver is incorrect");
-        require(userData.length == 32, "Data length is incorrect");
-        uint validatorId = abi.decode(userData, (uint));
-        distributeBounty(amount, validatorId);
-    }
-
->>>>>>> 8cad34d4
     function initialize(address _contractsAddress) public initializer {
         Permissions.initialize(_contractsAddress);
     }
