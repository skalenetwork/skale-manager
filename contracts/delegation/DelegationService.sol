--- conflicted
+++ resolved
@@ -74,11 +74,6 @@
 
     /// @notice Requests return of tokens that are locked in SkaleManager
     function returnTokens(uint amount) external {
-        revert("Not implemented");
-    }
-
-    /// @notice Returns array of delegation requests id
-    function listDelegationRequests() external returns (uint[] memory) {
         revert("Not implemented");
     }
 
@@ -112,7 +107,12 @@
         IDelegationRequestManager delegationRequestManager = IDelegationRequestManager(
             contractManager.contracts(keccak256(abi.encodePacked("DelegationRequestManager")))
         );
-        uint requestId = delegationRequestManager.createRequest(msg.sender, validatorId, delegationPeriod, info);
+        uint requestId = delegationRequestManager.createRequest(
+            msg.sender,
+            validatorId,
+            delegationPeriod,
+            info
+        );
         emit DelegationRequestIsSent(requestId);
     }
 
@@ -132,23 +132,22 @@
     }
 
     /// @notice Register new as validator
-<<<<<<< HEAD
     function registerValidator(
         string calldata name,
         string calldata description,
         uint feeRate,
         uint minimumDelegationAmount
-    ) external returns (uint validatorId) {
-        IValidatorDelegation validatorDelegation = IValidatorDelegation(
-            contractManager.contracts(keccak256(abi.encodePacked("ValidatorDelegation")))
-        );
-        validatorId = validatorDelegation.registerValidator(name, description, feeRate, minimumDelegationAmount);
+    )
+        external returns (uint validatorId)
+    {
+        ValidatorDelegation validatorDelegation = ValidatorDelegation(contractManager.getContract("ValidatorDelegation"));
+        validatorId = validatorDelegation.registerValidator(
+            name,
+            description,
+            feeRate,
+            minimumDelegationAmount
+        );
         emit ValidatorRegistered(validatorId);
-=======
-    function registerValidator(string calldata name, string calldata description, uint feeRate) external returns (uint validatorId) {
-        ValidatorDelegation validatorDelegation = ValidatorDelegation(contractManager.getContract("ValidatorDelegation"));
-        validatorDelegation.registerValidator(name, description, feeRate);
->>>>>>> 1345ad70
     }
 
     function unregisterValidator(uint validatorId) external {
@@ -203,12 +202,10 @@
         revert("Not implemented");
     }
 
-<<<<<<< HEAD
     function validatorExists(uint validatorId) external view returns (bool) {
         revert("Not implemented");
     }
 
-=======
     function isLocked(address wallet) external returns (bool) {
         return isDelegated(wallet) || _locked[wallet];
     }
@@ -216,5 +213,8 @@
     function isDelegated(address wallet) public returns (bool) {
         return DelegationManager(contractManager.getContract("DelegationManager")).isDelegated(wallet);
     }
->>>>>>> 1345ad70
+
+    function checkValidatorAddressToId(address validatorAddress, uint validatorId) external view returns (bool) {
+        revert("Not implemented");
+    }
 }