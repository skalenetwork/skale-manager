// SPDX-License-Identifier: AGPL-3.0-only

/*
    TokenState.sol - SKALE Manager
    Copyright (C) 2019-Present SKALE Labs
    @author Dmytro Stebaiev

    SKALE Manager is free software: you can redistribute it and/or modify
    it under the terms of the GNU Affero General Public License as published
    by the Free Software Foundation, either version 3 of the License, or
    (at your option) any later version.

    SKALE Manager is distributed in the hope that it will be useful,
    but WITHOUT ANY WARRANTY; without even the implied warranty of
    MERCHANTABILITY or FITNESS FOR A PARTICULAR PURPOSE.  See the
    GNU Affero General Public License for more details.

    You should have received a copy of the GNU Affero General Public License
    along with SKALE Manager.  If not, see <https://www.gnu.org/licenses/>.
*/

pragma solidity 0.6.10;
pragma experimental ABIEncoderV2;

import "../Permissions.sol";
import "./DelegationController.sol";
import "./TimeHelpers.sol";
import "../interfaces/delegation/ILocker.sol";


/**
 * @title Token State
 * @dev This contract manages lockers to control token transferability.
 *
 * See ILocker.
 */
contract TokenState is Permissions, ILocker {

    /**
     * @dev Emitted when a contract is added to the locker.
     */
    event LockerWasAdded(
        string locker
    );

    /**
     * @dev Emitted when a contract is removed from the locker.
     */
    event LockerWasRemoved(
        string locker
    );

    string[] private _lockers;

    /**
     *  @dev Return and update the total locked amount of a given `holder`.
     *
     *  @param holder address of the token holder
     *  @return total locked amount
    */
    function getAndUpdateLockedAmount(address holder) external override returns (uint) {
        uint locked = 0;
        for (uint i = 0; i < _lockers.length; ++i) {
            ILocker locker = ILocker(contractManager.getContract(_lockers[i]));
            locked = locked.add(locker.getAndUpdateLockedAmount(holder));
        }
        return locked;
    }

    /**
     * @dev Return and update the total locked and un-delegatable amount of a given `holder`.
     *
     * @param holder address of the token holder
     * @return amount total slashed amount (non-transferable and non-delegatable)
    */
    function getAndUpdateForbiddenForDelegationAmount(address holder) external override returns (uint amount) {
        uint forbidden = 0;
        for (uint i = 0; i < _lockers.length; ++i) {
            ILocker locker = ILocker(contractManager.getContract(_lockers[i]));
            forbidden = forbidden.add(locker.getAndUpdateForbiddenForDelegationAmount(holder));
        }
        return forbidden;
    }

    /**
     * @dev Allows the Owner to remove a contract from the locker.
     *
     * Emits a LockerWasRemoved event.
     *
     * @param locker string name of contract to remove from locker
     */
    function removeLocker(string calldata locker) external onlyOwner {
        uint index;
        bytes32 hash = keccak256(abi.encodePacked(locker));
        for (index = 0; index < _lockers.length; ++index) {
            if (keccak256(abi.encodePacked(_lockers[index])) == hash) {
                break;
            }
        }
        if (index < _lockers.length) {
            if (index < _lockers.length.sub(1)) {
                _lockers[index] = _lockers[_lockers.length.sub(1)];
            }
            delete _lockers[_lockers.length.sub(1)];
            _lockers.pop();
            emit LockerWasRemoved(locker);
        }
    }

<<<<<<< HEAD
    function initialize(address __contractManager) public override initializer {
        Permissions.initialize(__contractManager);
        registerLocker("DelegationController");
        registerLocker("Punisher");
        registerLocker("TokenLaunchLocker");
        registerLocker("Vesting");
=======
    function initialize(address contractManagerAddress) public override initializer {
        Permissions.initialize(contractManagerAddress);
        addLocker("DelegationController");
        addLocker("Punisher");
        addLocker("TokenLaunchLocker");
>>>>>>> 3f1f280e
    }

    /**
     * @dev Allows the Owner to add a contract to the Locker.
     *
     * Emits a LockerWasAdded event.
     *
     * @param locker string name of contract to add to locker
     */
    function addLocker(string memory locker) public onlyOwner {
        _lockers.push(locker);
        emit LockerWasAdded(locker);
    }
}<|MERGE_RESOLUTION|>--- conflicted
+++ resolved
@@ -107,20 +107,12 @@
         }
     }
 
-<<<<<<< HEAD
-    function initialize(address __contractManager) public override initializer {
-        Permissions.initialize(__contractManager);
-        registerLocker("DelegationController");
-        registerLocker("Punisher");
-        registerLocker("TokenLaunchLocker");
-        registerLocker("Vesting");
-=======
     function initialize(address contractManagerAddress) public override initializer {
         Permissions.initialize(contractManagerAddress);
         addLocker("DelegationController");
         addLocker("Punisher");
         addLocker("TokenLaunchLocker");
->>>>>>> 3f1f280e
+        addLocker("Vesting");
     }
 
     /**
