// SPDX-License-Identifier: AGPL-3.0-only

/*
    ValidatorService.sol - SKALE Manager
    Copyright (C) 2019-Present SKALE Labs
    @author Dmytro Stebaiev
    @author Artem Payvin
    @author Vadim Yavorsky

    SKALE Manager is free software: you can redistribute it and/or modify
    it under the terms of the GNU Affero General Public License as published
    by the Free Software Foundation, either version 3 of the License, or
    (at your option) any later version.

    SKALE Manager is distributed in the hope that it will be useful,
    but WITHOUT ANY WARRANTY; without even the implied warranty of
    MERCHANTABILITY or FITNESS FOR A PARTICULAR PURPOSE.  See the
    GNU Affero General Public License for more details.

    You should have received a copy of the GNU Affero General Public License
    along with SKALE Manager.  If not, see <https://www.gnu.org/licenses/>.
*/

pragma solidity 0.6.8;
pragma experimental ABIEncoderV2;

import "@openzeppelin/contracts/math/SafeMath.sol";
import "@openzeppelin/contracts/cryptography/ECDSA.sol";

import "../Permissions.sol";
import "../ConstantsHolder.sol";

import "./DelegationController.sol";

/**
 * @title ValidatorService
 * @dev This contract handles all validator operations including registration,
 * node management, validator-specific delegation parameters, and more.
 *
 * Validators register an address, and use this address to accept delegations and
 * register nodes.
 *
 */
contract ValidatorService is Permissions {

    using ECDSA for bytes32;

    struct Validator {
        string name;
        address validatorAddress;
        address requestedAddress;
        string description;
        uint feeRate;
        uint registrationTime;
        uint minimumDelegationAmount;
        bool acceptNewRequests;
    }

    /**
     * @dev Emitted when a validator registers.
     */
    event ValidatorRegistered(
        uint validatorId
    );

    /**
     * @dev Emitted when a validator address changes.
     */
    event ValidatorAddressChanged(
        uint validatorId,
        address newAddress
    );

    event ValidatorWasEnabled(
        uint validatorId
    );

    event ValidatorWasDisabled(
        uint validatorId
    );

    /**
     * @dev Emitted when a node address is linked to a validator.
     */
    event NodeAddressWasAdded(
        uint validatorId,
        address nodeAddress
    );

    /**
     * @dev Emitted when a node address is unlinked from a validator.
     */
    event NodeAddressWasRemoved(
        uint validatorId,
        address nodeAddress
    );

    mapping (uint => Validator) public validators;
    mapping (uint => bool) public trustedValidators;
    ///      address => validatorId
    mapping (address => uint) private _validatorAddressToId;
    ///      address => validatorId
    mapping (address => uint) private _nodeAddressToValidatorId;
    /// validatorId => nodeAddress[]
    mapping (uint => address[]) private _nodeAddresses;
    uint public numberOfValidators;

    bool public useWhitelist;

    modifier checkValidatorExists(uint validatorId) {
        require(validatorExists(validatorId), "Validator with such ID does not exist");
        _;
    }

    /**
     * @dev Creates a new validator Id.
     *
     * Requirements:
     *
     * - sender must not already have registered a validator Id.
     * - fee rate must be between 0 - 1000‰. Note: per mille!
     *
     * Emits ValidatorRegistered event.
     *
     * @param name string
     * @param description string
     * @param feeRate uint Fee charged on delegations by the validator per mille
     * @param minimumDelegationAmount uint Minimum delegation amount accepted by the validator
     */
    function registerValidator(
        string calldata name,
        string calldata description,
        uint feeRate,
        uint minimumDelegationAmount
    )
        external
        returns (uint validatorId)
    {
        require(!validatorAddressExists(msg.sender), "Validator with such address already exists");
        require(feeRate < 1000, "Fee rate of validator should be lower than 100%");
        validatorId = ++numberOfValidators;
        validators[validatorId] = Validator(
            name,
            msg.sender,
            address(0),
            description,
            feeRate,
            now,
            minimumDelegationAmount,
            true
        );
        _setValidatorAddress(validatorId, msg.sender);

        emit ValidatorRegistered(validatorId);
    }

    function enableValidator(uint validatorId) external checkValidatorExists(validatorId) onlyOwner {
        require(!trustedValidators[validatorId], "Validator is already enabled");
        trustedValidators[validatorId] = true;
        emit ValidatorWasEnabled(validatorId);
    }

    function disableValidator(uint validatorId) external checkValidatorExists(validatorId) onlyOwner {
        require(trustedValidators[validatorId], "Validator is already disabled");
        trustedValidators[validatorId] = false;
        emit ValidatorWasDisabled(validatorId);
    }

    /**
     * @dev Owner can disable the validator whitelist. Once turned off the
     * whitelist cannot be re-enabled.
     */
    function disableWhitelist() external onlyOwner {
        useWhitelist = false;
    }

    /**
     * @dev Allows a validator to request a new address.
     *
     * Requirements:
     *
     * - new address must not be null
     * - new address must not be already registered as a validator
     *
     * @param newValidatorAddress address
     */
    function requestForNewAddress(address newValidatorAddress) external {
        require(newValidatorAddress != address(0), "New address cannot be null");
        require(_validatorAddressToId[newValidatorAddress] == 0, "Address already registered");
        uint validatorId = getValidatorId(msg.sender);
        validators[validatorId].requestedAddress = newValidatorAddress;
    }

    function confirmNewAddress(uint validatorId)
        external
        checkValidatorExists(validatorId)
    {
        require(
            getValidator(validatorId).requestedAddress == msg.sender,
            "The validator address cannot be changed because it is not the actual owner"
        );
        delete validators[validatorId].requestedAddress;
        _setValidatorAddress(validatorId, msg.sender);

        emit ValidatorAddressChanged(validatorId, validators[validatorId].validatorAddress);
    }

    /**
     * @dev Links a given node address.
     *
     * Requirements:
     *
     * - the given signature must be valid.
     * - the address must not be assigned to a validator.
     *
     * Emits NodeAddressWasAdded event.
     *
     * @param nodeAddress address
     * @param sig bytes signature of validator Id by node operator.
     */
    function linkNodeAddress(address nodeAddress, bytes calldata sig) external {
        uint validatorId = getValidatorId(msg.sender);
        bytes32 hashOfValidatorId = keccak256(abi.encodePacked(validatorId)).toEthSignedMessageHash();
        require(hashOfValidatorId.recover(sig) == nodeAddress, "Signature is not pass");
        require(_validatorAddressToId[nodeAddress] == 0, "Node address is a validator");
        _addNodeAddress(validatorId, nodeAddress);
        emit NodeAddressWasAdded(validatorId, nodeAddress);
    }

    /**
     * @dev Unlinks a given node address from a validator.
     *
     * Emits NodeAddressWasRemoved event.
     *
     * @param nodeAddress address
     */
    function unlinkNodeAddress(address nodeAddress) external {
        uint validatorId = getValidatorId(msg.sender);
        _removeNodeAddress(validatorId, nodeAddress);
        emit NodeAddressWasRemoved(validatorId, nodeAddress);
    }

<<<<<<< HEAD
=======
    function pushNode(address nodeAddress, uint nodeIndex) external allow("SkaleManager") {
        uint validatorId = getValidatorIdByNodeAddress(nodeAddress);
        validators[validatorId].nodeIndexes.push(nodeIndex);
    }

    function deleteNode(uint validatorId, uint nodeIndex) external allow("SkaleManager") {
        uint[] memory validatorNodes = validators[validatorId].nodeIndexes;
        uint position = _findNode(validatorNodes, nodeIndex);
        if (position < validatorNodes.length) {
            validators[validatorId].nodeIndexes[position] =
                validators[validatorId].nodeIndexes[validatorNodes.length.sub(1)];
        }
        delete validators[validatorId].nodeIndexes[validatorNodes.length.sub(1)];
    }

    /**
     * @dev Allows SKALE Manager to check whether a validator has sufficient
     * stake to add a node.
     *
     * @param nodeAddress address ID of validator to perform the check
     */
    function checkPossibilityCreatingNode(address nodeAddress) external allow("SkaleManager") {
        DelegationController delegationController = DelegationController(
            _contractManager.getContract("DelegationController")
        );
        uint validatorId = getValidatorIdByNodeAddress(nodeAddress);
        require(trustedValidators[validatorId], "Validator is not authorized to create a node");
        uint[] memory validatorNodes = validators[validatorId].nodeIndexes;
        uint delegationsTotal = delegationController.getAndUpdateDelegatedToValidatorNow(validatorId);
        uint msr = ConstantsHolder(_contractManager.getContract("ConstantsHolder")).msr();
        require(
            (validatorNodes.length.add(1)) * msr <= delegationsTotal,
            "Validator must meet the Minimum Staking Requirement");
    }

    /**
     * @dev Allows SKALE Manager to check whether a validator can maintain a node
     * per minimum stake requirement (MSR).
     *
     * Requirements:
     *
     * - node must exist on the given validator
     *
     * @param validatorId uint ID of validator to perform the check
     * @param nodeIndex uint ID of the node under validatorID
     * @return bool True if validatorID can maintain nodeID
     */
    function checkPossibilityToMaintainNode(uint validatorId, uint nodeIndex)
        external allow("SkaleManager") returns (bool)
    {
        DelegationController delegationController = DelegationController(
            _contractManager.getContract("DelegationController")
        );
        uint[] memory validatorNodes = validators[validatorId].nodeIndexes;
        uint position = _findNode(validatorNodes, nodeIndex);
        require(position < validatorNodes.length, "Node does not exist for this Validator");
        uint delegationsTotal = delegationController.getAndUpdateDelegatedToValidatorNow(validatorId);
        uint msr = ConstantsHolder(_contractManager.getContract("ConstantsHolder")).msr();
        return position.add(1).mul(msr) <= delegationsTotal;
    }

    /**
     * @dev Allows a validator to set the minimum delegation amount.
     *
     * @param minimumDelegationAmount uint the minimum delegation amount
     * accepted by the validator
     */
>>>>>>> 230a1a58
    function setValidatorMDA(uint minimumDelegationAmount) external {
        uint validatorId = getValidatorId(msg.sender);
        validators[validatorId].minimumDelegationAmount = minimumDelegationAmount;
    }

    /**
     * @dev Allows a validator to set a new validator name.
     *
     * @param newName string
     */
    function setValidatorName(string calldata newName) external {
        uint validatorId = getValidatorId(msg.sender);
        validators[validatorId].name = newName;
    }

    /**
     * @dev Allows a validator to set a new validator description.
     *
     * @param newDescription string
     */
    function setValidatorDescription(string calldata newDescription) external {
        uint validatorId = getValidatorId(msg.sender);
        validators[validatorId].description = newDescription;
    }

    /**
     * @dev Allows a validator to start accepting new delegation requests.
     *
     * Requirements:
     *
     * - validator must not have already enabled accepting new requests
     */
    function startAcceptingNewRequests() external {
        uint validatorId = getValidatorId(msg.sender);
        require(!isAcceptingNewRequests(validatorId), "Accepting request is already enabled");
        validators[validatorId].acceptNewRequests = true;
    }

    /**
     * @dev Allows a validator to stop accepting new delegation requests.
     *
     * Requirements:
     *
     * - validator must not have already stopped accepting new requests
     */
    function stopAcceptingNewRequests() external {
        uint validatorId = getValidatorId(msg.sender);
        require(isAcceptingNewRequests(validatorId), "Accepting request is already disabled");
        validators[validatorId].acceptNewRequests = false;
    }

    /**
     * @dev Returns the amount of validator bond.
     *
     * @param validatorId uint ID of validator to return the amount of locked funds
     * @return bondAmount uint the amount of self-delegated funds by the validator
    */
    function getAndUpdateBondAmount(uint validatorId)
        external
        returns (uint)
    {
        DelegationController delegationController = DelegationController(
            _contractManager.getContract("DelegationController")
        );
        return delegationController.getAndUpdateDelegatedByHolderToValidatorNow(
            getValidator(validatorId).validatorAddress,
            validatorId
        );
    }

    function getMyNodesAddresses() external view returns (address[] memory) {
        return getNodeAddresses(getValidatorId(msg.sender));
    }

    /**
     * @dev Returns a list of trusted validators.
     *
     * @return uint[] trusted validators
     */
    function getTrustedValidators() external view returns (uint[] memory) {
        uint numberOfTrustedValidators = 0;
        for (uint i = 1; i <= numberOfValidators; i++) {
            if (trustedValidators[i]) {
                numberOfTrustedValidators++;
            }
        }
        uint[] memory whitelist = new uint[](numberOfTrustedValidators);
        uint cursor = 0;
        for (uint i = 1; i <= numberOfValidators; i++) {
            if (trustedValidators[i]) {
                whitelist[cursor++] = i;
            }
        }
        return whitelist;
    }

    function checkMinimumDelegation(uint validatorId, uint amount)
        external
        view
        checkValidatorExists(validatorId)
        allow("DelegationController")
        returns (bool)
    {
        return validators[validatorId].minimumDelegationAmount <= amount ? true : false;
    }

    function checkValidatorAddressToId(address validatorAddress, uint validatorId)
        external
        view
        returns (bool)
    {
        return getValidatorId(validatorAddress) == validatorId ? true : false;
    }

    function getValidatorIdByNodeAddress(address nodeAddress) external view returns (uint validatorId) {
        validatorId = _nodeAddressToValidatorId[nodeAddress];
        require(validatorId != 0, "Node address is not assigned to a validator");
    }

    function initialize(address contractManager) public override initializer {
        Permissions.initialize(contractManager);
        useWhitelist = true;
    }

    function getNodeAddresses(uint validatorId) public view returns (address[] memory) {
        return _nodeAddresses[validatorId];
    }

    function validatorExists(uint validatorId) public view returns (bool) {
        return validatorId <= numberOfValidators && validatorId != 0;
    }

    function validatorAddressExists(address validatorAddress) public view returns (bool) {
        return _validatorAddressToId[validatorAddress] != 0;
    }

    function checkIfValidatorAddressExists(address validatorAddress) public view {
        require(validatorAddressExists(validatorAddress), "Validator with given address does not exist");
    }

    function getValidator(uint validatorId) public view checkValidatorExists(validatorId) returns (Validator memory) {
        return validators[validatorId];
    }

    function getValidatorId(address validatorAddress) public view returns (uint) {
        checkIfValidatorAddressExists(validatorAddress);
        return _validatorAddressToId[validatorAddress];
    }

    function isAcceptingNewRequests(uint validatorId) public view checkValidatorExists(validatorId) returns (bool) {
        return validators[validatorId].acceptNewRequests;
    }

    // private
    function _setValidatorAddress(uint validatorId, address validatorAddress) internal {
        if (_validatorAddressToId[validatorAddress] == validatorId) {
            return;
        }
        require(_validatorAddressToId[validatorAddress] == 0, "Address is in use by another validator");
        address oldAddress = validators[validatorId].validatorAddress;
        delete _validatorAddressToId[oldAddress];
        _nodeAddressToValidatorId[validatorAddress] = validatorId;
        validators[validatorId].validatorAddress = validatorAddress;
        _validatorAddressToId[validatorAddress] = validatorId;
    }

    function _addNodeAddress(uint validatorId, address nodeAddress) internal {
        if (_nodeAddressToValidatorId[nodeAddress] == validatorId) {
            return;
        }
        require(_nodeAddressToValidatorId[nodeAddress] == 0, "Validator cannot override node address");
        _nodeAddressToValidatorId[nodeAddress] = validatorId;
        _nodeAddresses[validatorId].push(nodeAddress);
    }

    function _removeNodeAddress(uint validatorId, address nodeAddress) internal {
        require(_nodeAddressToValidatorId[nodeAddress] == validatorId,
            "Validator does not have permissions to unlink node");
        delete _nodeAddressToValidatorId[nodeAddress];
        for (uint i = 0; i < _nodeAddresses[validatorId].length; ++i) {
            if (_nodeAddresses[validatorId][i] == nodeAddress) {
                if (i + 1 < _nodeAddresses[validatorId].length) {
                    _nodeAddresses[validatorId][i] =
                        _nodeAddresses[validatorId][_nodeAddresses[validatorId].length.sub(1)];
                }
                delete _nodeAddresses[validatorId][_nodeAddresses[validatorId].length.sub(1)];
                _nodeAddresses[validatorId].pop();
                break;
            }
        }
    }
}<|MERGE_RESOLUTION|>--- conflicted
+++ resolved
@@ -240,76 +240,6 @@
         emit NodeAddressWasRemoved(validatorId, nodeAddress);
     }
 
-<<<<<<< HEAD
-=======
-    function pushNode(address nodeAddress, uint nodeIndex) external allow("SkaleManager") {
-        uint validatorId = getValidatorIdByNodeAddress(nodeAddress);
-        validators[validatorId].nodeIndexes.push(nodeIndex);
-    }
-
-    function deleteNode(uint validatorId, uint nodeIndex) external allow("SkaleManager") {
-        uint[] memory validatorNodes = validators[validatorId].nodeIndexes;
-        uint position = _findNode(validatorNodes, nodeIndex);
-        if (position < validatorNodes.length) {
-            validators[validatorId].nodeIndexes[position] =
-                validators[validatorId].nodeIndexes[validatorNodes.length.sub(1)];
-        }
-        delete validators[validatorId].nodeIndexes[validatorNodes.length.sub(1)];
-    }
-
-    /**
-     * @dev Allows SKALE Manager to check whether a validator has sufficient
-     * stake to add a node.
-     *
-     * @param nodeAddress address ID of validator to perform the check
-     */
-    function checkPossibilityCreatingNode(address nodeAddress) external allow("SkaleManager") {
-        DelegationController delegationController = DelegationController(
-            _contractManager.getContract("DelegationController")
-        );
-        uint validatorId = getValidatorIdByNodeAddress(nodeAddress);
-        require(trustedValidators[validatorId], "Validator is not authorized to create a node");
-        uint[] memory validatorNodes = validators[validatorId].nodeIndexes;
-        uint delegationsTotal = delegationController.getAndUpdateDelegatedToValidatorNow(validatorId);
-        uint msr = ConstantsHolder(_contractManager.getContract("ConstantsHolder")).msr();
-        require(
-            (validatorNodes.length.add(1)) * msr <= delegationsTotal,
-            "Validator must meet the Minimum Staking Requirement");
-    }
-
-    /**
-     * @dev Allows SKALE Manager to check whether a validator can maintain a node
-     * per minimum stake requirement (MSR).
-     *
-     * Requirements:
-     *
-     * - node must exist on the given validator
-     *
-     * @param validatorId uint ID of validator to perform the check
-     * @param nodeIndex uint ID of the node under validatorID
-     * @return bool True if validatorID can maintain nodeID
-     */
-    function checkPossibilityToMaintainNode(uint validatorId, uint nodeIndex)
-        external allow("SkaleManager") returns (bool)
-    {
-        DelegationController delegationController = DelegationController(
-            _contractManager.getContract("DelegationController")
-        );
-        uint[] memory validatorNodes = validators[validatorId].nodeIndexes;
-        uint position = _findNode(validatorNodes, nodeIndex);
-        require(position < validatorNodes.length, "Node does not exist for this Validator");
-        uint delegationsTotal = delegationController.getAndUpdateDelegatedToValidatorNow(validatorId);
-        uint msr = ConstantsHolder(_contractManager.getContract("ConstantsHolder")).msr();
-        return position.add(1).mul(msr) <= delegationsTotal;
-    }
-
-    /**
-     * @dev Allows a validator to set the minimum delegation amount.
-     *
-     * @param minimumDelegationAmount uint the minimum delegation amount
-     * accepted by the validator
-     */
->>>>>>> 230a1a58
     function setValidatorMDA(uint minimumDelegationAmount) external {
         uint validatorId = getValidatorId(msg.sender);
         validators[validatorId].minimumDelegationAmount = minimumDelegationAmount;
