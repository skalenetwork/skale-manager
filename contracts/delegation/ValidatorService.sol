--- conflicted
+++ resolved
@@ -150,41 +150,24 @@
     {
         require(
             getValidator(validatorId).requestedAddress == msg.sender,
-<<<<<<< HEAD
-            "The validator address cannot be changed because it isn't the actual owner"
-=======
-            "The validator cannot be changed because it is not the actual owner"
->>>>>>> b55b5ddb
+            "The validator address cannot be changed because it is not the actual owner"
         );
         validators[validatorId].requestedAddress = address(0);
-<<<<<<< HEAD
         setValidatorAddress(validatorId, msg.sender);
-=======
-        setValidatorAddress(validatorId, validators[validatorId].validatorAddress);
 
         emit ValidatorAddressChanged(validatorId, validators[validatorId].validatorAddress);
->>>>>>> b55b5ddb
     }
 
     function linkNodeAddress(address nodeAddress) external {
         uint validatorId = getValidatorId(msg.sender);
-<<<<<<< HEAD
         addNodeAddress(validatorId, nodeAddress);
-=======
-        setValidatorAddress(validatorId, nodeAddress);
         emit NodeAddressWasAdded(validatorId, nodeAddress);
->>>>>>> b55b5ddb
-    }
-
-    function unlinkNodeAddress(address nodeAddress) external allow("DelegationService") {
-        uint validatorId = getValidatorId(msg.sender);
-<<<<<<< HEAD
+    }
+
+    function unlinkNodeAddress(address nodeAddress) external {
+        uint validatorId = getValidatorId(msg.sender);
         removeNodeAddress(validatorId, nodeAddress);
-=======
-        require(validators[validatorId].validatorAddress == msg.sender, "Address does not have permissions to unlink node");
-        deleteValidatorAddress(validatorId, nodeAddress);
         emit NodeAddressWasRemoved(validatorId, nodeAddress);
->>>>>>> b55b5ddb
     }
 
     function checkMinimumDelegation(uint validatorId, uint amount)
@@ -331,7 +314,6 @@
         _validatorAddressToId[validatorAddress] = validatorId;
     }
 
-<<<<<<< HEAD
     function addNodeAddress(uint validatorId, address nodeAddress) internal {
         if (_nodeAddressToValidatorId[nodeAddress] == validatorId) {
             return;
@@ -348,15 +330,6 @@
             if (_nodeAddresses[validatorId][i] == nodeAddress) {
                 if (i + 1 < _nodeAddresses[validatorId].length) {
                     _nodeAddresses[validatorId][i] = _nodeAddresses[validatorId][_nodeAddresses[validatorId].length.sub(1)];
-=======
-    function deleteValidatorAddress(uint validatorId, address validatorAddress) internal {
-        require(_validatorAddressToId[validatorAddress] == validatorId, "Validator does not have permissions to unlink node");
-        delete _validatorAddressToId[validatorAddress];
-        for (uint i = 0; i < _validatorAddresses[validatorId].length; ++i) {
-            if (_validatorAddresses[validatorId][i] == validatorAddress) {
-                if (i + 1 < _validatorAddresses[validatorId].length) {
-                    _validatorAddresses[validatorId][i] = _validatorAddresses[validatorId][_validatorAddresses[validatorId].length.sub(1)];
->>>>>>> b55b5ddb
                 }
                 delete _nodeAddresses[validatorId][_nodeAddresses[validatorId].length.sub(1)];
                 --_nodeAddresses[validatorId].length;
