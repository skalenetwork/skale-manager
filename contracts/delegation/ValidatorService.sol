/*
    ValidatorService.sol - SKALE Manager
    Copyright (C) 2019-Present SKALE Labs
    @author Dmytro Stebaiev

    SKALE Manager is free software: you can redistribute it and/or modify
    it under the terms of the GNU Affero General Public License as published
    by the Free Software Foundation, either version 3 of the License, or
    (at your option) any later version.

    SKALE Manager is distributed in the hope that it will be useful,
    but WITHOUT ANY WARRANTY; without even the implied warranty of
    MERCHANTABILITY or FITNESS FOR A PARTICULAR PURPOSE.  See the
    GNU Affero General Public License for more details.

    You should have received a copy of the GNU Affero General Public License
    along with SKALE Manager.  If not, see <https://www.gnu.org/licenses/>.
*/

pragma solidity ^0.5.3;
pragma experimental ABIEncoderV2;

import "../Permissions.sol";
import "./DelegationController.sol";
import "../interfaces/IConstants.sol";


contract ValidatorService is Permissions {

    struct Validator {
        string name;
        address validatorAddress;
        address requestedAddress;
        string description;
        uint feeRate;
        uint registrationTime;
        uint minimumDelegationAmount;
        uint lastBountyCollectionMonth;
        uint[] nodeIndexes;
    }

    mapping (uint => Validator) public validators;
<<<<<<< HEAD
    mapping (address => uint) public validatorAddressToId;
    mapping (uint => bool) public trustedValidators;
=======
    mapping (address => uint) private _validatorAddressToId;
>>>>>>> b1c03b16
    uint public numberOfValidators;

    modifier checkValidatorExists(uint validatorId) {
        require(validatorExists(validatorId), "Validator with such id doesn't exist");
        _;
    }

    constructor(address newContractsAddress) Permissions(newContractsAddress) public {

    }

    function registerValidator(
        string calldata name,
        address validatorAddress,
        string calldata description,
        uint feeRate,
        uint minimumDelegationAmount
    )
        external
        allow("DelegationService")
        returns (uint validatorId)
    {
        require(_validatorAddressToId[validatorAddress] == 0, "Validator with such address already exists");
        uint[] memory epmtyArray = new uint[](0);
        validatorId = ++numberOfValidators;
        validators[validatorId] = Validator(
            name,
            validatorAddress,
            address(0),
            description,
            feeRate,
            now,
            minimumDelegationAmount,
            0,
            epmtyArray
        );
        _validatorAddressToId[validatorAddress] = validatorId;
    }

    function enableValidator(uint validatorId) external checkValidatorExists(validatorId) onlyOwner {
        trustedValidators[validatorId] = true;
    }

    function disableValidator(uint validatorId) external checkValidatorExists(validatorId) onlyOwner {
        trustedValidators[validatorId] = false;
    }

    function requestForNewAddress(address oldValidatorAddress, address newValidatorAddress) external allow("DelegationService") {
        require(newValidatorAddress != address(0), "New address cannot be null");
        uint validatorId = getValidatorId(oldValidatorAddress);
        validators[validatorId].requestedAddress = newValidatorAddress;
    }

    function confirmNewAddress(address newValidatorAddress, uint validatorId)
        external
        checkValidatorExists(validatorId)
        allow("DelegationService")
    {
        _validatorAddressToId[validators[validatorId].validatorAddress] = 0;
        validators[validatorId].validatorAddress = newValidatorAddress;
        validators[validatorId].requestedAddress = address(0);
        _validatorAddressToId[newValidatorAddress] = validatorId;
    }

    function checkMinimumDelegation(uint validatorId, uint amount)
        external
        checkValidatorExists(validatorId)
        allow("DelegationRequestManager")
        returns (bool)
    {
        return validators[validatorId].minimumDelegationAmount <= amount ? true : false;
    }

    function checkValidatorAddressToId(address validatorAddress, uint validatorId)
        external
        view
        allow("DelegationRequestManager")
        returns (bool)
    {
        return getValidatorId(validatorAddress) == validatorId ? true : false;
    }

    function getValidatorNodeIndexes(uint validatorId) external view returns (uint[] memory) {
        return getValidator(validatorId).nodeIndexes;
    }

    function pushNode(address validatorAddress, uint nodeIndex) external allow("SkaleManager") {
        uint validatorId = getValidatorId(validatorAddress);
        validators[validatorId].nodeIndexes.push(nodeIndex);
    }

    function deleteNode(uint validatorId, uint nodeIndex) external allow("SkaleManager") {
        uint[] memory validatorNodes = validators[validatorId].nodeIndexes;
        uint position = findNode(validatorNodes, nodeIndex);
        if (position < validatorNodes.length) {
            validators[validatorId].nodeIndexes[position] = validators[validatorId].nodeIndexes[validatorNodes.length - 1];
        }
        delete validators[validatorId].nodeIndexes[validatorNodes.length - 1];
    }

    function checkPossibilityCreatingNode(address validatorAddress) external allow("SkaleManager") {
        DelegationController delegationController = DelegationController(
            contractManager.getContract("DelegationController")
        );
        uint validatorId = getValidatorId(validatorAddress);
        require(trustedValidators[validatorId], "Validator is not authorized to create a node");
        uint[] memory validatorNodes = validators[validatorId].nodeIndexes;
        uint delegationsTotal = delegationController.getDelegationsTotal(validatorId);
        uint msr = IConstants(contractManager.getContract("Constants")).msr();
        require((validatorNodes.length + 1) * msr <= delegationsTotal, "Validator has to meet Minimum Staking Requirement");
    }

    function checkPossibilityToMaintainNode(uint validatorId, uint nodeIndex) external allow("SkaleManager") returns (bool) {
        DelegationController delegationController = DelegationController(
            contractManager.getContract("DelegationController")
        );
        uint[] memory validatorNodes = validators[validatorId].nodeIndexes;
        uint position = findNode(validatorNodes, nodeIndex);
        require(position < validatorNodes.length, "Node does not exist for this Validator");
        uint delegationsTotal = delegationController.getDelegationsTotal(validatorId);
        uint MSR = IConstants(contractManager.getContract("Constants")).msr();
        return (position + 1) * MSR <= delegationsTotal;
    }

    function validatorExists(uint validatorId) public view returns (bool) {
        return validatorId <= numberOfValidators;
    }

    function validatorAddressExists(address validatorAddress) public view returns (bool) {
        return _validatorAddressToId[validatorAddress] != 0;
    }

    function checkIfValidatorAddressExists(address validatorAddress) public view {
        require(validatorAddressExists(validatorAddress), "Validator with such address doesn't exist");
    }

    function getValidator(uint validatorId) public view checkValidatorExists(validatorId) returns (Validator memory) {
        return validators[validatorId];
    }

    function getValidatorId(address validatorAddress) public view returns (uint) {
        checkIfValidatorAddressExists(validatorAddress);
        return _validatorAddressToId[validatorAddress];
    }

    function findNode(uint[] memory nodeIndexes, uint nodeIndex) internal pure returns (uint) {
        uint i;
        for (i = 0; i < nodeIndexes.length; i++) {
            if (nodeIndexes[i] == nodeIndex) {
                return i;
            }
        }
        return i;
    }

}<|MERGE_RESOLUTION|>--- conflicted
+++ resolved
@@ -40,12 +40,8 @@
     }
 
     mapping (uint => Validator) public validators;
-<<<<<<< HEAD
-    mapping (address => uint) public validatorAddressToId;
     mapping (uint => bool) public trustedValidators;
-=======
     mapping (address => uint) private _validatorAddressToId;
->>>>>>> b1c03b16
     uint public numberOfValidators;
 
     modifier checkValidatorExists(uint validatorId) {
