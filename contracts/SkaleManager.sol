--- conflicted
+++ resolved
@@ -189,13 +189,7 @@
             0,
             0,
             bounty,
-<<<<<<< HEAD
-            type(uint).max,
-            block.timestamp,
-            gasleft());
-=======
-            uint(-1));
->>>>>>> 377ebb04
+            type(uint).max);
         
         _refundGasByValidator(validatorId, payable(msg.sender), gasTotal - gasleft());
     }
