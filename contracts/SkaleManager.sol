// SPDX-License-Identifier: AGPL-3.0-only

/*
    SkaleManager.sol - SKALE Manager
    Copyright (C) 2018-Present SKALE Labs
    @author Artem Payvin

    SKALE Manager is free software: you can redistribute it and/or modify
    it under the terms of the GNU Affero General Public License as published
    by the Free Software Foundation, either version 3 of the License, or
    (at your option) any later version.

    SKALE Manager is distributed in the hope that it will be useful,
    but WITHOUT ANY WARRANTY; without even the implied warranty of
    MERCHANTABILITY or FITNESS FOR A PARTICULAR PURPOSE.  See the
    GNU Affero General Public License for more details.

    You should have received a copy of the GNU Affero General Public License
    along with SKALE Manager.  If not, see <https://www.gnu.org/licenses/>.
*/

pragma solidity 0.6.8;
pragma experimental ABIEncoderV2;

import "./Permissions.sol";
import "./ConstantsHolder.sol";
import "./SkaleToken.sol";
import "./delegation/Distributor.sol";
import "./delegation/ValidatorService.sol";
import "./Monitors.sol";
<<<<<<< HEAD
import "./SchainsFunctionality.sol";
=======
import "./Schains.sol";
>>>>>>> 230a1a58
import "@openzeppelin/contracts/token/ERC777/IERC777Recipient.sol";
import "@openzeppelin/contracts/introspection/IERC1820Registry.sol";
import "@openzeppelin/contracts/math/SafeMath.sol";


contract SkaleManager is IERC777Recipient, Permissions {
    // miners capitalization
    uint public minersCap;
    // start time
    uint32 public startTime;
    // time of current stage
    uint32 public stageTime;
    // amount of Nodes at current stage
    uint public stageNodes;

    IERC1820Registry private _erc1820;

    bytes32 constant private _TOKENS_RECIPIENT_INTERFACE_HASH =
        0xb281fc8c12954d22544db45de3159a39272895b169a852b314f9cc762e44c53b;

    enum TransactionOperation {CreateNode, CreateSchain}

    event BountyGot(
        uint indexed nodeIndex,
        address owner,
        uint averageDowntime,
        uint averageLatency,
        uint bounty,
        uint previousBlockEvent,
        uint32 time,
        uint gasSpend
    );

    function tokensReceived(
        address, // operator
        address from,
        address to,
        uint256 value,
        bytes calldata userData,
        bytes calldata // operator data
    )
        external override
        allow("SkaleToken")
    {
        require(to == address(this), "Receiver is incorrect");
        if (userData.length > 0) {
            Schains schains = Schains(
                _contractManager.getContract("Schains"));
            schains.addSchain(from, value, userData);
        }
    }

    function createNode(
        uint16 port,
        uint16 nonce,
        bytes4 ip,
        bytes4 publicIp,
        bytes32[2] calldata publicKey,
        string calldata name)
        external
    {
        Nodes nodes = Nodes(_contractManager.getContract("Nodes"));
<<<<<<< HEAD
=======
        ValidatorService validatorService = ValidatorService(_contractManager.getContract("ValidatorService"));
>>>>>>> 230a1a58
        Monitors monitors = Monitors(_contractManager.getContract("Monitors"));

        nodes.checkPossibilityCreatingNode(msg.sender);
        Nodes.NodeCreationParams memory params = Nodes.NodeCreationParams({
            name: name,
            ip: ip,
            publicIp: publicIp,
            port: port,
            publicKey: publicKey,
            nonce: nonce});
        uint nodeIndex = nodes.createNode(msg.sender, params);
<<<<<<< HEAD
        nodes.pushNode(msg.sender, nodeIndex);
=======
        validatorService.pushNode(msg.sender, nodeIndex);
>>>>>>> 230a1a58
        monitors.addMonitor(nodeIndex);
    }

    function nodeExit(uint nodeIndex) external {
        Nodes nodes = Nodes(_contractManager.getContract("Nodes"));
        Schains schains = Schains(
            _contractManager.getContract("Schains"));
        SchainsInternal schainsInternal = SchainsInternal(_contractManager.getContract("SchainsInternal"));
        ConstantsHolder constants = ConstantsHolder(_contractManager.getContract("ConstantsHolder"));
        schains.freezeSchains(nodeIndex);
        if (nodes.isNodeActive(nodeIndex)) {
            require(nodes.initExit(msg.sender, nodeIndex), "Initialization of node exit is failed");
        }
        bool completed;
        bool isSchains = false;
        if (schainsInternal.getActiveSchain(nodeIndex) != bytes32(0)) {
            completed = schains.exitFromSchain(nodeIndex);
            isSchains = true;
        } else {
            completed = true;
        }
        if (completed) {
            require(nodes.completeExit(msg.sender, nodeIndex), "Finishing of node exit is failed");
            nodes.changeNodeFinishTime(nodeIndex, uint32(now + (isSchains ? constants.rotationDelay() : 0)));
        }
    }

    function deleteNode(uint nodeIndex) external {
        Nodes nodes = Nodes(_contractManager.getContract("Nodes"));
        nodes.removeNode(msg.sender, nodeIndex);
        Monitors monitors = Monitors(_contractManager.getContract("Monitors"));
        monitors.deleteMonitor(nodeIndex);
        ValidatorService validatorService = ValidatorService(_contractManager.getContract("ValidatorService"));
        uint validatorId = validatorService.getValidatorIdByNodeAddress(msg.sender);
        nodes.deleteNode(validatorId, nodeIndex);
    }

    function deleteNodeByRoot(uint nodeIndex) external onlyOwner {
        Nodes nodes = Nodes(_contractManager.getContract("Nodes"));
        Monitors monitors = Monitors(_contractManager.getContract("Monitors"));
<<<<<<< HEAD
=======
        ValidatorService validatorService = ValidatorService(_contractManager.getContract("ValidatorService"));
>>>>>>> 230a1a58

        nodes.removeNodeByRoot(nodeIndex);
        monitors.deleteMonitor(nodeIndex);
        uint validatorId = nodes.getNodeValidatorId(nodeIndex);
        nodes.deleteNode(validatorId, nodeIndex);
    }

    function deleteSchain(string calldata name) external {
        Schains schains = Schains(_contractManager.getContract("Schains"));
        schains.deleteSchain(msg.sender, name);
    }

    function deleteSchainByRoot(string calldata name) external onlyOwner {
        Schains schains = Schains(_contractManager.getContract("Schains"));
        schains.deleteSchainByRoot(name);
    }

    function sendVerdict(uint fromMonitorIndex, Monitors.Verdict calldata verdict) external {
        Nodes nodes = Nodes(_contractManager.getContract("Nodes"));
        Monitors monitors = Monitors(_contractManager.getContract("Monitors"));

        require(nodes.isNodeExist(msg.sender, fromMonitorIndex), "Node does not exist for Message sender");

        monitors.sendVerdict(fromMonitorIndex, verdict);
    }

    function sendVerdicts(uint fromMonitorIndex, Monitors.Verdict[] calldata verdicts) external {
        Nodes nodes = Nodes(_contractManager.getContract("Nodes"));
        require(nodes.isNodeExist(msg.sender, fromMonitorIndex), "Node does not exist for Message sender");
        Monitors monitors = Monitors(_contractManager.getContract("Monitors"));
        for (uint i = 0; i < verdicts.length; i++) {
            monitors.sendVerdict(fromMonitorIndex, verdicts[i]);
        }
    }

    function getBounty(uint nodeIndex) external {
        Nodes nodes = Nodes(_contractManager.getContract("Nodes"));
        require(nodes.isNodeExist(msg.sender, nodeIndex), "Node does not exist for Message sender");
        require(nodes.isTimeForReward(nodeIndex), "Not time for bounty");
        bool nodeIsActive = nodes.isNodeActive(nodeIndex);
        bool nodeIsLeaving = nodes.isNodeLeaving(nodeIndex);
        require(nodeIsActive || nodeIsLeaving, "Node is not Active and is not Leaving");
        uint averageDowntime;
        uint averageLatency;
        Monitors monitors = Monitors(_contractManager.getContract("Monitors"));
        (averageDowntime, averageLatency) = monitors.calculateMetrics(nodeIndex);
        uint bounty = _manageBounty(
            msg.sender,
            nodeIndex,
            averageDowntime,
            averageLatency);
        nodes.changeNodeLastRewardDate(nodeIndex);
        monitors.upgradeMonitor(nodeIndex);
<<<<<<< HEAD
        emit BountyGot(
            nodeIndex,
            msg.sender,
            averageDowntime,
            averageLatency,
            bounty,
            uint32(block.timestamp),
            gasleft());
=======
        _emitBountyEvent(nodeIndex, msg.sender, averageDowntime, averageLatency, bounty);
>>>>>>> 230a1a58
    }

    function initialize(address newContractsAddress) public override initializer {
        Permissions.initialize(newContractsAddress);
        startTime = uint32(block.timestamp);
        _erc1820 = IERC1820Registry(0x1820a4B7618BdE71Dce8cdc73aAB6C95905faD24);
        _erc1820.setInterfaceImplementer(address(this), _TOKENS_RECIPIENT_INTERFACE_HASH, address(this));
    }

    function _manageBounty(
        address from,
        uint nodeIndex,
        uint downtime,
        uint latency) internal returns (uint)
    {
        uint commonBounty;
        ConstantsHolder constants = ConstantsHolder(_contractManager.getContract("ConstantsHolder"));
        Nodes nodes = Nodes(_contractManager.getContract("Nodes"));

        uint diffTime = nodes.getNodeLastRewardDate(nodeIndex)
            .add(constants.rewardPeriod())
            .add(constants.deltaPeriod());
        if (minersCap == 0) {
            minersCap = SkaleToken(_contractManager.getContract("SkaleToken")).CAP() / 3;
        }
        if (stageTime.add(constants.rewardPeriod()) < now) {
            stageNodes = nodes.numberOfActiveNodes().add(nodes.numberOfLeavingNodes());
            stageTime = uint32(block.timestamp);
        }
        commonBounty = minersCap
            .div((2 ** (((now.sub(startTime))
            .div(constants.SIX_YEARS())) + 1))
            .mul((constants.SIX_YEARS()
            .div(constants.rewardPeriod())))
            .mul(stageNodes));
        if (now > diffTime) {
            diffTime = now.sub(diffTime);
        } else {
            diffTime = 0;
        }
        diffTime = diffTime.div(constants.checkTime());
        int bountyForMiner = int(commonBounty);
        uint normalDowntime = ((constants.rewardPeriod().sub(constants.deltaPeriod())).div(constants.checkTime())) / 30;
        if (downtime.add(diffTime) > normalDowntime) {
            bountyForMiner -= int(((downtime.add(diffTime)).mul(commonBounty)) / (constants.SECONDS_TO_DAY() / 4));
        }

        if (bountyForMiner > 0) {
            if (latency > constants.allowableLatency()) {
                bountyForMiner = int((constants.allowableLatency().mul(uint(bountyForMiner))).div(latency));
            }
            _payBounty(uint(bountyForMiner), from, nodeIndex);
        } else {
            //Need to add penalty
            bountyForMiner = 0;
        }
        return uint(bountyForMiner);
    }

    function _payBounty(uint bountyForMiner, address miner, uint nodeIndex) internal returns (bool) {
        ValidatorService validatorService = ValidatorService(_contractManager.getContract("ValidatorService"));
        Nodes nodes = Nodes(_contractManager.getContract("Nodes"));
        SkaleToken skaleToken = SkaleToken(_contractManager.getContract("SkaleToken"));
        Distributor distributor = Distributor(_contractManager.getContract("Distributor"));

        uint validatorId = validatorService.getValidatorIdByNodeAddress(miner);
        uint bounty = bountyForMiner;
        if (!nodes.checkPossibilityToMaintainNode(validatorId, nodeIndex)) {
            bounty /= 2;
        }
        // solhint-disable-next-line check-send-result
        skaleToken.send(address(distributor), bounty, abi.encode(validatorId));
    }

    function _emitBountyEvent(
        uint nodeIndex,
        address from,
        uint averageDowntime,
        uint averageLatency,
        uint bounty
    )
        internal
    {
        Monitors monitors = Monitors(_contractManager.getContract("Monitors"));
        uint previousBlockEvent = monitors.getLastBountyBlock(nodeIndex);
        monitors.setLastBountyBlock(nodeIndex);

        emit BountyGot(
            nodeIndex,
            from,
            averageDowntime,
            averageLatency,
            bounty,
            previousBlockEvent,
            uint32(block.timestamp),
            gasleft());
    }
}<|MERGE_RESOLUTION|>--- conflicted
+++ resolved
@@ -28,11 +28,7 @@
 import "./delegation/Distributor.sol";
 import "./delegation/ValidatorService.sol";
 import "./Monitors.sol";
-<<<<<<< HEAD
-import "./SchainsFunctionality.sol";
-=======
 import "./Schains.sol";
->>>>>>> 230a1a58
 import "@openzeppelin/contracts/token/ERC777/IERC777Recipient.sol";
 import "@openzeppelin/contracts/introspection/IERC1820Registry.sol";
 import "@openzeppelin/contracts/math/SafeMath.sol";
@@ -95,10 +91,6 @@
         external
     {
         Nodes nodes = Nodes(_contractManager.getContract("Nodes"));
-<<<<<<< HEAD
-=======
-        ValidatorService validatorService = ValidatorService(_contractManager.getContract("ValidatorService"));
->>>>>>> 230a1a58
         Monitors monitors = Monitors(_contractManager.getContract("Monitors"));
 
         nodes.checkPossibilityCreatingNode(msg.sender);
@@ -110,11 +102,7 @@
             publicKey: publicKey,
             nonce: nonce});
         uint nodeIndex = nodes.createNode(msg.sender, params);
-<<<<<<< HEAD
         nodes.pushNode(msg.sender, nodeIndex);
-=======
-        validatorService.pushNode(msg.sender, nodeIndex);
->>>>>>> 230a1a58
         monitors.addMonitor(nodeIndex);
     }
 
@@ -155,10 +143,6 @@
     function deleteNodeByRoot(uint nodeIndex) external onlyOwner {
         Nodes nodes = Nodes(_contractManager.getContract("Nodes"));
         Monitors monitors = Monitors(_contractManager.getContract("Monitors"));
-<<<<<<< HEAD
-=======
-        ValidatorService validatorService = ValidatorService(_contractManager.getContract("ValidatorService"));
->>>>>>> 230a1a58
 
         nodes.removeNodeByRoot(nodeIndex);
         monitors.deleteMonitor(nodeIndex);
@@ -212,18 +196,7 @@
             averageLatency);
         nodes.changeNodeLastRewardDate(nodeIndex);
         monitors.upgradeMonitor(nodeIndex);
-<<<<<<< HEAD
-        emit BountyGot(
-            nodeIndex,
-            msg.sender,
-            averageDowntime,
-            averageLatency,
-            bounty,
-            uint32(block.timestamp),
-            gasleft());
-=======
         _emitBountyEvent(nodeIndex, msg.sender, averageDowntime, averageLatency, bounty);
->>>>>>> 230a1a58
     }
 
     function initialize(address newContractsAddress) public override initializer {
