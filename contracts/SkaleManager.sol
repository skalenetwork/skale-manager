// SPDX-License-Identifier: AGPL-3.0-only

/*
    SkaleManager.sol - SKALE Manager
    Copyright (C) 2018-Present SKALE Labs
    @author Artem Payvin

    SKALE Manager is free software: you can redistribute it and/or modify
    it under the terms of the GNU Affero General Public License as published
    by the Free Software Foundation, either version 3 of the License, or
    (at your option) any later version.

    SKALE Manager is distributed in the hope that it will be useful,
    but WITHOUT ANY WARRANTY; without even the implied warranty of
    MERCHANTABILITY or FITNESS FOR A PARTICULAR PURPOSE.  See the
    GNU Affero General Public License for more details.

    You should have received a copy of the GNU Affero General Public License
    along with SKALE Manager.  If not, see <https://www.gnu.org/licenses/>.
*/

pragma solidity 0.6.6;
pragma experimental ABIEncoderV2;

import "./Permissions.sol";
import "./ConstantsHolder.sol";
import "./SkaleToken.sol";
import "./interfaces/ISchainsFunctionality.sol";
import "./delegation/Distributor.sol";
import "./delegation/ValidatorService.sol";
import "./Monitors.sol";
import "./SchainsFunctionality.sol";
import "@openzeppelin/contracts/token/ERC777/IERC777Recipient.sol";
import "@openzeppelin/contracts/introspection/IERC1820Registry.sol";
import "@openzeppelin/contracts/math/SafeMath.sol";


contract SkaleManager is IERC777Recipient, Permissions {
    // miners capitalization
    uint public minersCap;
    // start time
    uint32 public startTime;
    // time of current stage
    uint32 public stageTime;
    // amount of Nodes at current stage
    uint public stageNodes;

    IERC1820Registry private _erc1820;

    bytes32 constant private _TOKENS_RECIPIENT_INTERFACE_HASH =
        0xb281fc8c12954d22544db45de3159a39272895b169a852b314f9cc762e44c53b;

    enum TransactionOperation {CreateNode, CreateSchain}

    event BountyGot(
        uint indexed nodeIndex,
        address owner,
        uint averageDowntime,
        uint averageLatency,
        uint bounty,
        uint previousBlockEvent,
        uint32 time,
        uint gasSpend
    );

    function tokensReceived(
        address, // operator
        address from,
        address to,
        uint256 value,
        bytes calldata userData,
        bytes calldata // operator data
    )
        external override
        allow("SkaleToken")
    {
        require(to == address(this), "Receiver is incorrect");
        if (userData.length > 0) {
            SchainsFunctionality schainsFunctionality = SchainsFunctionality(
                _contractManager.getContract("SchainsFunctionality"));
            schainsFunctionality.addSchain(from, value, userData);
        }
    }

    function createNode(
        uint16 port,
        uint16 nonce,
        bytes4 ip,
        bytes4 publicIp,
        bytes calldata publicKey,
        string calldata name)
        external
    {
        Nodes nodes = Nodes(_contractManager.getContract("Nodes"));
        ValidatorService validatorService = ValidatorService(_contractManager.getContract("ValidatorService"));
        Monitors monitors = Monitors(_contractManager.getContract("Monitors"));

        validatorService.checkPossibilityCreatingNode(msg.sender);
        Nodes.NodeCreationParams memory params = Nodes.NodeCreationParams({
            name: name,
            ip: ip,
            publicIp: publicIp,
            port: port,
            publicKey: publicKey,
            nonce: nonce});
        uint nodeIndex = nodes.createNode(msg.sender, params);
        validatorService.pushNode(msg.sender, nodeIndex);
        monitors.addMonitor(nodeIndex);
    }

    function nodeExit(uint nodeIndex) external {
        Nodes nodes = Nodes(_contractManager.getContract("Nodes"));
        SchainsFunctionality schainsFunctionality = SchainsFunctionality(
            _contractManager.getContract("SchainsFunctionality"));
        SchainsData schainsData = SchainsData(_contractManager.getContract("SchainsData"));
        ConstantsHolder constants = ConstantsHolder(_contractManager.getContract("ConstantsHolder"));
        schainsFunctionality.freezeSchains(nodeIndex);
        if (nodes.isNodeActive(nodeIndex)) {
            require(nodes.initExit(msg.sender, nodeIndex), "Initialization of node exit is failed");
        }
        bool completed;
        bool schains = false;
        if (schainsData.getActiveSchain(nodeIndex) != bytes32(0)) {
            completed = schainsFunctionality.exitFromSchain(nodeIndex);
            schains = true;
        } else {
            completed = true;
        }
        if (completed) {
            require(nodes.completeExit(msg.sender, nodeIndex), "Finishing of node exit is failed");
            nodes.changeNodeFinishTime(nodeIndex, uint32(now + (schains ? constants.rotationDelay() : 0)));
        }
    }

    function deleteNode(uint nodeIndex) external {
        Nodes nodes = Nodes(_contractManager.getContract("Nodes"));
        nodes.removeNode(msg.sender, nodeIndex);
        Monitors monitors = Monitors(_contractManager.getContract("Monitors"));
        monitors.deleteMonitor(nodeIndex);
        ValidatorService validatorService = ValidatorService(_contractManager.getContract("ValidatorService"));
        uint validatorId = validatorService.getValidatorIdByNodeAddress(msg.sender);
        validatorService.deleteNode(validatorId, nodeIndex);
    }

    function deleteNodeByRoot(uint nodeIndex) external onlyOwner {
        Nodes nodes = Nodes(_contractManager.getContract("Nodes"));
        Monitors monitors = Monitors(_contractManager.getContract("Monitors"));
        ValidatorService validatorService = ValidatorService(_contractManager.getContract("ValidatorService"));

        nodes.removeNodeByRoot(nodeIndex);
        monitors.deleteMonitor(nodeIndex);
        uint validatorId = nodes.getNodeValidatorId(nodeIndex);
        validatorService.deleteNode(validatorId, nodeIndex);
    }

    function deleteSchain(string calldata name) external {
        address schainsFunctionalityAddress = _contractManager.getContract("SchainsFunctionality");
        ISchainsFunctionality(schainsFunctionalityAddress).deleteSchain(msg.sender, name);
    }

    function deleteSchainByRoot(string calldata name) external onlyOwner {
        address schainsFunctionalityAddress = _contractManager.getContract("SchainsFunctionality");
        ISchainsFunctionality(schainsFunctionalityAddress).deleteSchainByRoot(name);
    }

    function sendVerdict(uint fromMonitorIndex, Monitors.Verdict calldata verdict) external {
        Nodes nodes = Nodes(_contractManager.getContract("Nodes"));
        Monitors monitors = Monitors(_contractManager.getContract("Monitors"));

        require(nodes.isNodeExist(msg.sender, fromMonitorIndex), "Node does not exist for Message sender");

        monitors.sendVerdict(fromMonitorIndex, verdict);
    }

    function sendVerdicts(uint fromMonitorIndex, Monitors.Verdict[] calldata verdicts) external {
        Nodes nodes = Nodes(_contractManager.getContract("Nodes"));
        require(nodes.isNodeExist(msg.sender, fromMonitorIndex), "Node does not exist for Message sender");
        Monitors monitors = Monitors(_contractManager.getContract("Monitors"));
        for (uint i = 0; i < verdicts.length; i++) {
            monitors.sendVerdict(fromMonitorIndex, verdicts[i]);
        }
    }

    function getBounty(uint nodeIndex) external {
        Nodes nodes = Nodes(_contractManager.getContract("Nodes"));
        require(nodes.isNodeExist(msg.sender, nodeIndex), "Node does not exist for Message sender");
        require(nodes.isTimeForReward(nodeIndex), "Not time for bounty");
        bool nodeIsActive = nodes.isNodeActive(nodeIndex);
        bool nodeIsLeaving = nodes.isNodeLeaving(nodeIndex);
        require(nodeIsActive || nodeIsLeaving, "Node is not Active and is not Leaving");
        uint averageDowntime;
        uint averageLatency;
<<<<<<< HEAD
        Monitors monitors = Monitors(_contractManager.getContract("Monitors"));
        uint previousBlockEvent = monitors.getLastBountyBlock(nodeIndex);
        (averageDowntime, averageLatency) = monitors.calculateMetrics(nodeIndex);
=======
        MonitorsFunctionality monitorsFunctionality = MonitorsFunctionality(
            _contractManager.getContract("MonitorsFunctionality"));
        (averageDowntime, averageLatency) = monitorsFunctionality.calculateMetrics(nodeIndex);
>>>>>>> 8fe0330d
        uint bounty = _manageBounty(
            msg.sender,
            nodeIndex,
            averageDowntime,
            averageLatency);
        nodes.changeNodeLastRewardDate(nodeIndex);
<<<<<<< HEAD
        monitors.upgradeMonitor(nodeIndex);
        emit BountyGot(
            nodeIndex,
            msg.sender,
            averageDowntime,
            averageLatency,
            bounty,
            previousBlockEvent,
            uint32(block.timestamp),
            gasleft());
=======
        monitorsFunctionality.upgradeMonitor(nodeIndex);
        _emitBountyEvent(nodeIndex, msg.sender, averageDowntime, averageLatency, bounty);
>>>>>>> 8fe0330d
    }

    function initialize(address newContractsAddress) public override initializer {
        Permissions.initialize(newContractsAddress);
        startTime = uint32(block.timestamp);
        _erc1820 = IERC1820Registry(0x1820a4B7618BdE71Dce8cdc73aAB6C95905faD24);
        _erc1820.setInterfaceImplementer(address(this), _TOKENS_RECIPIENT_INTERFACE_HASH, address(this));
    }

    function _manageBounty(
        address from,
        uint nodeIndex,
        uint downtime,
        uint latency) internal returns (uint)
    {
        uint commonBounty;
        ConstantsHolder constants = ConstantsHolder(_contractManager.getContract("ConstantsHolder"));
        Nodes nodes = Nodes(_contractManager.getContract("Nodes"));

        uint diffTime = nodes.getNodeLastRewardDate(nodeIndex)
            .add(constants.rewardPeriod())
            .add(constants.deltaPeriod());
        if (minersCap == 0) {
            minersCap = SkaleToken(_contractManager.getContract("SkaleToken")).CAP() / 3;
        }
        if (stageTime.add(constants.rewardPeriod()) < now) {
            stageNodes = nodes.numberOfActiveNodes().add(nodes.numberOfLeavingNodes());
            stageTime = uint32(block.timestamp);
        }
        commonBounty = minersCap
            .div((2 ** (((now.sub(startTime))
            .div(constants.SIX_YEARS())) + 1))
            .mul((constants.SIX_YEARS()
            .div(constants.rewardPeriod())))
            .mul(stageNodes));
        if (now > diffTime) {
            diffTime = now.sub(diffTime);
        } else {
            diffTime = 0;
        }
        diffTime = diffTime.div(constants.checkTime());
        int bountyForMiner = int(commonBounty);
        uint normalDowntime = ((constants.rewardPeriod().sub(constants.deltaPeriod())).div(constants.checkTime())) / 30;
        if (downtime.add(diffTime) > normalDowntime) {
            bountyForMiner -= int(((downtime.add(diffTime)).mul(commonBounty)) / (constants.SECONDS_TO_DAY() / 4));
        }

        if (bountyForMiner > 0) {
            if (latency > constants.allowableLatency()) {
                bountyForMiner = int((constants.allowableLatency().mul(uint(bountyForMiner))).div(latency));
            }
            _payBounty(uint(bountyForMiner), from, nodeIndex);
        } else {
            //Need to add penalty
            bountyForMiner = 0;
        }
        return uint(bountyForMiner);
    }

    function _payBounty(uint bountyForMiner, address miner, uint nodeIndex) internal returns (bool) {
        ValidatorService validatorService = ValidatorService(_contractManager.getContract("ValidatorService"));
        SkaleToken skaleToken = SkaleToken(_contractManager.getContract("SkaleToken"));
        Distributor distributor = Distributor(_contractManager.getContract("Distributor"));

        uint validatorId = validatorService.getValidatorIdByNodeAddress(miner);
        uint bounty = bountyForMiner;
        if (!validatorService.checkPossibilityToMaintainNode(validatorId, nodeIndex)) {
            bounty /= 2;
        }
        // solhint-disable-next-line check-send-result
        skaleToken.send(address(distributor), bounty, abi.encode(validatorId));
    }

    function _emitBountyEvent(
        uint nodeIndex,
        address from,
        uint averageDowntime,
        uint averageLatency,
        uint bounty
    )
        internal
    {
        MonitorsData monitorsData = MonitorsData(_contractManager.getContract("MonitorsData"));
        uint previousBlockEvent = monitorsData.getLastBountyBlock(nodeIndex);
        monitorsData.setLastBountyBlock(nodeIndex);
        emit BountyGot(
            nodeIndex,
            from,
            averageDowntime,
            averageLatency,
            bounty,
            previousBlockEvent,
            uint32(block.timestamp),
            gasleft());
    }
}<|MERGE_RESOLUTION|>--- conflicted
+++ resolved
@@ -190,36 +190,16 @@
         require(nodeIsActive || nodeIsLeaving, "Node is not Active and is not Leaving");
         uint averageDowntime;
         uint averageLatency;
-<<<<<<< HEAD
-        Monitors monitors = Monitors(_contractManager.getContract("Monitors"));
-        uint previousBlockEvent = monitors.getLastBountyBlock(nodeIndex);
+        Monitors monitors = Monitors(_contractManager.getContract("Monitors"));
         (averageDowntime, averageLatency) = monitors.calculateMetrics(nodeIndex);
-=======
-        MonitorsFunctionality monitorsFunctionality = MonitorsFunctionality(
-            _contractManager.getContract("MonitorsFunctionality"));
-        (averageDowntime, averageLatency) = monitorsFunctionality.calculateMetrics(nodeIndex);
->>>>>>> 8fe0330d
         uint bounty = _manageBounty(
             msg.sender,
             nodeIndex,
             averageDowntime,
             averageLatency);
         nodes.changeNodeLastRewardDate(nodeIndex);
-<<<<<<< HEAD
         monitors.upgradeMonitor(nodeIndex);
-        emit BountyGot(
-            nodeIndex,
-            msg.sender,
-            averageDowntime,
-            averageLatency,
-            bounty,
-            previousBlockEvent,
-            uint32(block.timestamp),
-            gasleft());
-=======
-        monitorsFunctionality.upgradeMonitor(nodeIndex);
         _emitBountyEvent(nodeIndex, msg.sender, averageDowntime, averageLatency, bounty);
->>>>>>> 8fe0330d
     }
 
     function initialize(address newContractsAddress) public override initializer {
@@ -302,9 +282,10 @@
     )
         internal
     {
-        MonitorsData monitorsData = MonitorsData(_contractManager.getContract("MonitorsData"));
-        uint previousBlockEvent = monitorsData.getLastBountyBlock(nodeIndex);
-        monitorsData.setLastBountyBlock(nodeIndex);
+        Monitors monitors = Monitors(_contractManager.getContract("Monitors"));
+        uint previousBlockEvent = monitors.getLastBountyBlock(nodeIndex);
+        monitors.setLastBountyBlock(nodeIndex);
+
         emit BountyGot(
             nodeIndex,
             from,
