/*
    SkaleManager.sol - SKALE Manager
    Copyright (C) 2018-Present SKALE Labs
    @author Artem Payvin

    SKALE Manager is free software: you can redistribute it and/or modify
    it under the terms of the GNU Affero General Public License as published
    by the Free Software Foundation, either version 3 of the License, or
    (at your option) any later version.

    SKALE Manager is distributed in the hope that it will be useful,
    but WITHOUT ANY WARRANTY; without even the implied warranty of
    MERCHANTABILITY or FITNESS FOR A PARTICULAR PURPOSE.  See the
    GNU Affero General Public License for more details.

    You should have received a copy of the GNU Affero General Public License
    along with SKALE Manager.  If not, see <https://www.gnu.org/licenses/>.
*/

pragma solidity 0.6.6;
pragma experimental ABIEncoderV2;

import "./Permissions.sol";
import "./interfaces/IConstants.sol";
import "./interfaces/ISkaleToken.sol";
import "./interfaces/ISchainsFunctionality.sol";
import "./interfaces/IManagerData.sol";
import "./delegation/Distributor.sol";
import "./delegation/ValidatorService.sol";
import "./MonitorsFunctionality.sol";
import "./MonitorsData.sol";
import "./SchainsFunctionality.sol";
import "@openzeppelin/contracts/token/ERC777/IERC777Recipient.sol";
import "@openzeppelin/contracts/introspection/IERC1820Registry.sol";
import "@openzeppelin/contracts/math/SafeMath.sol";


contract SkaleManager is IERC777Recipient, Permissions {
    IERC1820Registry private _erc1820;

    bytes32 constant private _TOKENS_RECIPIENT_INTERFACE_HASH =
        0xb281fc8c12954d22544db45de3159a39272895b169a852b314f9cc762e44c53b;

    enum TransactionOperation {CreateNode, CreateSchain}

    event BountyGot(
        uint indexed nodeIndex,
        address owner,
        uint averageDowntime,
        uint averageLatency,
        uint bounty,
        uint32 time,
        uint gasSpend
    );

    function tokensReceived(
        address, // operator
        address from,
        address to,
        uint256 value,
        bytes calldata userData,
        bytes calldata // operator data
    )
        external override
        allow("SkaleToken")
    {
        require(to == address(this), "Receiver is incorrect");
        if (userData.length > 0) {
            SchainsFunctionality schainsFunctionality = SchainsFunctionality(
                _contractManager.getContract("SchainsFunctionality"));
            schainsFunctionality.addSchain(from, value, userData);
        }
    }

    function createNode(
        uint16 port,
        uint16 nonce,
        bytes4 ip,
        bytes4 publicIp,
        bytes calldata publicKey,
        string calldata name)
        external
    {
        Nodes nodes = Nodes(_contractManager.getContract("Nodes"));
        ValidatorService validatorService = ValidatorService(_contractManager.getContract("ValidatorService"));
        MonitorsFunctionality monitorsFunctionality = MonitorsFunctionality(
            _contractManager.getContract("MonitorsFunctionality"));

        validatorService.checkPossibilityCreatingNode(msg.sender);
        Nodes.NodeCreationParams memory params = Nodes.NodeCreationParams({
            name: name,
            ip: ip,
            publicIp: publicIp,
            port: port,
            publicKey: publicKey,
            nonce: nonce});
        uint nodeIndex = nodes.createNode(msg.sender, params);
        validatorService.pushNode(msg.sender, nodeIndex);
        monitorsFunctionality.addMonitor(nodeIndex);
    }

    function nodeExit(uint nodeIndex) external {
        Nodes nodes = Nodes(_contractManager.getContract("Nodes"));
        SchainsFunctionality schainsFunctionality = SchainsFunctionality(
            _contractManager.getContract("SchainsFunctionality"));
        SchainsData schainsData = SchainsData(_contractManager.getContract("SchainsData"));
        IConstants constants = IConstants(_contractManager.getContract("ConstantsHolder"));
        schainsFunctionality.freezeSchains(nodeIndex);
        if (nodes.isNodeActive(nodeIndex)) {
            require(nodes.initExit(msg.sender, nodeIndex), "Initialization of node exit is failed");
        }
        bool completed;
        bool schains = false;
        if (schainsData.getActiveSchain(nodeIndex) != bytes32(0)) {
            completed = schainsFunctionality.exitFromSchain(nodeIndex);
            schains = true;
        } else {
            completed = true;
        }
        if (completed) {
            require(nodes.completeExit(msg.sender, nodeIndex), "Finishing of node exit is failed");
            nodes.changeNodeFinishTime(nodeIndex, uint32(now + (schains ? constants.rotationDelay() : 0)));
        }
    }

    function deleteNode(uint nodeIndex) external {
        Nodes nodes = Nodes(_contractManager.getContract("Nodes"));
        nodes.removeNode(msg.sender, nodeIndex);
        MonitorsFunctionality monitorsFunctionality = MonitorsFunctionality(
            _contractManager.getContract("MonitorsFunctionality"));
        monitorsFunctionality.deleteMonitor(nodeIndex);
        ValidatorService validatorService = ValidatorService(_contractManager.getContract("ValidatorService"));
        uint validatorId = validatorService.getValidatorIdByNodeAddress(msg.sender);
        validatorService.deleteNode(validatorId, nodeIndex);
    }

    function deleteNodeByRoot(uint nodeIndex) external onlyOwner {
        Nodes nodes = Nodes(_contractManager.getContract("Nodes"));
        MonitorsFunctionality monitorsFunctionality = MonitorsFunctionality(
            _contractManager.getContract("MonitorsFunctionality"));
        ValidatorService validatorService = ValidatorService(_contractManager.getContract("ValidatorService"));

        nodes.removeNodeByRoot(nodeIndex);
        monitorsFunctionality.deleteMonitor(nodeIndex);
        uint validatorId = nodes.getNodeValidatorId(nodeIndex);
        validatorService.deleteNode(validatorId, nodeIndex);
    }

    function deleteSchain(string calldata name) external {
        address schainsFunctionalityAddress = _contractManager.getContract("SchainsFunctionality");
        ISchainsFunctionality(schainsFunctionalityAddress).deleteSchain(msg.sender, name);
    }

    function deleteSchainByRoot(string calldata name) external onlyOwner {
        address schainsFunctionalityAddress = _contractManager.getContract("SchainsFunctionality");
        ISchainsFunctionality(schainsFunctionalityAddress).deleteSchainByRoot(name);
    }

    function sendVerdict(uint fromMonitorIndex, MonitorsData.Verdict calldata verdict) external {
        Nodes nodes = Nodes(_contractManager.getContract("Nodes"));
        MonitorsFunctionality monitorsFunctionality = MonitorsFunctionality(
            _contractManager.getContract("MonitorsFunctionality"));

        require(nodes.isNodeExist(msg.sender, fromMonitorIndex), "Node does not exist for Message sender");

        monitorsFunctionality.sendVerdict(fromMonitorIndex, verdict);
    }

    function sendVerdicts(uint fromMonitorIndex, MonitorsData.Verdict[] calldata verdicts) external {
        Nodes nodes = Nodes(_contractManager.getContract("Nodes"));
        require(nodes.isNodeExist(msg.sender, fromMonitorIndex), "Node does not exist for Message sender");
        MonitorsFunctionality monitorsFunctionality = MonitorsFunctionality(
            _contractManager.getContract("MonitorsFunctionality"));
        for (uint i = 0; i < verdicts.length; i++) {
            monitorsFunctionality.sendVerdict(fromMonitorIndex, verdicts[i]);
        }
    }

    function getBounty(uint nodeIndex) external {
        Nodes nodes = Nodes(_contractManager.getContract("Nodes"));
        require(nodes.isNodeExist(msg.sender, nodeIndex), "Node does not exist for Message sender");
        require(nodes.isTimeForReward(nodeIndex), "Not time for bounty");
        bool nodeIsActive = nodes.isNodeActive(nodeIndex);
        bool nodeIsLeaving = nodes.isNodeLeaving(nodeIndex);
        require(nodeIsActive || nodeIsLeaving, "Node is not Active and is not Leaving");
        uint averageDowntime;
        uint averageLatency;
        MonitorsFunctionality monitorsFunctionality = MonitorsFunctionality(
            _contractManager.getContract("MonitorsFunctionality"));
        (averageDowntime, averageLatency) = monitorsFunctionality.calculateMetrics(nodeIndex);
        uint bounty = _manageBounty(
            msg.sender,
            nodeIndex,
            averageDowntime,
            averageLatency);
        nodes.changeNodeLastRewardDate(nodeIndex);
        monitorsFunctionality.upgradeMonitor(nodeIndex);
        emit BountyGot(
            nodeIndex,
            msg.sender,
            averageDowntime,
            averageLatency,
            bounty,
            uint32(block.timestamp),
            gasleft());
    }

    function initialize(address newContractsAddress) public override initializer {
        Permissions.initialize(newContractsAddress);
        _erc1820 = IERC1820Registry(0x1820a4B7618BdE71Dce8cdc73aAB6C95905faD24);
        _erc1820.setInterfaceImplementer(address(this), _TOKENS_RECIPIENT_INTERFACE_HASH, address(this));
    }

    function _manageBounty(
        address from,
        uint nodeIndex,
        uint downtime,
        uint latency) internal returns (uint)
    {
        uint commonBounty;
        IConstants constants = IConstants(_contractManager.getContract("ConstantsHolder"));
        IManagerData managerData = IManagerData(_contractManager.getContract("ManagerData"));
        Nodes nodes = Nodes(_contractManager.getContract("Nodes"));

        uint diffTime = nodes.getNodeLastRewardDate(nodeIndex)
            .add(constants.rewardPeriod())
            .add(constants.deltaPeriod());
        if (managerData.minersCap() == 0) {
            managerData.setMinersCap(ISkaleToken(_contractManager.getContract("SkaleToken")).CAP() / 3);
        }
        if (managerData.stageTime().add(constants.rewardPeriod()) < now) {
            managerData.setStageTimeAndStageNodes(nodes.numberOfActiveNodes().add(nodes.numberOfLeavingNodes()));
        }
        commonBounty = managerData.minersCap()
            .div((2 ** (((now.sub(managerData.startTime()))
            .div(constants.SIX_YEARS())) + 1))
            .mul((constants.SIX_YEARS()
            .div(constants.rewardPeriod())))
            .mul(managerData.stageNodes()));
        if (now > diffTime) {
            diffTime = now.sub(diffTime);
        } else {
            diffTime = 0;
        }
        diffTime = diffTime.div(constants.checkTime());
        int bountyForMiner = int(commonBounty);
        uint normalDowntime = ((constants.rewardPeriod().sub(constants.deltaPeriod())).div(constants.checkTime())) / 30;
        if (downtime.add(diffTime) > normalDowntime) {
            bountyForMiner -= int(((downtime.add(diffTime)).mul(commonBounty)) / (constants.SECONDS_TO_DAY() / 4));
        }

        if (bountyForMiner > 0) {
            if (latency > constants.allowableLatency()) {
                bountyForMiner = int((constants.allowableLatency().mul(uint(bountyForMiner))).div(latency));
            }
<<<<<<< HEAD
            payBounty(slashBadVerdicts(nodeIndex, uint(bountyForMiner)), from, nodeIndex);
=======
            _payBounty(uint(bountyForMiner), from, nodeIndex);
>>>>>>> bd176971
        } else {
            //Need to add penalty
            bountyForMiner = 0;
        }
        return uint(bountyForMiner);
    }

    function _payBounty(uint bountyForMiner, address miner, uint nodeIndex) internal returns (bool) {
        ValidatorService validatorService = ValidatorService(_contractManager.getContract("ValidatorService"));
        SkaleToken skaleToken = SkaleToken(_contractManager.getContract("SkaleToken"));
        Distributor distributor = Distributor(_contractManager.getContract("Distributor"));

        uint validatorId = validatorService.getValidatorIdByNodeAddress(miner);
        uint bounty = bountyForMiner;
        if (!validatorService.checkPossibilityToMaintainNode(validatorId, nodeIndex)) {
            bounty /= 2;
        }
        // solhint-disable-next-line check-send-result
        skaleToken.send(address(distributor), bounty, abi.encode(validatorId));
    }
<<<<<<< HEAD

    function slashBadVerdicts(uint nodeIndex, uint bounty) internal view returns (uint) {
        MonitorsData monitorsData = MonitorsData(contractManager.getContract("MonitorsData"));
        return monitorsData.slashedBounty(keccak256(abi.encodePacked(nodeIndex))) ? bounty * 9 / 10 : bounty;
    }

    function fallbackOperationTypeConvert(bytes memory data) internal pure returns (TransactionOperation) {
        bytes1 operationType;
        assembly {
            operationType := mload(add(data, 0x20))
        }
        bool isIdentified = operationType == bytes1(uint8(1)) ||
            operationType == bytes1(uint8(16)) ||
            operationType == bytes1(uint8(2));
        require(isIdentified, "Operation type is not identified");
        if (operationType == bytes1(uint8(1))) {
            return TransactionOperation.CreateNode;
        } else if (operationType == bytes1(uint8(16))) {
            return TransactionOperation.CreateSchain;
        }
    }

=======
>>>>>>> bd176971
}<|MERGE_RESOLUTION|>--- conflicted
+++ resolved
@@ -253,11 +253,7 @@
             if (latency > constants.allowableLatency()) {
                 bountyForMiner = int((constants.allowableLatency().mul(uint(bountyForMiner))).div(latency));
             }
-<<<<<<< HEAD
             payBounty(slashBadVerdicts(nodeIndex, uint(bountyForMiner)), from, nodeIndex);
-=======
-            _payBounty(uint(bountyForMiner), from, nodeIndex);
->>>>>>> bd176971
         } else {
             //Need to add penalty
             bountyForMiner = 0;
@@ -278,7 +274,6 @@
         // solhint-disable-next-line check-send-result
         skaleToken.send(address(distributor), bounty, abi.encode(validatorId));
     }
-<<<<<<< HEAD
 
     function slashBadVerdicts(uint nodeIndex, uint bounty) internal view returns (uint) {
         MonitorsData monitorsData = MonitorsData(contractManager.getContract("MonitorsData"));
@@ -301,6 +296,4 @@
         }
     }
 
-=======
->>>>>>> bd176971
 }