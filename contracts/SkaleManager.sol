--- conflicted
+++ resolved
@@ -254,11 +254,7 @@
         uint validatorId = validatorService.getValidatorIdByNodeAddress(miner);
         uint bounty = bountyForMiner;
         if (!nodes.checkPossibilityToMaintainNode(validatorId, nodeIndex)) {
-<<<<<<< HEAD
-            bounty /= constantsHolder.MSR_REDUCING_COEFFICIENT();
-=======
-            bounty = bounty.div(2);
->>>>>>> 1da7bbd7
+            bounty = bounty.div(constantsHolder.MSR_REDUCING_COEFFICIENT());
         }
         // solhint-disable-next-line check-send-result
         skaleToken.send(address(distributor), bounty, abi.encode(validatorId));
@@ -290,12 +286,8 @@
 
     function _getValidatorsCapitalization() private view returns (uint) {
         if (minersCap == 0) {
-<<<<<<< HEAD
             ConstantsHolder constantsHolder = ConstantsHolder(contractManager.getContract("ConstantsHolder"));
-            return SkaleToken(contractManager.getContract("SkaleToken")).CAP() / constantsHolder.BOUNTY_POOL_PART();
-=======
-            return SkaleToken(contractManager.getContract("SkaleToken")).CAP().div(3);
->>>>>>> 1da7bbd7
+            return SkaleToken(contractManager.getContract("SkaleToken")).CAP().div(constantsHolder.BOUNTY_POOL_PART());
         }
         return minersCap;
     }
