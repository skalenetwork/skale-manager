--- conflicted
+++ resolved
@@ -71,12 +71,6 @@
         }
     }
 
-<<<<<<< HEAD
-    function createNode(bytes calldata data) external {
-        Nodes nodes = Nodes(contractManager.getContract("Nodes"));
-        ValidatorService validatorService = ValidatorService(contractManager.getContract("ValidatorService"));
-        Monitors monitors = Monitors(contractManager.getContract("Monitors"));
-=======
     function createNode(
         uint16 port,
         uint16 nonce,
@@ -88,9 +82,7 @@
     {
         Nodes nodes = Nodes(_contractManager.getContract("Nodes"));
         ValidatorService validatorService = ValidatorService(_contractManager.getContract("ValidatorService"));
-        MonitorsFunctionality monitorsFunctionality = MonitorsFunctionality(
-            _contractManager.getContract("MonitorsFunctionality"));
->>>>>>> bf7661b0
+        Monitors monitors = Monitors(_contractManager.getContract("Monitors"));
 
         validatorService.checkPossibilityCreatingNode(msg.sender);
         Nodes.NodeCreationParams memory params = Nodes.NodeCreationParams({
@@ -132,31 +124,17 @@
     function deleteNode(uint nodeIndex) external {
         Nodes nodes = Nodes(_contractManager.getContract("Nodes"));
         nodes.removeNode(msg.sender, nodeIndex);
-<<<<<<< HEAD
-        Monitors monitors = Monitors(contractManager.getContract("Monitors"));
+        Monitors monitors = Monitors(_contractManager.getContract("Monitors"));
         monitors.deleteMonitor(nodeIndex);
-        ValidatorService validatorService = ValidatorService(contractManager.getContract("ValidatorService"));
-=======
-        MonitorsFunctionality monitorsFunctionality = MonitorsFunctionality(
-            _contractManager.getContract("MonitorsFunctionality"));
-        monitorsFunctionality.deleteMonitor(nodeIndex);
-        ValidatorService validatorService = ValidatorService(_contractManager.getContract("ValidatorService"));
->>>>>>> bf7661b0
+        ValidatorService validatorService = ValidatorService(_contractManager.getContract("ValidatorService"));
         uint validatorId = validatorService.getValidatorIdByNodeAddress(msg.sender);
         validatorService.deleteNode(validatorId, nodeIndex);
     }
 
     function deleteNodeByRoot(uint nodeIndex) external onlyOwner {
-<<<<<<< HEAD
-        Nodes nodes = Nodes(contractManager.getContract("Nodes"));
-        Monitors monitors = Monitors(contractManager.getContract("Monitors"));
-        ValidatorService validatorService = ValidatorService(contractManager.getContract("ValidatorService"));
-=======
-        Nodes nodes = Nodes(_contractManager.getContract("Nodes"));
-        MonitorsFunctionality monitorsFunctionality = MonitorsFunctionality(
-            _contractManager.getContract("MonitorsFunctionality"));
-        ValidatorService validatorService = ValidatorService(_contractManager.getContract("ValidatorService"));
->>>>>>> bf7661b0
+        Nodes nodes = Nodes(_contractManager.getContract("Nodes"));
+        Monitors monitors = Monitors(_contractManager.getContract("Monitors"));
+        ValidatorService validatorService = ValidatorService(_contractManager.getContract("ValidatorService"));
 
         nodes.removeNodeByRoot(nodeIndex);
         monitors.deleteMonitor(nodeIndex);
@@ -174,34 +152,19 @@
         ISchainsFunctionality(schainsFunctionalityAddress).deleteSchainByRoot(name);
     }
 
-<<<<<<< HEAD
     function sendVerdict(uint fromMonitorIndex, Monitors.Verdict calldata verdict) external {
-        Nodes nodes = Nodes(contractManager.getContract("Nodes"));
-        Monitors monitors = Monitors(contractManager.getContract("Monitors"));
-=======
-    function sendVerdict(uint fromMonitorIndex, MonitorsData.Verdict calldata verdict) external {
-        Nodes nodes = Nodes(_contractManager.getContract("Nodes"));
-        MonitorsFunctionality monitorsFunctionality = MonitorsFunctionality(
-            _contractManager.getContract("MonitorsFunctionality"));
->>>>>>> bf7661b0
+        Nodes nodes = Nodes(_contractManager.getContract("Nodes"));
+        Monitors monitors = Monitors(_contractManager.getContract("Monitors"));
 
         require(nodes.isNodeExist(msg.sender, fromMonitorIndex), "Node does not exist for Message sender");
 
         monitors.sendVerdict(fromMonitorIndex, verdict);
     }
 
-<<<<<<< HEAD
     function sendVerdicts(uint fromMonitorIndex, Monitors.Verdict[] calldata verdicts) external {
-        Nodes nodes = Nodes(contractManager.getContract("Nodes"));
+        Nodes nodes = Nodes(_contractManager.getContract("Nodes"));
         require(nodes.isNodeExist(msg.sender, fromMonitorIndex), "Node does not exist for Message sender");
-        Monitors monitors = Monitors(contractManager.getContract("Monitors"));
-=======
-    function sendVerdicts(uint fromMonitorIndex, MonitorsData.Verdict[] calldata verdicts) external {
-        Nodes nodes = Nodes(_contractManager.getContract("Nodes"));
-        require(nodes.isNodeExist(msg.sender, fromMonitorIndex), "Node does not exist for Message sender");
-        MonitorsFunctionality monitorsFunctionality = MonitorsFunctionality(
-            _contractManager.getContract("MonitorsFunctionality"));
->>>>>>> bf7661b0
+        Monitors monitors = Monitors(_contractManager.getContract("Monitors"));
         for (uint i = 0; i < verdicts.length; i++) {
             monitors.sendVerdict(fromMonitorIndex, verdicts[i]);
         }
@@ -216,16 +179,9 @@
         require(nodeIsActive || nodeIsLeaving, "Node is not Active and is not Leaving");
         uint averageDowntime;
         uint averageLatency;
-<<<<<<< HEAD
-        Monitors monitors = Monitors(contractManager.getContract("Monitors"));
+        Monitors monitors = Monitors(_contractManager.getContract("Monitors"));
         (averageDowntime, averageLatency) = monitors.calculateMetrics(nodeIndex);
-        uint bounty = manageBounty(
-=======
-        MonitorsFunctionality monitorsFunctionality = MonitorsFunctionality(
-            _contractManager.getContract("MonitorsFunctionality"));
-        (averageDowntime, averageLatency) = monitorsFunctionality.calculateMetrics(nodeIndex);
         uint bounty = _manageBounty(
->>>>>>> bf7661b0
             msg.sender,
             nodeIndex,
             averageDowntime,
