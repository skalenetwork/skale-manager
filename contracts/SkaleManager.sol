// SPDX-License-Identifier: AGPL-3.0-only

/*
    SkaleManager.sol - SKALE Manager
    Copyright (C) 2018-Present SKALE Labs
    @author Artem Payvin

    SKALE Manager is free software: you can redistribute it and/or modify
    it under the terms of the GNU Affero General Public License as published
    by the Free Software Foundation, either version 3 of the License, or
    (at your option) any later version.

    SKALE Manager is distributed in the hope that it will be useful,
    but WITHOUT ANY WARRANTY; without even the implied warranty of
    MERCHANTABILITY or FITNESS FOR A PARTICULAR PURPOSE.  See the
    GNU Affero General Public License for more details.

    You should have received a copy of the GNU Affero General Public License
    along with SKALE Manager.  If not, see <https://www.gnu.org/licenses/>.
*/

pragma solidity 0.6.8;
pragma experimental ABIEncoderV2;

import "./Permissions.sol";
import "./ConstantsHolder.sol";
import "./SkaleToken.sol";
import "./delegation/Distributor.sol";
import "./delegation/ValidatorService.sol";
import "./Monitors.sol";
import "./Schains.sol";
import "@openzeppelin/contracts/token/ERC777/IERC777Recipient.sol";
import "@openzeppelin/contracts/introspection/IERC1820Registry.sol";
import "@openzeppelin/contracts/math/SafeMath.sol";

contract SkaleManager is IERC777Recipient, Permissions {
    // miners capitalization
    uint public minersCap;
    
    // time of current stage
    uint32 public stageTime;
    // amount of Nodes at current stage
    uint public stageNodes;

    IERC1820Registry private _erc1820;

    bytes32 constant private _TOKENS_RECIPIENT_INTERFACE_HASH =
        0xb281fc8c12954d22544db45de3159a39272895b169a852b314f9cc762e44c53b;

    event BountyGot(
        uint indexed nodeIndex,
        address owner,
        uint averageDowntime,
        uint averageLatency,
        uint bounty,
        uint previousBlockEvent,
        uint32 time,
        uint gasSpend
    );

    function tokensReceived(
        address, // operator
        address from,
        address to,
        uint256 value,
        bytes calldata userData,
        bytes calldata // operator data
    )
        external override
        allow("SkaleToken")
    {
        require(to == address(this), "Receiver is incorrect");
        if (userData.length > 0) {
            Schains schains = Schains(
                _contractManager.getContract("Schains"));
            schains.addSchain(from, value, userData);
        }
    }

    function createNode(
        uint16 port,
        uint16 nonce,
        bytes4 ip,
        bytes4 publicIp,
        bytes32[2] calldata publicKey,
        string calldata name)
        external
    {
        Nodes nodes = Nodes(_contractManager.getContract("Nodes"));
        ValidatorService validatorService = ValidatorService(_contractManager.getContract("ValidatorService"));
        Monitors monitors = Monitors(_contractManager.getContract("Monitors"));

        validatorService.checkPossibilityCreatingNode(msg.sender);
        Nodes.NodeCreationParams memory params = Nodes.NodeCreationParams({
            name: name,
            ip: ip,
            publicIp: publicIp,
            port: port,
            publicKey: publicKey,
            nonce: nonce});
        uint nodeIndex = nodes.createNode(msg.sender, params);
        validatorService.pushNode(msg.sender, nodeIndex);
        monitors.addMonitor(nodeIndex);
    }

    function nodeExit(uint nodeIndex) external {
        ValidatorService validatorService = ValidatorService(_contractManager.getContract("ValidatorService"));
        Nodes nodes = Nodes(_contractManager.getContract("Nodes"));
        uint validatorId = nodes.getValidatorId(nodeIndex);
        bool permitted = (msg.sender == owner() || nodes.isNodeExist(msg.sender, nodeIndex));
        if (!permitted) {
            permitted = validatorService.getValidatorId(msg.sender) == validatorId;
        }
        require(permitted, "Sender is not permitted to call this function");
        Schains schains = Schains(
            _contractManager.getContract("Schains"));
        SchainsInternal schainsInternal = SchainsInternal(_contractManager.getContract("SchainsInternal"));
        ConstantsHolder constants = ConstantsHolder(_contractManager.getContract("ConstantsHolder"));
        schains.freezeSchains(nodeIndex);
        if (nodes.isNodeActive(nodeIndex)) {
            require(nodes.initExit(nodeIndex), "Initialization of node exit is failed");
        }
        bool completed;
        bool isSchains = false;
        if (schainsInternal.getActiveSchain(nodeIndex) != bytes32(0)) {
            completed = schains.exitFromSchain(nodeIndex);
            isSchains = true;
        } else {
            completed = true;
        }
        if (completed) {
            require(nodes.completeExit(nodeIndex), "Finishing of node exit is failed");
            nodes.changeNodeFinishTime(nodeIndex, uint32(now + (isSchains ? constants.rotationDelay() : 0)));
            Monitors monitors = Monitors(_contractManager.getContract("Monitors"));
            monitors.deleteMonitor(nodeIndex);
            validatorService.deleteNode(validatorId, nodeIndex);
        }
    }

    function deleteSchain(string calldata name) external {
        Schains schains = Schains(_contractManager.getContract("Schains"));
        schains.deleteSchain(msg.sender, name);
    }

    function deleteSchainByRoot(string calldata name) external onlyOwner {
        Schains schains = Schains(_contractManager.getContract("Schains"));
        schains.deleteSchainByRoot(name);
    }

    function sendVerdict(uint fromMonitorIndex, Monitors.Verdict calldata verdict) external {
        Nodes nodes = Nodes(_contractManager.getContract("Nodes"));
        Monitors monitors = Monitors(_contractManager.getContract("Monitors"));

        require(nodes.isNodeExist(msg.sender, fromMonitorIndex), "Node does not exist for Message sender");

        monitors.sendVerdict(fromMonitorIndex, verdict);
    }

    function sendVerdicts(uint fromMonitorIndex, Monitors.Verdict[] calldata verdicts) external {
        Nodes nodes = Nodes(_contractManager.getContract("Nodes"));
        require(nodes.isNodeExist(msg.sender, fromMonitorIndex), "Node does not exist for Message sender");
        Monitors monitors = Monitors(_contractManager.getContract("Monitors"));
        for (uint i = 0; i < verdicts.length; i++) {
            monitors.sendVerdict(fromMonitorIndex, verdicts[i]);
        }
    }

    function getBounty(uint nodeIndex) external {
        Nodes nodes = Nodes(_contractManager.getContract("Nodes"));
        require(nodes.isNodeExist(msg.sender, nodeIndex), "Node does not exist for Message sender");
        require(nodes.isTimeForReward(nodeIndex), "Not time for bounty");
        bool nodeIsActive = nodes.isNodeActive(nodeIndex);
        bool nodeIsLeaving = nodes.isNodeLeaving(nodeIndex);
        require(nodeIsActive || nodeIsLeaving, "Node is not Active and is not Leaving");
        uint averageDowntime;
        uint averageLatency;
        Monitors monitors = Monitors(_contractManager.getContract("Monitors"));
        (averageDowntime, averageLatency) = monitors.calculateMetrics(nodeIndex);
        uint bounty = _manageBounty(
            msg.sender,
            nodeIndex,
            averageDowntime,
            averageLatency);
        nodes.changeNodeLastRewardDate(nodeIndex);
        monitors.addMonitor(nodeIndex);
        _emitBountyEvent(nodeIndex, msg.sender, averageDowntime, averageLatency, bounty);
    }

    function calculateNormalBounty() external view returns (uint) {
        ConstantsHolder constants = ConstantsHolder(_contractManager.getContract("ConstantsHolder"));
        Nodes nodes = Nodes(_contractManager.getContract("Nodes"));
        uint minersCapLocal = SkaleToken(_contractManager.getContract("SkaleToken")).CAP() / 3;
        uint stageNodesLocal = stageTime;
        uint stageTimeLocal = stageTime;
        if (stageTimeLocal.add(constants.rewardPeriod()) < now) {
            stageNodesLocal = nodes.numberOfActiveNodes().add(nodes.numberOfLeavingNodes());
            stageTimeLocal = uint32(block.timestamp);
        }
        return minersCapLocal
            .div((2 ** (((now.sub(startTime))
            .div(constants.SIX_YEARS())) + 1))
            .mul((constants.SIX_YEARS()
            .div(constants.rewardPeriod())))
            .mul(stageNodesLocal));
    }

    function initialize(address newContractsAddress) public override initializer {
        Permissions.initialize(newContractsAddress);
        _erc1820 = IERC1820Registry(0x1820a4B7618BdE71Dce8cdc73aAB6C95905faD24);
        _erc1820.setInterfaceImplementer(address(this), _TOKENS_RECIPIENT_INTERFACE_HASH, address(this));
    }

    function _manageBounty(
        address from,
        uint nodeIndex,
        uint downtime,
        uint latency) internal returns (uint)
    {
        ConstantsHolder constants = ConstantsHolder(_contractManager.getContract("ConstantsHolder"));
        Nodes nodes = Nodes(_contractManager.getContract("Nodes"));

        uint networkLaunchTimestamp = constants.launchTimestamp();
        if (now < networkLaunchTimestamp) {
            // network is not launched
            // bounty is turned off
            return 0;
        }
        
        if (stageTime.add(constants.rewardPeriod()) < now) {
            stageNodes = nodes.numberOfActiveNodes().add(nodes.numberOfLeavingNodes());
            stageTime = uint32(block.timestamp);
        }
<<<<<<< HEAD
        
        uint bountyAmount = _calculateMaximumBountyAmount(
            _getAndUpdateValidatorsCapitalization(),
            stageNodes,
            networkLaunchTimestamp
        );

        // reduce bounty if metrics are too bad
        bountyAmount = _reduceBounty(
            bountyAmount,
            nodeIndex,
            downtime,
            latency,
            nodes,
            constants
        );

        if (bountyAmount > 0) {
            _payBounty(bountyAmount, from, nodeIndex);
=======
        commonBounty = minersCap
            .div((2 ** (((now.sub(startTime))
            .div(constants.SIX_YEARS())) + 1))
            .mul((constants.SIX_YEARS()
            .div(constants.rewardPeriod())))
            .mul(stageNodes));
        if (now > diffTime) {
            diffTime = now.sub(diffTime);
        } else {
            diffTime = 0;
        }
        diffTime = diffTime.div(constants.checkTime());
        int bountyForMiner = int(commonBounty);
        uint normalDowntime = ((constants.rewardPeriod().sub(constants.deltaPeriod())).div(constants.checkTime())) / 30;
        if (downtime.add(diffTime) > normalDowntime) {
            bountyForMiner -= int(
                ((downtime.add(diffTime)).mul(commonBounty)).div(
                    (constants.rewardPeriod().sub(constants.deltaPeriod())).div(constants.checkTime())
                )
            );
        }
        if (bountyForMiner > 0) {
            if (latency > constants.allowableLatency()) {
                bountyForMiner = int((constants.allowableLatency().mul(uint(bountyForMiner))).div(latency));
            }
            _payBounty(uint(bountyForMiner), from, nodeIndex);
        } else {
            //Need to add penalty
            bountyForMiner = 0;
>>>>>>> 5eb115f7
        }
        return bountyAmount;
    }

    function _payBounty(uint bountyForMiner, address miner, uint nodeIndex) internal returns (bool) {
        ValidatorService validatorService = ValidatorService(_contractManager.getContract("ValidatorService"));
        SkaleToken skaleToken = SkaleToken(_contractManager.getContract("SkaleToken"));
        Distributor distributor = Distributor(_contractManager.getContract("Distributor"));

        uint validatorId = validatorService.getValidatorIdByNodeAddress(miner);
        uint bounty = bountyForMiner;
        if (!validatorService.checkPossibilityToMaintainNode(validatorId, nodeIndex)) {
            bounty /= 2;
        }
        // solhint-disable-next-line check-send-result
        skaleToken.send(address(distributor), bounty, abi.encode(validatorId));
    }

    function _emitBountyEvent(
        uint nodeIndex,
        address from,
        uint averageDowntime,
        uint averageLatency,
        uint bounty
    )
        internal
    {
        Monitors monitors = Monitors(_contractManager.getContract("Monitors"));
        uint previousBlockEvent = monitors.getLastBountyBlock(nodeIndex);
        monitors.setLastBountyBlock(nodeIndex);

        emit BountyGot(
            nodeIndex,
            from,
            averageDowntime,
            averageLatency,
            bounty,
            previousBlockEvent,
            uint32(block.timestamp),
            gasleft());
    }

    function _getAndUpdateValidatorsCapitalization() internal returns (uint) {
        if (minersCap == 0) {
            minersCap = SkaleToken(_contractManager.getContract("SkaleToken")).CAP() / 3;
        }
        return minersCap;
    }

    function _calculateMaximumBountyAmount(
        uint cap,
        uint nodesAmount,
        uint networkLaunchTimestamp
        )
        internal
        view
        returns (uint)
    {
        ConstantsHolder constants = ConstantsHolder(_contractManager.getContract("ConstantsHolder"));
        
        return cap.div(
                (2 ** (now.sub(networkLaunchTimestamp).div(constants.SIX_YEARS()) + 1))
                .mul(constants.SIX_YEARS().div(constants.rewardPeriod()))
                .mul(nodesAmount)
            );
    }

    function _reduceBounty(
        uint bounty,
        uint nodeIndex,
        uint downtime,
        uint latency,
        Nodes nodes,
        ConstantsHolder constants
    )
        internal
        view
        returns (uint reducedBounty)
    {
        reducedBounty = bounty;
        uint getBountyDeadline = nodes.getNodeLastRewardDate(nodeIndex)
            .add(constants.rewardPeriod())
            .add(constants.deltaPeriod());
        uint numberOfExpiredIntervals;
        if (now > getBountyDeadline) {
            numberOfExpiredIntervals = now.sub(getBountyDeadline).div(constants.checkTime());
        } else {
            numberOfExpiredIntervals = 0;
        }
        uint normalDowntime = ((constants.rewardPeriod().sub(constants.deltaPeriod())).div(constants.checkTime())) / 30;
        uint totalDowntime = downtime.add(numberOfExpiredIntervals);
        if (totalDowntime > normalDowntime) {
            // reduce bounty because downtime is too big
            uint penalty = bounty.mul(totalDowntime).div(constants.SECONDS_TO_DAY() / 4);
            if (bounty > penalty) {
                reducedBounty = bounty - penalty;
            } else {
                reducedBounty = 0;
            }
        }

        if (latency > constants.allowableLatency()) {
            // reduce bounty because latency is too big
            reducedBounty = reducedBounty.mul(constants.allowableLatency()).div(latency);
        }
    }
}<|MERGE_RESOLUTION|>--- conflicted
+++ resolved
@@ -107,7 +107,7 @@
         ValidatorService validatorService = ValidatorService(_contractManager.getContract("ValidatorService"));
         Nodes nodes = Nodes(_contractManager.getContract("Nodes"));
         uint validatorId = nodes.getValidatorId(nodeIndex);
-        bool permitted = (msg.sender == owner() || nodes.isNodeExist(msg.sender, nodeIndex));
+        bool permitted = (_isOwner() || nodes.isNodeExist(msg.sender, nodeIndex));
         if (!permitted) {
             permitted = validatorService.getValidatorId(msg.sender) == validatorId;
         }
@@ -189,6 +189,14 @@
     function calculateNormalBounty() external view returns (uint) {
         ConstantsHolder constants = ConstantsHolder(_contractManager.getContract("ConstantsHolder"));
         Nodes nodes = Nodes(_contractManager.getContract("Nodes"));
+
+        uint networkLaunchTimestamp = constants.launchTimestamp();
+        if (now < networkLaunchTimestamp) {
+            // network is not launched
+            // bounty is turned off
+            return 0;
+        }
+
         uint minersCapLocal = SkaleToken(_contractManager.getContract("SkaleToken")).CAP() / 3;
         uint stageNodesLocal = stageTime;
         uint stageTimeLocal = stageTime;
@@ -197,7 +205,7 @@
             stageTimeLocal = uint32(block.timestamp);
         }
         return minersCapLocal
-            .div((2 ** (((now.sub(startTime))
+            .div((2 ** (((now.sub(networkLaunchTimestamp))
             .div(constants.SIX_YEARS())) + 1))
             .mul((constants.SIX_YEARS()
             .div(constants.rewardPeriod())))
@@ -225,12 +233,10 @@
             // bounty is turned off
             return 0;
         }
-        
         if (stageTime.add(constants.rewardPeriod()) < now) {
             stageNodes = nodes.numberOfActiveNodes().add(nodes.numberOfLeavingNodes());
             stageTime = uint32(block.timestamp);
         }
-<<<<<<< HEAD
         
         uint bountyAmount = _calculateMaximumBountyAmount(
             _getAndUpdateValidatorsCapitalization(),
@@ -250,37 +256,6 @@
 
         if (bountyAmount > 0) {
             _payBounty(bountyAmount, from, nodeIndex);
-=======
-        commonBounty = minersCap
-            .div((2 ** (((now.sub(startTime))
-            .div(constants.SIX_YEARS())) + 1))
-            .mul((constants.SIX_YEARS()
-            .div(constants.rewardPeriod())))
-            .mul(stageNodes));
-        if (now > diffTime) {
-            diffTime = now.sub(diffTime);
-        } else {
-            diffTime = 0;
-        }
-        diffTime = diffTime.div(constants.checkTime());
-        int bountyForMiner = int(commonBounty);
-        uint normalDowntime = ((constants.rewardPeriod().sub(constants.deltaPeriod())).div(constants.checkTime())) / 30;
-        if (downtime.add(diffTime) > normalDowntime) {
-            bountyForMiner -= int(
-                ((downtime.add(diffTime)).mul(commonBounty)).div(
-                    (constants.rewardPeriod().sub(constants.deltaPeriod())).div(constants.checkTime())
-                )
-            );
-        }
-        if (bountyForMiner > 0) {
-            if (latency > constants.allowableLatency()) {
-                bountyForMiner = int((constants.allowableLatency().mul(uint(bountyForMiner))).div(latency));
-            }
-            _payBounty(uint(bountyForMiner), from, nodeIndex);
-        } else {
-            //Need to add penalty
-            bountyForMiner = 0;
->>>>>>> 5eb115f7
         }
         return bountyAmount;
     }
