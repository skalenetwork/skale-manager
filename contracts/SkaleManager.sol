--- conflicted
+++ resolved
@@ -33,14 +33,10 @@
 import "@openzeppelin/contracts/introspection/IERC1820Registry.sol";
 import "@openzeppelin/contracts/math/SafeMath.sol";
 
-<<<<<<< HEAD
 /**
  * @title SkaleManager
- * @dev 
+ * @dev Contract contains TODO
  */
-=======
-
->>>>>>> 1da7bbd7
 contract SkaleManager is IERC777Recipient, Permissions {
     // miners capitalization
     uint public minersCap;
@@ -55,14 +51,9 @@
     bytes32 constant private _TOKENS_RECIPIENT_INTERFACE_HASH =
         0xb281fc8c12954d22544db45de3159a39272895b169a852b314f9cc762e44c53b;
 
-<<<<<<< HEAD
-    enum TransactionOperation {CreateNode, CreateSchain}
-
     /**
-     * @dev TODO
+     * @dev TODO Got -> received
      */
-=======
->>>>>>> 1da7bbd7
     event BountyGot(
         uint indexed nodeIndex,
         address owner,
