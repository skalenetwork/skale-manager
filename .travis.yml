--- conflicted
+++ resolved
@@ -108,62 +108,4 @@
               - beta
 
 install:
-<<<<<<< HEAD
-    - yarn install
-    - pip3 install -r scripts/requirements.txt
-script:
-    - yarn lint || travis_terminate 1
-    - slither --version
-    - slither . || true
-    - yarn slither || travis_terminate 5
-    - yarn tslint || travis_terminate 2
-    - yarn generate    
-# TODO: Temporary disable tests while SKALE-1642 is not ready
-# Just deploy contracts instead
-    - truffle deploy --network test
-#     - yarn test || travis_terminate 3
-after_script:
-    - npx buidler coverage --solcoverjs .solcover.js || travis_terminate 4
-    - cat coverage/lcov.info | npx codecov
-before_deploy:
-  # Set up git user name and tag this commit
-  - (
-    test ! $TRAVIS_TAG &&
-    git config --local user.name "skale-travis" &&
-    git config --local user.email "$GITHUB_EMAIL" &&
-    export TRAVIS_TAG=$VERSION &&
-    git tag "$TRAVIS_TAG" &&
-    git push https://$GITHUB_OAUTH_TOKEN@github.com/$TRAVIS_REPO_SLUG.git $TRAVIS_TAG
-    ) || true
-deploy:
-  - provider: releases
-    api_key: "$GITHUB_OAUTH_TOKEN"
-    skip_cleanup: true
-    name: $VERSION @ $(date +'%d.%m.%Y %R')
-    on:
-      repo: $TRAVIS_REPO_SLUG
-      branch: master
-  - provider: releases
-    api_key: "$GITHUB_OAUTH_TOKEN"
-    skip_cleanup: true
-    prerelease: true
-    name: $VERSION @ $(date +'%d.%m.%Y %R')
-    on:
-      repo: $TRAVIS_REPO_SLUG
-      branch:
-        - develop
-        - beta
-        - stable
-  - provider: script
-    skip_cleanup: true
-    script: bash $TRAVIS_BUILD_DIR/scripts/build_and_publish.sh
-    on:
-      repo: $TRAVIS_REPO_SLUG
-      branch:
-        - master
-        - stable
-        - develop
-        - beta
-=======
-    - yarn install
->>>>>>> 84545e19
+    - yarn install