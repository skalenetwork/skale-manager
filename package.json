{
  "name": "@skalenetwork/skale-manager",
  "version": "1.8.1",
  "private": true,
  "description": "SKALE Manager system, Decentralized task manager",
  "homepage": "https://github.com/skalenetwork/skale-manager#readme",
  "bugs": {
    "url": "https://github.com/skalenetwork/skale-manager/issues"
  },
  "repository": {
    "type": "git",
    "url": "git+https://github.com/skalenetwork/skale-manager.git"
  },
  "license": "AGPL-3.0",
  "author": "SKALE Labs",
  "contributors": [
    {
      "name": "Artem Payvin <artem.payvin@skalelabs.com>",
      "url": "https://github.com/payvint",
      "githubUsername": "payvint"
    },
    {
      "name": "Dmytro Stebaiev",
      "url": "https://github.com/DimaStebaev",
      "githubUsername": "DimaStebaev"
    }
  ],
  "scripts": {
    "compile": "npx hardhat clean && npx hardhat compile",
    "docs": "scripts/prepare-docs.sh",
    "fullCheck": "yarn lint && yarn tsc && yarn eslint && yarn cspell && yarn slither",
    "hooks": "git config core.hooksPath .githooks || true",
    "no-hooks": "git config core.hooksPath .git/hooks",
    "lint": "npx solhint \"contracts/**/*.sol\"",
    "prepare": "yarn compile && yarn hooks",
    "slither": "slither .",
    "test": "yarn tsc && npx hardhat test",
    "tsc": "tsc --noEmit",
    "eslint": "npx eslint --cache --ext .js,.jsx,.ts,.tsx .",
    "cspell": "npx cspell \"**/*\""
  },
  "dependencies": {
    "@nomiclabs/hardhat-ethers": "^2.1.0",
    "@openzeppelin/contracts": "^4.7.3",
    "@openzeppelin/contracts-upgradeable": "^4.6.0",
    "@openzeppelin/hardhat-upgrades": "^1.13.0",
<<<<<<< HEAD
    "@skalenetwork/skale-manager-interfaces": "1.0.0-change-for-499-node-exit-for-ngc-nodes.2",
    "@skalenetwork/upgrade-tools": "1.0.0-develop.11",
=======
    "@skalenetwork/skale-manager-interfaces": "1.0.0-develop.7",
    "@skalenetwork/upgrade-tools": "^2.0.0-develop.0",
>>>>>>> c14b023f
    "@typechain/hardhat": "^4.0.0",
    "dotenv": "^16.0.0",
    "ethereumjs-util": "^7.1.5",
    "ethers": "^5.5.3",
    "hardhat": "^2.8.3"
  },
  "devDependencies": {
    "@nomiclabs/hardhat-etherscan": "^3.0.0",
    "@nomiclabs/hardhat-waffle": "^2.0.2",
    "@typechain/ethers-v5": "^9.0.0",
    "@types/chai": "^4.3.0",
    "@types/chai-almost": "^1.0.1",
    "@types/chai-as-promised": "^7.1.5",
    "@types/elliptic": "^6.4.14",
    "@types/minimist": "^1.2.0",
    "@types/mocha": "^9.1.1",
    "@types/node": "^18.6.2",
    "@types/sinon-chai": "^3.2.8",
    "@typescript-eslint/eslint-plugin": "^5.10.1",
    "@typescript-eslint/parser": "^5.10.1",
    "bignumber.js": "^9.0.2",
    "chai": "^4.3.6",
    "chai-almost": "^1.0.1",
    "chai-as-promised": "^7.1.1",
    "cspell": "^5.17.0",
    "elliptic": "^6.5.3",
    "eslint": "^8.8.0",
    "ethereum-waffle": "^3.2.2",
    "ganache-cli": "^6.11.0",
    "kill-port": "^2.0.1",
    "solhint": "3.3.7",
    "solidity-coverage": "^0.7.22",
    "solidity-docgen": "^0.5.16",
    "ts-generator": "^0.1.1",
    "ts-node": "10.4.0",
    "typechain": "^7.0.0",
    "typescript": "4.5.5"
  }
}<|MERGE_RESOLUTION|>--- conflicted
+++ resolved
@@ -44,13 +44,8 @@
     "@openzeppelin/contracts": "^4.7.3",
     "@openzeppelin/contracts-upgradeable": "^4.6.0",
     "@openzeppelin/hardhat-upgrades": "^1.13.0",
-<<<<<<< HEAD
     "@skalenetwork/skale-manager-interfaces": "1.0.0-change-for-499-node-exit-for-ngc-nodes.2",
-    "@skalenetwork/upgrade-tools": "1.0.0-develop.11",
-=======
-    "@skalenetwork/skale-manager-interfaces": "1.0.0-develop.7",
     "@skalenetwork/upgrade-tools": "^2.0.0-develop.0",
->>>>>>> c14b023f
     "@typechain/hardhat": "^4.0.0",
     "dotenv": "^16.0.0",
     "ethereumjs-util": "^7.1.5",
