{
  "name": "@skalenetwork/skale-manager",
  "version": "1.8.1",
  "private": true,
  "description": "SKALE Manager system, Decentralized task manager",
  "homepage": "https://github.com/skalenetwork/skale-manager#readme",
  "bugs": {
    "url": "https://github.com/skalenetwork/skale-manager/issues"
  },
  "repository": {
    "type": "git",
    "url": "git+https://github.com/skalenetwork/skale-manager.git"
  },
  "license": "AGPL-3.0",
  "author": "SKALE Labs",
  "contributors": [
    {
      "name": "Artem Payvin <artem.payvin@skalelabs.com>",
      "url": "https://github.com/payvint",
      "githubUsername": "payvint"
    },
    {
      "name": "Dmytro Stebaiev",
      "url": "https://github.com/DimaStebaev",
      "githubUsername": "DimaStebaev"
    }
  ],
  "scripts": {
    "compile": "npx hardhat clean && npx hardhat compile",
    "docs": "scripts/prepare-docs.sh",
    "fullCheck": "yarn lint && yarn tsc && yarn eslint && yarn cspell && yarn slither",
    "hooks": "git config core.hooksPath .githooks || true",
    "no-hooks": "git config core.hooksPath .git/hooks",
    "lint": "npx solhint \"contracts/**/*.sol\"",
    "prepare": "yarn compile && yarn hooks",
    "slither": "slither .",
    "test": "yarn tsc && npx hardhat test",
    "tsc": "tsc --noEmit",
    "eslint": "npx eslint --cache --ext .js,.jsx,.ts,.tsx .",
    "cspell": "npx cspell \"**/*\""
  },
  "dependencies": {
    "@nomiclabs/hardhat-ethers": "^2.1.0",
<<<<<<< HEAD
    "@openzeppelin/contracts": "^4.7.3",
    "@openzeppelin/contracts-upgradeable": "^4.6.0",
    "@openzeppelin/hardhat-upgrades": "^1.13.0",
    "@skalenetwork/skale-manager-interfaces": "1.0.0-change-for-499-node-exit-for-ngc-nodes.2",
    "@skalenetwork/upgrade-tools": "^2.0.0-develop.0",
    "@typechain/hardhat": "^4.0.0",
=======
    "@openzeppelin/contracts": "^4.9.2",
    "@openzeppelin/contracts-upgradeable": "^4.9.3",
    "@openzeppelin/hardhat-upgrades": "^1.14.0",
    "@skalenetwork/skale-manager-interfaces": "2.0.0",
    "@skalenetwork/upgrade-tools": "^2.0.1",
    "@typechain/hardhat": "^7.0.0",
>>>>>>> 94f54911
    "dotenv": "^16.0.0",
    "ethereumjs-util": "^7.1.5",
    "ethers": "^5.7.2",
    "hardhat": "2.11.0 - 2.16.1"
  },
  "devDependencies": {
    "@nomiclabs/hardhat-etherscan": "^3.1.0",
    "@nomiclabs/hardhat-waffle": "^2.0.2",
    "@typechain/ethers-v5": "^11.1.1",
    "@types/chai": "^4.3.0",
    "@types/chai-almost": "^1.0.1",
    "@types/chai-as-promised": "^7.1.5",
    "@types/elliptic": "^6.4.14",
    "@types/minimist": "^1.2.0",
    "@types/mocha": "^9.1.1",
    "@types/node": "^20.4.7",
    "@types/sinon-chai": "^3.2.9",
    "@typescript-eslint/eslint-plugin": "^5.10.1",
    "@typescript-eslint/parser": "^5.10.1",
    "bignumber.js": "^9.0.2",
    "chai": "^4.3.6",
    "chai-almost": "^1.0.1",
    "chai-as-promised": "^7.1.1",
    "cspell": "^6.31.1",
    "elliptic": "^6.5.3",
    "eslint": "^8.8.0",
    "ethereum-waffle": "^3.4.4",
    "ganache-cli": "^6.11.0",
    "kill-port": "^2.0.1",
    "solhint": "3.3.7",
    "solidity-coverage": "^0.8.4",
    "solidity-docgen": "^0.5.17",
    "ts-generator": "^0.1.1",
    "ts-node": "10.4.0",
    "typechain": "^8.3.1",
    "typescript": "5.1.6"
  }
}<|MERGE_RESOLUTION|>--- conflicted
+++ resolved
@@ -41,21 +41,12 @@
   },
   "dependencies": {
     "@nomiclabs/hardhat-ethers": "^2.1.0",
-<<<<<<< HEAD
-    "@openzeppelin/contracts": "^4.7.3",
-    "@openzeppelin/contracts-upgradeable": "^4.6.0",
-    "@openzeppelin/hardhat-upgrades": "^1.13.0",
-    "@skalenetwork/skale-manager-interfaces": "1.0.0-change-for-499-node-exit-for-ngc-nodes.2",
-    "@skalenetwork/upgrade-tools": "^2.0.0-develop.0",
-    "@typechain/hardhat": "^4.0.0",
-=======
     "@openzeppelin/contracts": "^4.9.2",
     "@openzeppelin/contracts-upgradeable": "^4.9.3",
     "@openzeppelin/hardhat-upgrades": "^1.14.0",
-    "@skalenetwork/skale-manager-interfaces": "2.0.0",
+    "@skalenetwork/skale-manager-interfaces": "2.0.0-develop.1",
     "@skalenetwork/upgrade-tools": "^2.0.1",
     "@typechain/hardhat": "^7.0.0",
->>>>>>> 94f54911
     "dotenv": "^16.0.0",
     "ethereumjs-util": "^7.1.5",
     "ethers": "^5.7.2",
