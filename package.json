--- conflicted
+++ resolved
@@ -35,11 +35,7 @@
     "test": "npx buidler test && yarn tsc",
     "tsc": "tsc --noEmit",
     "tslint": "npx tslint --project .",
-<<<<<<< HEAD
-    "slither": "slither . --exclude uninitialized-state-variables,unused-state,reentrancy-events,reentrancy-benign,naming-convention,solc-version,assembly,timestamp,calls-loop,incorrect-equality,reentrancy-no-eth,constant-function,pragma --filter-paths @openzeppelin/upgrades/contracts/,@openzeppelin/contracts-ethereum-package/contracts/,@nomiclabs/buidler/,@openzeppelin/contracts/,ERC777,thirdparty --truffle-version truffle@latest",
-=======
     "slither": "slither .",
->>>>>>> 0b0750aa
     "fullcheck": "yarn lint && yarn tsc && yarn tslint && yarn slither"
   },
   "dependencies": {
