{
  "name": "@skalenetwork/skale-manager",
  "version": "0.1.0",
  "private": true,
  "description": "SKALE Manager system, Decentralized task manager",
  "homepage": "https://github.com/skalenetwork/skale-manager#readme",
  "bugs": {
    "url": "https://github.com/skalenetwork/skale-manager/issues"
  },
  "repository": {
    "type": "git",
    "url": "git+https://github.com/skalenetwork/skale-manager.git"
  },
  "license": "AGPL-3.0",
  "author": "SKALE Labs",
  "contributors": [
    {
      "name": "Artem Payvin <artem.payvin@skalelabs.com>",
      "url": "https://github.com/payvint",
      "githubUsername": "payvint"
    },
    {
      "name": "Dmytro Stebaiev",
      "url": "https://github.com/DimaStebaev",
      "githubUsername": "DimaStebaev"
    }
  ],
  "scripts": {
    "compile": "rm -r ./build && ./node_modules/.bin/truffle compile",
    "deploy": "bash ./scripts/deploy.sh",
    "generate": "truffle compile && typechain --target truffle './build/**/*.json'",
    "hooks": "git config core.hooksPath .githooks",
    "lint": "npx ethlint --dir contracts",
<<<<<<< HEAD
    "prepare": "yarn generate && yarn hooks",
    "test": "truffle test && yarn tsc",
=======
    "prepare": "yarn generate",
    "test": "npx buidler test && yarn tsc",
>>>>>>> 6658be5b
    "tsc": "tsc --noEmit",
    "tslint": "npx tslint --project .",
    "slither": "slither . --exclude reentrancy-events,naming-convention,solc-version,assembly,timestamp,calls-loop,incorrect-equality,reentrancy-no-eth,constant-function,pragma --filter-paths @openzeppelin/contracts/,ERC777,thirdparty --truffle-version truffle@latest",
    "fullcheck": "yarn lint && yarn tsc && yarn tslint && yarn slither"
  },
  "dependencies": {
    "@openzeppelin/contracts": "^2.4.0",
    "@types/chai": "^4.1.7",
    "@types/chai-as-promised": "^7.1.0",
    "@types/minimist": "^1.2.0",
    "@truffle/hdwallet-provider": "^1.0.28",
    "bignumber.js": "^9.0.0",
    "chai": "^4.2.0",
    "chai-as-promised": "^7.1.1",
    "ethereumjs-tx": "1.3.7",
    "solc": "^0.5.7",
    "truffle": "5.1.5",
    "truffle-typings": "^1.0.8",
    "ts-node": "8.4.1",
    "typechain": "^0.3.17",
    "web3": "^1.2.1"
  },
  "devDependencies": {
    "@nomiclabs/buidler": "^1.0.1",
    "@nomiclabs/buidler-truffle5": "^1.0.1",
    "@nomiclabs/buidler-web3": "^1.0.1",
    "@types/web3": "^1.0.19",
    "codecov": "^3.6.1",
    "dotenv": "^7.0.0",
    "elliptic": "^6.5.1",
    "ethlint": "^1.2.4",
    "ganache-cli": "^6.1.8",
    "solidity-coverage": "0.7.0",
    "tslint": "^5.18.0",
    "tslint-no-unused-expression-chai": "^0.1.4",
    "typescript": "3.6.4"
  }
}<|MERGE_RESOLUTION|>--- conflicted
+++ resolved
@@ -31,16 +31,11 @@
     "generate": "truffle compile && typechain --target truffle './build/**/*.json'",
     "hooks": "git config core.hooksPath .githooks",
     "lint": "npx ethlint --dir contracts",
-<<<<<<< HEAD
     "prepare": "yarn generate && yarn hooks",
-    "test": "truffle test && yarn tsc",
-=======
-    "prepare": "yarn generate",
     "test": "npx buidler test && yarn tsc",
->>>>>>> 6658be5b
     "tsc": "tsc --noEmit",
     "tslint": "npx tslint --project .",
-    "slither": "slither . --exclude reentrancy-events,naming-convention,solc-version,assembly,timestamp,calls-loop,incorrect-equality,reentrancy-no-eth,constant-function,pragma --filter-paths @openzeppelin/contracts/,ERC777,thirdparty --truffle-version truffle@latest",
+    "slither": "slither . --exclude reentrancy-events,naming-convention,solc-version,assembly,timestamp,calls-loop,incorrect-equality,reentrancy-no-eth,constant-function,pragma --filter-paths @openzeppelin/contracts/,@nomiclabs/,ERC777,thirdparty --truffle-version truffle@latest",
     "fullcheck": "yarn lint && yarn tsc && yarn tslint && yarn slither"
   },
   "dependencies": {
@@ -61,7 +56,7 @@
     "web3": "^1.2.1"
   },
   "devDependencies": {
-    "@nomiclabs/buidler": "^1.0.1",
+    "@nomiclabs/buidler": "^1.1.2",
     "@nomiclabs/buidler-truffle5": "^1.0.1",
     "@nomiclabs/buidler-web3": "^1.0.1",
     "@types/web3": "^1.0.19",
